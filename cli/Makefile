include ../common.mk

.PHONY:	cli/safescale cli/safescaled clean vet

all:	cli/safescale cli/safescaled

vet:
	@(cd safescale && $(MAKE) $@)
	@(cd safescaled && $(MAKE) $@)

cli/safescale:
	@printf "%b" "$(MAKE_TRACE)$(OK_COLOR)$(INFO_STRING) Building binary safescale, $(NO_COLOR)target $(OBJ_COLOR)$(@)$(NO_COLOR)\n";
	@(cd safescale && $(MAKE))

cli/safescaled:
	@printf "%b" "$(MAKE_TRACE)$(OK_COLOR)$(INFO_STRING) Building binary safescaled, $(NO_COLOR)target $(OBJ_COLOR)$(@)$(NO_COLOR)\n";
	@(cd safescaled && $(MAKE))

<<<<<<< HEAD
cli/scanner:
	@printf "%b" "$(MAKE_TRACE)$(OK_COLOR)$(INFO_STRING) Building binary scanner, $(NO_COLOR)target $(OBJ_COLOR)$(@)$(NO_COLOR)\n";
	@(cd scanner && $(MAKE))

cli/perform:
	@printf "%b" "$(MAKE_TRACE)$(OK_COLOR)$(INFO_STRING) Building binary perform, $(NO_COLOR)target $(OBJ_COLOR)$(@)$(NO_COLOR)\n";
	@(cd perform && $(MAKE))

generate: clean gensrc
	@(cd safescale && $(MAKE) $(@))
	@(cd safescaled && $(MAKE) $(@))
	@(cd scanner && $(MAKE) $(@))
	@(cd perform && $(MAKE) $(@))

gensrc:
=======
generate:
>>>>>>> 4cf320cf
	@(cd safescale && $(MAKE) $(@))
	@(cd safescaled && $(MAKE) $(@))

clean:
	@(cd safescale && $(MAKE) $(@))
	@(cd safescaled && $(MAKE) $(@))<|MERGE_RESOLUTION|>--- conflicted
+++ resolved
@@ -16,28 +16,16 @@
 	@printf "%b" "$(MAKE_TRACE)$(OK_COLOR)$(INFO_STRING) Building binary safescaled, $(NO_COLOR)target $(OBJ_COLOR)$(@)$(NO_COLOR)\n";
 	@(cd safescaled && $(MAKE))
 
-<<<<<<< HEAD
-cli/scanner:
-	@printf "%b" "$(MAKE_TRACE)$(OK_COLOR)$(INFO_STRING) Building binary scanner, $(NO_COLOR)target $(OBJ_COLOR)$(@)$(NO_COLOR)\n";
-	@(cd scanner && $(MAKE))
+generate:
+	@(cd safescale && $(MAKE) $(@))
+	@(cd safescaled && $(MAKE) $(@))
 
-cli/perform:
-	@printf "%b" "$(MAKE_TRACE)$(OK_COLOR)$(INFO_STRING) Building binary perform, $(NO_COLOR)target $(OBJ_COLOR)$(@)$(NO_COLOR)\n";
-	@(cd perform && $(MAKE))
-
-generate: clean gensrc
+gensrc:
 	@(cd safescale && $(MAKE) $(@))
 	@(cd safescaled && $(MAKE) $(@))
 	@(cd scanner && $(MAKE) $(@))
 	@(cd perform && $(MAKE) $(@))
 
-gensrc:
-=======
-generate:
->>>>>>> 4cf320cf
-	@(cd safescale && $(MAKE) $(@))
-	@(cd safescaled && $(MAKE) $(@))
-
 clean:
 	@(cd safescale && $(MAKE) $(@))
 	@(cd safescaled && $(MAKE) $(@))