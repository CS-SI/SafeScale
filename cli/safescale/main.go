--- conflicted
+++ resolved
@@ -246,16 +246,9 @@
 		{
 			if len(os.Args) > 1 {
 				last := os.Args[len(os.Args)-1]
-<<<<<<< HEAD
-				if !(last == "-help" || last == "--help") {
-					if strings.HasPrefix(last, "-") {
-						fmt.Printf("this is probably a mistake, flags MUST be used BEFORE arguments: 'safescale subcommand arg1 arg2 --flag1 this_value_is_ignored', you should write 'safescale subcommand --flag1 this_value_now_works arg1 arg2'\n")
-						os.Exit(1)
-=======
 				if !(last == "-help" || last == "--help" || last == "-h" || last == "--h") {
 					if strings.HasPrefix(last, "-") {
 						fmt.Printf("this might be a mistake, flags MUST be used BEFORE arguments: 'safescale subcommand arg1 arg2 --flag1 this_value_is_ignored', you should write 'safescale subcommand --flag1 this_value_now_works arg1 arg2'\n")
->>>>>>> a45b3ba2
 					}
 				}
 			}
