/*
 * Copyright 2018-2022, CS Systemes d'Information, http://csgroup.eu
 *
 * Licensed under the Apache License, Version 2.0 (the "License");
 * you may not use this file except in compliance with the License.
 * You may obtain a copy of the License at
 *
 *     http://www.apache.org/licenses/LICENSE-2.0
 *
 * Unless required by applicable law or agreed to in writing, software
 * distributed under the License is distributed on an "AS IS" BASIS,
 * WITHOUT WARRANTIES OR CONDITIONS OF ANY KIND, either express or implied.
 * See the License for the specific language governing permissions and
 * limitations under the License.
 */

package commands

import (
	"encoding/json"
	"fmt"
	"strings"

	"github.com/sirupsen/logrus"
	"github.com/urfave/cli"

	"github.com/CS-SI/SafeScale/v21/lib/client"
	"github.com/CS-SI/SafeScale/v21/lib/protocol"
	"github.com/CS-SI/SafeScale/v21/lib/server/resources/abstract"
	"github.com/CS-SI/SafeScale/v21/lib/server/resources/enums/ipversion"
	"github.com/CS-SI/SafeScale/v21/lib/server/resources/enums/securitygroupruledirection"
	"github.com/CS-SI/SafeScale/v21/lib/server/resources/enums/subnetstate"
	clitools "github.com/CS-SI/SafeScale/v21/lib/utils/cli"
	"github.com/CS-SI/SafeScale/v21/lib/utils/cli/enums/exitcode"
	"github.com/CS-SI/SafeScale/v21/lib/utils/fail"
	"github.com/CS-SI/SafeScale/v21/lib/utils/strprocess"
)

const networkCmdLabel = "network"

// NetworkCommand command
var NetworkCommand = cli.Command{
	Name:    "network",
	Aliases: []string{"net"},
	Usage:   "network COMMAND",
	Subcommands: cli.Commands{
		networkCreate,
		networkDelete,
		networkInspect,
		networkList,
		networkSecurityCommands,
		subnetCommands,
	},
}

var networkList = cli.Command{
	Name:    "list",
	Aliases: []string{"ls"},
	Usage:   "List existing Networks (created by SafeScale)",
	Flags: []cli.Flag{
		cli.BoolFlag{
			Name:  "provider, all, a",
			Usage: "Lists all Networks available on tenant (not only those created by SafeScale)",
		},
	},
	Action: func(c *cli.Context) (ferr error) {
		defer fail.OnPanic(&ferr)
		logrus.Tracef("SafeScale command: %s %s with args '%s'", networkCmdLabel, c.Command.Name, c.Args())

		clientSession, xerr := client.New(c.String("server"))
		if xerr != nil {
			return clitools.FailureResponse(clitools.ExitOnErrorWithMessage(exitcode.Run, xerr.Error()))
		}

		networks, err := clientSession.Network.List(c.Bool("all"), 0)
		if err != nil {
			err = fail.FromGRPCStatus(err)
			return clitools.FailureResponse(
				clitools.ExitOnRPC(
					strprocess.Capitalize(
						client.DecorateTimeoutError(
							err, "list of networks", false,
						).Error(),
					),
				),
			)
		}
		return clitools.SuccessResponse(networks.GetNetworks())
	},
}

var networkDelete = cli.Command{
	Name:      "delete",
	Aliases:   []string{"rm", "remove"},
	Usage:     "delete NETWORKREF",
	ArgsUsage: "NETWORKREF [NETWORKREF ...]",
	Flags: []cli.Flag{
		cli.BoolFlag{
			Name:  "force, f",
			Usage: "If set, force node deletion no matter what (ie. metadata inconsistency)",
		},
	},
	Action: func(c *cli.Context) (ferr error) {
		defer fail.OnPanic(&ferr)
		logrus.Tracef("SafeScale command: %s %s with args '%s'", networkCmdLabel, c.Command.Name, c.Args())

		switch c.NArg() {
		case 0:
			_ = cli.ShowSubcommandHelp(c)
			return clitools.FailureResponse(clitools.ExitOnInvalidArgument("Missing mandatory argument NETWORKREF."))
		}

		var networkList []string
		networkList = append(networkList, c.Args().First())
		networkList = append(networkList, c.Args().Tail()...)

		clientSession, xerr := client.New(c.String("server"))
		if xerr != nil {
			return clitools.FailureResponse(clitools.ExitOnErrorWithMessage(exitcode.Run, xerr.Error()))
		}

		err := clientSession.Network.Delete(networkList, 0, c.Bool("force"))
		if err != nil {
			err = fail.FromGRPCStatus(err)
			return clitools.FailureResponse(
				clitools.ExitOnRPC(strprocess.Capitalize(client.DecorateTimeoutError(err, "deletion of network", false).Error())),
			)
		}
		return clitools.SuccessResponse(nil)
	},
}

var networkInspect = cli.Command{
	Name:      "inspect",
	Aliases:   []string{"show"},
	Usage:     "Show details of a network",
	ArgsUsage: "NETWORKREF",
	Action: func(c *cli.Context) (ferr error) {
		defer fail.OnPanic(&ferr)
		logrus.Tracef("SafeScale command: %s %s with args '%s'", networkCmdLabel, c.Command.Name, c.Args())
		if c.NArg() != 1 {
			_ = cli.ShowSubcommandHelp(c)
			return clitools.FailureResponse(clitools.ExitOnInvalidArgument("Missing mandatory argument <network_name>."))
		}

		clientSession, xerr := client.New(c.String("server"))
		if xerr != nil {
			return clitools.FailureResponse(clitools.ExitOnErrorWithMessage(exitcode.Run, xerr.Error()))
		}

		network, err := clientSession.Network.Inspect(c.Args().First(), 0)
		if err != nil {
			err = fail.FromGRPCStatus(err)
			return clitools.FailureResponse(clitools.ExitOnRPC(strprocess.Capitalize(client.DecorateTimeoutError(err, "inspection of network", false).Error())))
		}

		// Convert struct to map using struct to json then json to map
		mapped := map[string]interface{}{}
		jsoned, err := json.Marshal(network)
		if err != nil {
			return err
		}
		err = json.Unmarshal(jsoned, &mapped)
		if err != nil {
			return err
		}

		if len(network.Subnets) == 1 {
			if network.Subnets[0] == network.Name {
				subnet, err := clientSession.Subnet.Inspect(network.Id, network.Name, 0)
				if err != nil {
					err = fail.FromGRPCStatus(err)
					return clitools.FailureResponse(clitools.ExitOnRPC(strprocess.Capitalize(client.DecorateTimeoutError(err, "inspection of network", false).Error())))
				}

				subnetMapped := map[string]interface{}{}
				jsoned, err := json.Marshal(subnet)
				if err != nil {
					return err
				}
				err = json.Unmarshal(jsoned, &subnetMapped)
				if err != nil {
					return err
				}

				for k, v := range subnetMapped {
					switch k {
					case "name":
						k = "subnet_name"
					case "id":
						k = "subnet_id"
					case "cidr":
						k = "subnet_cidr"
					case "state":
						k = "subnet_state"
					}
					mapped[k] = v
				}

				// Deprecated
				// stnum, ok := mapped["state"].(float64)
				// if ok {
				// 	mapped["state_label"] = protocol.NetworkState_name[int32(stnum)]
				// }

				staltnum, ok := mapped["subnet_state"].(float64)
				if ok {
					mapped["subnet_state_label"] = subnetstate.Enum(int32(staltnum)).String()
				}

				if err = queryGatewaysInformation(clientSession, subnet, mapped, false); err != nil {
					return err
				}

				delete(mapped, "subnets")
			}
		}

		return clitools.SuccessResponse(mapped)
	},
}

// Get gateway(s) information
func queryGatewaysInformation(session *client.Session, subnet *protocol.Subnet, mapped map[string]interface{}, subnetContext bool) (err error) {
	var pgw, sgw *protocol.Host
	gwIDs := subnet.GetGatewayIds()

	var gateways = make(map[string]string, len(gwIDs))
	if len(gwIDs) > 0 {
		pgw, err = session.Host.Inspect(gwIDs[0], 0)
		if err != nil {
			err = fail.FromGRPCStatus(err)
			var what string
			if len(gwIDs) > 1 {
				what = "primary "
			}
			xerr := fail.Wrap(err, fmt.Sprintf("failed to inspect network: cannot inspect %sgateway", what))
			return clitools.FailureResponse(clitools.ExitOnRPC(strprocess.Capitalize(xerr.Error())))
		}
		gateways[pgw.Name] = pgw.Id
	}
	if len(gwIDs) > 1 {
		sgw, err = session.Host.Inspect(gwIDs[1], 0)
		if err != nil {
			err = fail.FromGRPCStatus(err)
			xerr := fail.Wrap(err, "failed to inspect network: cannot inspect secondary gateway")
			return clitools.FailureResponse(clitools.ExitOnRPC(strprocess.Capitalize(xerr.Error())))
		}
		gateways[sgw.Name] = sgw.Id
	}
	if len(gateways) > 0 {
		switch subnetContext {
		case true:
			mapped["gateways"] = gateways
		case false:
			mapped["subnet_gateways"] = gateways
		}
	}
	delete(mapped, "gateway_ids")

	// Remove entry 'virtual_ip' if empty
	if _, ok := mapped["virtual_ip"]; ok && len(mapped["virtual_ip"].(map[string]interface{})) == 0 {
		delete(mapped, "virtual_ip")
	}

	return nil
}

var networkCreate = cli.Command{
	Name:      "create",
	Aliases:   []string{"new"},
	Usage:     "Create a network",
	ArgsUsage: "NETWORKREF",
	Flags: []cli.Flag{
		cli.StringFlag{
			Name:  "cidr, N",
			Value: "",
			Usage: "CIDR of the Network (default: 192.168.0.0/23)",
		},
		cli.BoolFlag{
			Name:  "empty, no-default-subnet",
			Usage: "Do not create a default Subnet with the same name than the Network",
		},
		cli.BoolFlag{
			Name:  "keep-on-failure, k",
			Usage: "If used, the resource(s) is(are) not deleted on failure (default: not set)",
		},
		cli.StringFlag{
			Name:  "os",
			Usage: `Image name for the gateway`,
		},
		cli.StringFlag{
			Name:  "gwname",
			Value: "",
			Usage: "Name for the gateway. Default to 'gw-<network_name>'",
		},
		cli.IntFlag{
			Name:  "gwport, default-ssh-port",
			Value: 22,
			Usage: `Define the port to use for SSH (default: 22) in default subnet;
			Meaningful only if --empty is not used`,
		},
		cli.BoolFlag{
			Name: "failover",
			Usage: `creates 2 gateways for the network with a VIP used as internal default route;
			Meaningful only if --empty is not used`,
		},
		cli.StringFlag{
			Name: "sizing, S",
			Usage: `Describe sizing of network gateway in format "<component><operator><value>[,...]" where:
					<component> can be cpu, cpufreq, gpu, ram, disk
					<operator> can be =,~,<=,>= (except for disk where valid operators are only = or >=):
						- = means exactly <value>
						- ~ means between <value> and 2*<value>
						- < means strictly lower than <value>
						- <= means lower or equal to <value>
						- > means strictly greater than <value>
						- >= means greater or equal to <value>
					<value> can be an integer (for cpu and disk) or a float (for ram) or an including interval "[<lower value>-<upper value>]:"
						- <cpu> is expecting an int as number of cpu cores, or an interval with minimum and maximum number of cpu cores
						- <cpufreq> is expecting an int as minimum cpu frequency in MHz
						- <gpu> is expecting an int as number of GPU (scanner would have been run first to be able to determine which template proposes GPU)
						- <ram> is expecting a float as memory size in GB, or an interval with minimum and maximum mmory size
						- <disk> is expecting an int as system disk size in GB
					examples:
						--sizing "cpu <= 4, ram <= 10, disk >= 100"
						--sizing "cpu ~ 4, ram = [14-32]" (is identical to --sizing "cpu=[4-8], ram=[14-32]")
						--sizing "cpu <= 8, ram ~ 16"
			Meaningful only if --empty is not used`,
		},
	},
	Action: func(c *cli.Context) (ferr error) {
		defer fail.OnPanic(&ferr)
		logrus.Tracef("SafeScale command: %s %s with args '%s'", networkCmdLabel, c.Command.Name, c.Args())

		switch c.NArg() {
		case 0:
			_ = cli.ShowSubcommandHelp(c)
			return clitools.FailureResponse(clitools.ExitOnInvalidArgument("Missing mandatory argument NETWORKREF."))
		}

		var (
			sizing string
			err    error
		)
		if !c.Bool("empty") {
			sizing, err = constructHostDefinitionStringFromCLI(c, "sizing")
			if err != nil {
				return clitools.FailureResponse(clitools.ExitOnErrorWithMessage(exitcode.Run, err.Error()))
			}
		}
		clientSession, xerr := client.New(c.String("server"))
		if xerr != nil {
			return clitools.FailureResponse(clitools.ExitOnErrorWithMessage(exitcode.Run, xerr.Error()))
		}

		gatewaySSHPort := uint32(c.Int("gwport"))
		network, err := clientSession.Network.Create(
			c.Args().Get(0), c.String("cidr"), c.Bool("empty"),
			c.String("gwname"), gatewaySSHPort, c.String("os"), sizing,
			c.Bool("keep-on-failure"),
			0,
		)
		if err != nil {
			err = fail.FromGRPCStatus(err)
			return clitools.FailureResponse(clitools.ExitOnRPC(strprocess.Capitalize(client.DecorateTimeoutError(err, "creation of network", true).Error())))
		}
		return clitools.SuccessResponse(network)
	},
}

// networkSecurityGroupCommand command
var networkSecurityCommands = cli.Command{
	Name:  securityCmdLabel,
	Usage: "manages security of networks",
	Subcommands: cli.Commands{
		networkSecurityGroupCommands,
	},
}

// networkSecurityGroupCommand command
var networkSecurityGroupCommands = cli.Command{
	Name:    groupCmdLabel,
	Aliases: []string{"sg"},
	Usage:   groupCmdLabel + " COMMAND",
	Subcommands: cli.Commands{
		networkSecurityGroupList,
		networkSecurityGroupCreate,
		networkSecurityGroupDelete,
		networkSecurityGroupInspect,
		networkSecurityGroupClear,
		networkSecurityGroupBonds,
		networkSecurityGroupRuleCommand,
	},
}

var networkSecurityGroupList = cli.Command{
	Name:      "list",
	Aliases:   []string{"ls"},
	Usage:     "List available Security Groups (created by SafeScale)",
	ArgsUsage: "[NETWORKREF]",
	Flags: []cli.Flag{
		cli.BoolFlag{
			Name:  "all, a",
			Usage: "List all Security Groups on tenant (not only those created by SafeScale)",
		},
	},
	Action: func(c *cli.Context) (ferr error) {
		defer fail.OnPanic(&ferr)
		logrus.Tracef(
			"SafeScale command: %s %s %s %s with args '%s'", networkCmdLabel, securityCmdLabel, groupCmdLabel,
			c.Command.Name, c.Args(),
		)

		// networkRef := c.Args().First()

		clientSession, xerr := client.New(c.String("server"))
		if xerr != nil {
			return clitools.FailureResponse(clitools.ExitOnErrorWithMessage(exitcode.Run, xerr.Error()))
		}

		list, err := clientSession.SecurityGroup.List(c.Bool("all"), 0)
		if err != nil {
			err = fail.FromGRPCStatus(err)
			return clitools.FailureResponse(clitools.ExitOnRPC(strprocess.Capitalize(client.DecorateTimeoutError(err, "list of Security Groups", false).Error())))
		}
		if len(list.SecurityGroups) > 0 {
			var resp []interface{}
			for _, v := range list.SecurityGroups {
				item, xerr := reformatSecurityGroup(v, false)
				if xerr != nil {
					return clitools.FailureResponse(
						clitools.ExitOnErrorWithMessage(
							exitcode.Run, strprocess.Capitalize(xerr.Error()),
						),
					)
				}
				resp = append(resp, item)
			}
			return clitools.SuccessResponse(resp)
		}
		return clitools.SuccessResponse(nil)
	},
}

var networkSecurityGroupInspect = cli.Command{
	Name:      "inspect",
	Aliases:   []string{"show"},
	Usage:     "Shows details of Security Group",
	ArgsUsage: "NETWORKREF GROUPREF",
	Action: func(c *cli.Context) (ferr error) {
		defer fail.OnPanic(&ferr)
		logrus.Tracef(
			"SafeScale command: %s %s %s %s with args '%s'", networkCmdLabel, securityCmdLabel, groupCmdLabel,
			c.Command.Name, c.Args(),
		)

		switch c.NArg() {
		case 0:
			_ = cli.ShowSubcommandHelp(c)
			return clitools.FailureResponse(clitools.ExitOnInvalidArgument("Missing mandatory argument NETWORKREF."))
		case 1:
			_ = cli.ShowSubcommandHelp(c)
			return clitools.FailureResponse(clitools.ExitOnInvalidArgument("Missing mandatory argument GROUPREF."))
		}

		clientSession, xerr := client.New(c.String("server"))
		if xerr != nil {
			return clitools.FailureResponse(clitools.ExitOnErrorWithMessage(exitcode.Run, xerr.Error()))
		}

		resp, err := clientSession.SecurityGroup.Inspect(c.Args().Get(1), 0)
		if err != nil {
			err = fail.FromGRPCStatus(err)
			return clitools.FailureResponse(clitools.ExitOnRPC(err.Error()))
		}
		formatted, err := reformatSecurityGroup(resp, true)
		if err != nil {
			return clitools.FailureResponse(clitools.ExitOnErrorWithMessage(exitcode.Run, err.Error()))
		}
		return clitools.SuccessResponse(formatted)
	},
}

func reformatSecurityGroup(in *protocol.SecurityGroupResponse, showRules bool) (map[string]interface{}, error) {
	if in == nil {
		return nil, fail.InvalidParameterCannotBeNilError("in")
	}

	jsoned, err := json.Marshal(in)
	if err != nil {
		return nil, err
	}

	out := map[string]interface{}{}
	err = json.Unmarshal(jsoned, &out)
	if err != nil {
		return nil, err
	}

	switch showRules {
	case false:
		delete(out, "rules")
	case true:
		if rules, ok := out["rules"].([]interface{}); ok {
			for _, v := range rules {
				item, ok := v.(map[string]interface{})
				if !ok {
					return nil, fail.NewError("rules MUST be map[string]interface{}")
				}
				direction, ok := item["direction"].(float64)
				if !ok {
					return nil, fail.NewError("direction MUST be float64")
				}
				etherType, ok := item["ether_type"].(float64)
				if !ok {
					return nil, fail.NewError("etherType MUST be float64")
				}
				item["direction_label"] = strings.ToLower(securitygroupruledirection.Enum(direction).String())
				item["ether_type_label"] = strings.ToLower(ipversion.Enum(etherType).String())
			}
		} else {
			out["rules"] = struct{}{}
		}
	}

	return out, nil
}

var networkSecurityGroupCreate = cli.Command{
	Name:      "create",
	Aliases:   []string{"new"},
	Usage:     "create a new Security Group",
	ArgsUsage: "NETWORKREF GROUPREF",
	Flags: []cli.Flag{
		cli.StringFlag{
			Name:  "description, comment, d",
			Usage: "Describe the Security Group",
		},
	},
	Action: func(c *cli.Context) (ferr error) {
		defer fail.OnPanic(&ferr)
		logrus.Tracef(
			"SafeScale command: %s %s %s %s with args '%s'", networkCmdLabel, securityCmdLabel, groupCmdLabel,
			c.Command.Name, c.Args(),
		)

		switch c.NArg() {
		case 0:
			_ = cli.ShowSubcommandHelp(c)
			return clitools.FailureResponse(clitools.ExitOnInvalidArgument("Missing mandatory argument NETWORKREF."))
		case 1:
			_ = cli.ShowSubcommandHelp(c)
			return clitools.FailureResponse(clitools.ExitOnInvalidArgument("Missing mandatory argument GROUPREF."))
		}

		clientSession, xerr := client.New(c.String("server"))
		if xerr != nil {
			return clitools.FailureResponse(clitools.ExitOnErrorWithMessage(exitcode.Run, xerr.Error()))
		}

		req := abstract.SecurityGroup{
			Name:        c.Args().Get(1),
			Description: c.String("description"),
		}
		resp, err := clientSession.SecurityGroup.Create(c.Args().First(), req, 0)
		if err != nil {
			err = fail.FromGRPCStatus(err)
			return clitools.FailureResponse(
				clitools.ExitOnRPC(strprocess.Capitalize(client.DecorateTimeoutError(err, "creation of security-group", true).Error())))
		}
		return clitools.SuccessResponse(resp)
	},
}

// networkSecurityGroupClear ...
var networkSecurityGroupClear = cli.Command{
	Name:      "clear",
	Aliases:   []string{"reset"},
	Usage:     "deletes all rules of a Security Group",
	ArgsUsage: "NETWORKREF GROUPREF",
	Action: func(c *cli.Context) (ferr error) {
		defer fail.OnPanic(&ferr)
		logrus.Tracef(
			"SafeScale command: %s %s %s %s with args '%s'", networkCmdLabel, securityCmdLabel, groupCmdLabel,
			c.Command.Name, c.Args(),
		)

		switch c.NArg() {
		case 0:
			_ = cli.ShowSubcommandHelp(c)
			return clitools.FailureResponse(clitools.ExitOnInvalidArgument("Missing mandatory argument NETWORKREF."))
		case 1:
			_ = cli.ShowSubcommandHelp(c)
			return clitools.FailureResponse(clitools.ExitOnInvalidArgument("Missing mandatory argument GROUPREF."))
		}

		clientSession, xerr := client.New(c.String("server"))
		if xerr != nil {
			return clitools.FailureResponse(clitools.ExitOnErrorWithMessage(exitcode.Run, xerr.Error()))
		}

		err := clientSession.SecurityGroup.Clear(c.Args().Get(1), 0)
		if err != nil {
			err = fail.FromGRPCStatus(err)
			return clitools.FailureResponse(clitools.ExitOnRPC(strprocess.Capitalize(client.DecorateTimeoutError(err, "reset of a security-group", true).Error())))
		}
		return clitools.SuccessResponse(nil)
	},
}

var networkSecurityGroupDelete = cli.Command{
	Name:      "delete",
	Aliases:   []string{"rm", "remove"},
	Usage:     "Remove Security Group",
	ArgsUsage: "NETWORKREF GROUPREF [GROUPREF ...]",
	Flags: []cli.Flag{
		cli.BoolFlag{
			Name:  "force",
			Usage: "Force deletion, removing from hosts and networks if needed",
		},
	},
	Action: func(c *cli.Context) (ferr error) {
		defer fail.OnPanic(&ferr)
		logrus.Tracef(
			"SafeScale command: %s %s %s %s with args '%v'", networkCmdLabel, securityCmdLabel, groupCmdLabel,
			c.Command.Name, c.Args(),
		)

		switch c.NArg() {
		case 0:
			_ = cli.ShowSubcommandHelp(c)
			return clitools.FailureResponse(clitools.ExitOnInvalidArgument("Missing mandatory argument NETWORKREF."))
		case 1:
			_ = cli.ShowSubcommandHelp(c)
			return clitools.FailureResponse(clitools.ExitOnInvalidArgument("Missing mandatory argument GROUPREF."))
		}

		clientSession, xerr := client.New(c.String("server"))
		if xerr != nil {
			return clitools.FailureResponse(clitools.ExitOnErrorWithMessage(exitcode.Run, xerr.Error()))
		}

		err := clientSession.SecurityGroup.Delete(c.Args().Tail(), c.Bool("force"), 0)
		if err != nil {
			err = fail.FromGRPCStatus(err)
			return clitools.FailureResponse(clitools.ExitOnRPC(strprocess.Capitalize(client.DecorateTimeoutError(err, "deletion of security-group", false).Error())))
		}
		return clitools.SuccessResponse(nil)
	},
}

var networkSecurityGroupBonds = cli.Command{
	Name:      "bonds",
	Aliases:   []string{"links", "attachments"},
	Usage:     "List resources Security Group is bound to",
	ArgsUsage: "NETWORKREF GROUPREF",
	Flags: []cli.Flag{
		cli.StringFlag{
			Name:  "kind",
			Value: "all",
			Usage: "Narrow to the kind of resource specified; can be 'hosts', 'subnets' or 'all' (default: 'all')",
		},
	},
	Action: func(c *cli.Context) (ferr error) {
		defer fail.OnPanic(&ferr)
		logrus.Tracef(
			"SafeScale command: %s %s %s %s with args '%s'", networkCmdLabel, securityCmdLabel, groupCmdLabel,
			c.Command.Name, c.Args(),
		)

		switch c.NArg() {
		case 0:
			_ = cli.ShowSubcommandHelp(c)
			return clitools.FailureResponse(clitools.ExitOnInvalidArgument("Missing mandatory argument NETWORKREF."))
		case 1:
			_ = cli.ShowSubcommandHelp(c)
			return clitools.FailureResponse(clitools.ExitOnInvalidArgument("Missing mandatory argument GROUPREF."))
		}

		clientSession, xerr := client.New(c.String("server"))
		if xerr != nil {
			return clitools.FailureResponse(clitools.ExitOnErrorWithMessage(exitcode.Run, xerr.Error()))
		}

		kind := strings.ToLower(c.String("kind"))

		list, err := clientSession.SecurityGroup.Bonds(c.Args().Get(1), kind, 0)
		if err != nil {
			err = fail.FromGRPCStatus(err)
			return clitools.FailureResponse(clitools.ExitOnRPC(strprocess.Capitalize(client.DecorateTimeoutError(err, "bonds of Security Groups", false).Error())))
		}
		result := map[string]interface{}{}
		if len(list.Hosts) > 0 {
			hosts := make([]map[string]interface{}, len(list.Hosts))
			jsoned, err := json.Marshal(list.Hosts)
			if err != nil {
				return clitools.FailureResponse(clitools.ExitOnErrorWithMessage(exitcode.Run, strprocess.Capitalize(client.DecorateTimeoutError(err, "bonds of security-groups", false).Error())))
			}

			err = json.Unmarshal(jsoned, &hosts)
			if err != nil {
				return clitools.FailureResponse(clitools.ExitOnErrorWithMessage(exitcode.Run, strprocess.Capitalize(client.DecorateTimeoutError(err, "bonds of security-groups", false).Error())))
			}
			result["hosts"] = hosts
		}
		if len(list.Subnets) > 0 {
			subnets := make([]map[string]interface{}, len(list.Subnets))
			jsoned, err := json.Marshal(list.Subnets)
			if err != nil {
				return clitools.FailureResponse(clitools.ExitOnErrorWithMessage(exitcode.Run, strprocess.Capitalize(client.DecorateTimeoutError(err, "bonds of security-groups", false).Error())))
			}

			err = json.Unmarshal(jsoned, &subnets)
			if err != nil {
				return clitools.FailureResponse(clitools.ExitOnErrorWithMessage(exitcode.Run, strprocess.Capitalize(client.DecorateTimeoutError(err, "list of security-groups", false).Error())))
			}
			result["subnets"] = subnets
		}
		if len(result) > 0 {
			return clitools.SuccessResponse(result)
		}
		return clitools.SuccessResponse(nil)
	},
}

const ruleCmdLabel = "rule"

// networkSecurityGroupRuleCommand command
var networkSecurityGroupRuleCommand = cli.Command{
	Name:      ruleCmdLabel,
	Usage:     "manages rules in Security Groups of Networks",
	ArgsUsage: "NETWORKREF|- GROUPREF",
	Subcommands: cli.Commands{
		networkSecurityGroupRuleAdd,
		networkSecurityGroupRuleDelete,
	},
}

// networkSecurityGroupRuleAdd ...
// NETWORKREF is not really used (Security Group Name are unique across the tenant by design), but kept for command consistency
var networkSecurityGroupRuleAdd = cli.Command{
	Name:      "add",
	Aliases:   []string{"new"},
	Usage:     "add a new rule to a Security Group",
	ArgsUsage: "NETWORKREF|- GROUPREF",
	Flags: []cli.Flag{
		cli.StringFlag{
			Name:  "description",
			Value: "",
		},
		cli.StringFlag{
			Name:  "direction, D",
			Value: "",
			Usage: "ingress or egress",
		},
		cli.StringFlag{
			Name:  "protocol, P",
			Value: "tcp",
			Usage: "Protocol",
		},
		cli.StringFlag{
			Name:  "type, T",
			Value: "ipv4",
			Usage: "ipv4 or ipv6",
		},
		cli.IntFlag{
			Name:  "port-from",
			Value: 0,
			Usage: "first port of the rule",
		},
		cli.IntFlag{
			Name:  "port-to",
			Value: 0,
			Usage: "last port of the rule",
		},
		cli.StringSliceFlag{
			Name:  "cidr, N",
			Usage: "source/target of the rule; may be used multiple times",
		},
	},
	Action: func(c *cli.Context) (ferr error) {
		defer fail.OnPanic(&ferr)
		logrus.Tracef(
			"SafeScale command: %s %s %s %s with args '%s'", networkCmdLabel, securityCmdLabel, groupCmdLabel,
			c.Command.Name, c.Args(),
		)

		switch c.NArg() {
		case 0:
			_ = cli.ShowSubcommandHelp(c)
			return clitools.FailureResponse(clitools.ExitOnInvalidArgument("Missing mandatory argument NETWORKREF."))
		case 1:
			_ = cli.ShowSubcommandHelp(c)
			return clitools.FailureResponse(clitools.ExitOnInvalidArgument("Missing mandatory argument GROUPREF."))
		}

		etherType, xerr := ipversion.Parse(c.String("type"))
		if xerr != nil {
			return clitools.FailureResponse(clitools.ExitOnErrorWithMessage(exitcode.InvalidOption, xerr.Error()))
		}

		direction, xerr := securitygroupruledirection.Parse(c.String("direction"))
		if xerr != nil {
			return clitools.FailureResponse(clitools.ExitOnErrorWithMessage(exitcode.InvalidOption, xerr.Error()))
		}

		clientSession, xerr := client.New(c.String("server"))
		if xerr != nil {
			return clitools.FailureResponse(clitools.ExitOnErrorWithMessage(exitcode.Run, xerr.Error()))
		}

		rule := abstract.NewSecurityGroupRule()
		rule.Description = c.String("description")
		rule.EtherType = etherType
		rule.Direction = direction
		rule.Protocol = c.String("protocol")
		rule.PortFrom = int32(c.Int("port-from"))
		rule.PortTo = int32(c.Int("port-to"))
		rule.Targets = c.StringSlice("cidr")

		switch rule.Direction {
		case securitygroupruledirection.Ingress:
			rule.Sources = c.StringSlice("cidr")
		case securitygroupruledirection.Egress:
			rule.Targets = c.StringSlice("cidr")
		}

<<<<<<< HEAD
		if err := clientSession.SecurityGroup.AddRule(
			c.Args().Get(1), rule, 0,
		); err != nil {
=======
		err := clientSession.SecurityGroup.AddRule(c.Args().Get(1), rule, temporal.ExecutionTimeout())
		if err != nil {
>>>>>>> a2053336
			err = fail.FromGRPCStatus(err)
			return clitools.FailureResponse(clitools.ExitOnRPC(strprocess.Capitalize(client.DecorateTimeoutError(err, "addition of a rule to a security-group", true).Error())))
		}
		return clitools.SuccessResponse(nil)
	},
}

// networkSecurityGroupRuleDelete ...
// NETWORKREF is not really used (Security Group Name are unique across the tenant by design), but kept for command consistency
var networkSecurityGroupRuleDelete = cli.Command{
	Name:      "delete",
	Aliases:   []string{"rm", "remove", "destroy"},
	Usage:     "delete a rule from a Security Group",
	ArgsUsage: "NETWORKREF|- GROUPREF",
	Flags: []cli.Flag{
		cli.StringFlag{
			Name:  "direction, D",
			Value: "",
			Usage: "ingress or egress",
		},
		cli.StringFlag{
			Name:  "protocol, P",
			Value: "tcp",
			Usage: "Protocol",
		},
		cli.StringFlag{
			Name:  "type, T",
			Value: "ipv4",
			Usage: "ipv4 or ipv6",
		},
		cli.IntFlag{
			Name:  "port-from",
			Value: 0,
			Usage: "first port of the rule",
		},
		cli.IntFlag{
			Name:  "port-to",
			Value: 0,
			Usage: "last port of the rule",
		},
		cli.StringSliceFlag{
			Name:  "cidr, N",
			Usage: "source/target of the rule",
		},
	},
	Action: func(c *cli.Context) (ferr error) {
		defer fail.OnPanic(&ferr)
		logrus.Tracef(
			"SafeScale command: %s %s %s %s with args '%s'", networkCmdLabel, securityCmdLabel, groupCmdLabel,
			c.Command.Name, c.Args(),
		)

		switch c.NArg() {
		case 0:
			_ = cli.ShowSubcommandHelp(c)
			return clitools.FailureResponse(clitools.ExitOnInvalidArgument("Missing mandatory argument NETWORKREF."))
		case 1:
			_ = cli.ShowSubcommandHelp(c)
			return clitools.FailureResponse(clitools.ExitOnInvalidArgument("Missing mandatory argument GROUPREF."))
		}

		etherType, xerr := ipversion.Parse(c.String("type"))
		if xerr != nil {
			return clitools.FailureResponse(clitools.ExitOnErrorWithMessage(exitcode.InvalidOption, xerr.Error()))
		}

		direction, xerr := securitygroupruledirection.Parse(c.String("direction"))
		if xerr != nil {
			return clitools.FailureResponse(clitools.ExitOnErrorWithMessage(exitcode.InvalidOption, xerr.Error()))
		}

		clientSession, xerr := client.New(c.String("server"))
		if xerr != nil {
			return clitools.FailureResponse(clitools.ExitOnErrorWithMessage(exitcode.Run, xerr.Error()))
		}

		rule := abstract.NewSecurityGroupRule()
		rule.EtherType = etherType
		rule.Direction = direction
		rule.Protocol = c.String("protocol")
		rule.PortFrom = int32(c.Int("port-from"))
		rule.PortTo = int32(c.Int("port-to"))

		switch rule.Direction {
		case securitygroupruledirection.Ingress:
			rule.Sources = c.StringSlice("cidr")
		case securitygroupruledirection.Egress:
			rule.Targets = c.StringSlice("cidr")
		}

		err := clientSession.SecurityGroup.DeleteRule(c.Args().Get(1), rule, 0)
		if err != nil {
			err = fail.FromGRPCStatus(err)
			return clitools.FailureResponse(clitools.ExitOnRPC(strprocess.Capitalize(client.DecorateTimeoutError(err, "deletion of a rule from a security-group", true).Error())))
		}
		return clitools.SuccessResponse(nil)
	},
}

const subnetCmdLabel = "subnet"

// SubnetCommands command
var subnetCommands = cli.Command{
	Name:  subnetCmdLabel,
	Usage: "manages Subnets of Networks",
	Subcommands: cli.Commands{
		subnetCreate,
		subnetDelete,
		subnetInspect,
		subnetList,
		subnetVIPCommands,
		subnetSecurityCommands,
	},
}

var subnetList = cli.Command{
	Name:      "list",
	Aliases:   []string{"ls"},
	Usage:     "List existing Subnets (created by SafeScale)",
	ArgsUsage: "NETWORKREF",
	Flags: []cli.Flag{
		cli.BoolFlag{
			Name:  "all, a",
			Usage: "List all Subnets on tenant (not only those created by SafeScale)",
		},
	},
	Action: func(c *cli.Context) (ferr error) {
		defer fail.OnPanic(&ferr)
		logrus.Tracef(
			"SafeScale command: %s %s %s with args %q", networkCmdLabel, subnetCmdLabel, c.Command.Name, c.Args(),
		)

		switch c.NArg() {
		case 0:
			_ = cli.ShowSubcommandHelp(c)
			return clitools.FailureResponse(clitools.ExitOnInvalidArgument("Missing mandatory argument NETWORKREF."))
		}
		networkRef := c.Args().First()
		if networkRef == "-" {
			networkRef = ""
		}

		clientSession, xerr := client.New(c.String("server"))
		if xerr != nil {
			return clitools.FailureResponse(clitools.ExitOnErrorWithMessage(exitcode.Run, xerr.Error()))
		}

		resp, err := clientSession.Subnet.List(networkRef, c.Bool("all"), 0)
		if err != nil {
			err = fail.FromGRPCStatus(err)
			return clitools.FailureResponse(clitools.ExitOnRPC(strprocess.Capitalize(client.DecorateTimeoutError(err, "list of subnets", false).Error())))
		}
		var result []map[string]interface{}
		subnets := resp.GetSubnets()
		if len(subnets) > 0 {
			jsoned, err := json.Marshal(subnets)
			if err != nil {
				return clitools.FailureResponse(clitools.ExitOnRPC(strprocess.Capitalize(client.DecorateTimeoutError(err, "list of subnets", false).Error())))
			}
			if err := json.Unmarshal(jsoned, &result); err != nil {
				return clitools.FailureResponse(clitools.ExitOnRPC(strprocess.Capitalize(client.DecorateTimeoutError(err, "list of subnets", false).Error())))
			}
			for _, v := range result {
				delete(v, "gateway_ids")
				delete(v, "state")
			}
		}
		return clitools.SuccessResponse(result)
	},
}

var subnetDelete = cli.Command{
	Name:      "delete",
	Aliases:   []string{"rm", "remove"},
	Usage:     "delete SUBNETREF",
	ArgsUsage: "NETWORKREF SUBNETREF [SUBNETREF ...]",
	Flags: []cli.Flag{
		cli.StringFlag{
			Name:  "network, net",
			Value: "",
			Usage: "defines the network where to search for the subnet, when a same subnet name is used in several networks",
		},
		cli.BoolFlag{
			Name:  "force, f",
			Usage: "If set, force node deletion no matter what (ie. metadata inconsistency)",
		},
	},
	Action: func(c *cli.Context) (ferr error) {
		defer fail.OnPanic(&ferr)
		logrus.Tracef(
			"SafeScale command: %s %s %s with args '%s'", networkCmdLabel, subnetCmdLabel, c.Command.Name, c.Args(),
		)

		switch c.NArg() {
		case 0:
			_ = cli.ShowSubcommandHelp(c)
			return clitools.FailureResponse(clitools.ExitOnInvalidArgument("Missing mandatory argument NETWORKREF."))
		case 1:
			_ = cli.ShowSubcommandHelp(c)
			return clitools.FailureResponse(clitools.ExitOnInvalidArgument("Missing mandatory argument SUBNETREF."))
		}
		networkRef := c.Args().First()
		if networkRef == "-" {
			networkRef = ""
		}

		var list []string
		list = append(list, c.Args().Tail()...)

		clientSession, xerr := client.New(c.String("server"))
		if xerr != nil {
			return clitools.FailureResponse(clitools.ExitOnErrorWithMessage(exitcode.Run, xerr.Error()))
		}

		err := clientSession.Subnet.Delete(networkRef, list, 0, c.Bool("force"))
		if err != nil {
			err = fail.FromGRPCStatus(err)
			return clitools.FailureResponse(clitools.ExitOnRPC(strprocess.Capitalize(client.DecorateTimeoutError(err, "deletion of subnet", false).Error())))
		}
		return clitools.SuccessResponse(nil)
	},
}

var subnetInspect = cli.Command{
	Name:      "inspect",
	Aliases:   []string{"show"},
	Usage:     "Show details of a subnet",
	ArgsUsage: "NETWORKREF SUBNETREF",
	Action: func(c *cli.Context) (ferr error) {
		defer fail.OnPanic(&ferr)
		logrus.Tracef(
			"SafeScale command: %s %s %s with args '%s'", networkCmdLabel, subnetCmdLabel, c.Command.Name, c.Args(),
		)

		switch c.NArg() {
		case 0:
			_ = cli.ShowSubcommandHelp(c)
			return clitools.FailureResponse(clitools.ExitOnInvalidArgument("Missing mandatory argument NETWORKREF."))
		case 1:
			_ = cli.ShowSubcommandHelp(c)
			return clitools.FailureResponse(clitools.ExitOnInvalidArgument("Missing mandatory argument SUBNETREF."))
		}
		networkRef := c.Args().First()
		if networkRef == "-" {
			networkRef = ""
		}

		clientSession, xerr := client.New(c.String("server"))
		if xerr != nil {
			return clitools.FailureResponse(clitools.ExitOnErrorWithMessage(exitcode.Run, xerr.Error()))
		}

		subnet, err := clientSession.Subnet.Inspect(networkRef, c.Args().Get(1), 0)
		if err != nil {
			err = fail.FromGRPCStatus(err)
			return clitools.FailureResponse(clitools.ExitOnRPC(strprocess.Capitalize(client.DecorateTimeoutError(err, "inspection of subnet", false).Error())))
		}

		// Convert struct to map using struct to json then json to map
		mapped := map[string]interface{}{}
		jsoned, err := json.Marshal(subnet)
		if err != nil {
			return err
		}
		err = json.Unmarshal(jsoned, &mapped)
		if err != nil {
			return err
		}

		if err = queryGatewaysInformation(clientSession, subnet, mapped, true); err != nil {
			return err
		}

		mapped["state_label"] = subnetstate.Enum(mapped["state"].(float64)).String()
		mapped["gateway-failover"] = len(mapped["gateways"].(map[string]string)) > 1
		return clitools.SuccessResponse(mapped)
	},
}

var subnetCreate = cli.Command{
	Name:      "create",
	Aliases:   []string{"new"},
	Usage:     "Create a subnet",
	ArgsUsage: "NETWORKREF SUBNETREF",
	Flags: []cli.Flag{
		cli.StringFlag{
			Name:  "cidr, N",
			Value: "",
			Usage: "cidr of the network",
		},
		cli.StringFlag{
			Name:  "os",
			Value: "",
			Usage: `Image name for the gateway`,
		},
		cli.StringFlag{
			Name:  "gwname",
			Value: "",
			Usage: "Name for the gateway. Default to 'gw-<network_name>'",
		},
		cli.IntFlag{
			Name:  "gwport",
			Value: 22,
			Usage: "port to use for SSH on the gateway",
		},
		cli.BoolFlag{
			Name:  "failover",
			Usage: "creates 2 gateways for the network with a VIP used as internal default route",
		},
		cli.BoolFlag{
			Name:  "keep-on-failure, k",
			Usage: "If used, the resource(s) is(are) not deleted on failure (default: not set)",
		},
		cli.StringFlag{
			Name: "sizing, S",
			Usage: `Describe sizing of network gateway in format "<component><operator><value>[,...]" where:
			<component> can be cpu, cpufreq, gpu, ram, disk
			<operator> can be =,~,<=,>= (except for disk where valid operators are only = or >=):
				- = means exactly <value>
				- ~ means between <value> and 2*<value>
				- < means strictly lower than <value>
				- <= means lower or equal to <value>
				- > means strictly greater than <value>
				- >= means greater or equal to <value>
			<value> can be an integer (for cpu and disk) or a float (for ram) or an including interval "[<lower value>-<upper value>]:"
				- <cpu> is expecting an int as number of cpu cores, or an interval with minimum and maximum number of cpu cores
				- <cpufreq> is expecting an int as minimum cpu frequency in MHz
				- <gpu> is expecting an int as number of GPU (scanner would have been run first to be able to determine which template proposes GPU)
				- <ram> is expecting a float as memory size in GB, or an interval with minimum and maximum mmory size
				- <disk> is expecting an int as system disk size in GB
			examples:
				--sizing "cpu <= 4, ram <= 10, disk >= 100"
				--sizing "cpu ~ 4, ram = [14-32]" (is identical to --sizing "cpu=[4-8], ram=[14-32]")
				--sizing "cpu <= 8, ram ~ 16"
`,
		},
	},
	Action: func(c *cli.Context) (ferr error) {
		defer fail.OnPanic(&ferr)
		logrus.Tracef("SafeScale command: %s %s %s with args '%s'", networkCmdLabel, subnetCmdLabel, c.Command.Name, c.Args())

		switch c.NArg() {
		case 0:
			_ = cli.ShowSubcommandHelp(c)
			return clitools.FailureResponse(clitools.ExitOnInvalidArgument("Missing mandatory argument NETWORKREF."))
		case 1:
			_ = cli.ShowSubcommandHelp(c)
			return clitools.FailureResponse(clitools.ExitOnInvalidArgument("Missing mandatory argument SUBNETREF."))
		}
		networkRef := c.Args().First()
		if networkRef == "-" {
			networkRef = ""
		}

		sizing, err := constructHostDefinitionStringFromCLI(c, "sizing")
		if err != nil {
			return err
		}

		clientSession, xerr := client.New(c.String("server"))
		if xerr != nil {
			return clitools.FailureResponse(clitools.ExitOnErrorWithMessage(exitcode.Run, xerr.Error()))
		}

		network, err := clientSession.Subnet.Create(
			networkRef, c.Args().Get(1), c.String("cidr"), c.Bool("failover"),
			c.String("gwname"), uint32(c.Int("gwport")), c.String("os"), sizing,
			c.Bool("keep-on-failure"),
			0,
		)
		if err != nil {
			err = fail.FromGRPCStatus(err)
			return clitools.FailureResponse(clitools.ExitOnRPC(strprocess.Capitalize(client.DecorateTimeoutError(err, "creation of subnet", true).Error())))
		}
		return clitools.SuccessResponse(network)
	},
}

const vipCmdLabel = "vip"

// subnetVIPCommands handles 'network vip' commands
var subnetVIPCommands = cli.Command{
	Name:      vipCmdLabel,
	Aliases:   []string{"virtualip"},
	Usage:     "manage subnet virtual IP",
	ArgsUsage: "COMMAND",

	Subcommands: cli.Commands{
		subnetVIPCreateCommand,
		subnetVIPInspectCommand,
		subnetVIPDeleteCommand,
		subnetVIPBindCommand,
		subnetVIPUnbindCommand,
	},
}

var subnetVIPCreateCommand = cli.Command{
	Name:    "create",
	Aliases: []string{"new"},
	Usage: `creates a VIP in a Subnet of a Network.
		If NETWORKREF == -, SUBNETREF must be a Subnet ID`,
	ArgsUsage: "NETWORKREF|- SUBNETREF VIPNAME",
	Action: func(c *cli.Context) (ferr error) {
		defer fail.OnPanic(&ferr)
		logrus.Tracef(
			"SafeScale command: %s %s %s %s with args '%s'", networkCmdLabel, subnetCmdLabel, vipCmdLabel,
			c.Command.Name, c.Args(),
		)

		switch c.NArg() {
		case 0:
			_ = cli.ShowSubcommandHelp(c)
			return clitools.FailureResponse(clitools.ExitOnInvalidArgument("Missing mandatory argument NETWORKREF."))
		case 1:
			_ = cli.ShowSubcommandHelp(c)
			return clitools.FailureResponse(clitools.ExitOnInvalidArgument("Missing mandatory argument SUBNETREF."))
		case 2:
			_ = cli.ShowSubcommandHelp(c)
			return clitools.FailureResponse(clitools.ExitOnInvalidArgument("Missing mandatory argument VIPNAME."))
		}

		return clitools.FailureResponse(clitools.ExitOnErrorWithMessage(exitcode.NotImplemented, "creation of subnet VIP not yet implemented"))
	},
}

var subnetVIPInspectCommand = cli.Command{
	Name:      "inspect",
	Aliases:   []string{"show"},
	Usage:     "Show details of a VIP of a Subnet in a Network",
	ArgsUsage: "NETWORKREF|- SUBNETREF VIPNAME",
	Flags: []cli.Flag{
		cli.StringFlag{
			Name:  "network, net",
			Value: "",
			Usage: "defines the network where to search for the subnet, when a same subnet name is used in several networks",
		},
	},
	Action: func(c *cli.Context) (ferr error) {
		defer fail.OnPanic(&ferr)
		logrus.Tracef(
			"SafeScale command: %s %s %s %s with args '%s'", networkCmdLabel, subnetCmdLabel, vipCmdLabel,
			c.Command.Name, c.Args(),
		)

		switch c.NArg() {
		case 0:
			_ = cli.ShowSubcommandHelp(c)
			return clitools.FailureResponse(clitools.ExitOnInvalidArgument("Missing mandatory argument NETWORKREF."))
		case 1:
			_ = cli.ShowSubcommandHelp(c)
			return clitools.FailureResponse(clitools.ExitOnInvalidArgument("Missing mandatory argument SUBNETREF."))
		case 2:
			_ = cli.ShowSubcommandHelp(c)
			return clitools.FailureResponse(clitools.ExitOnInvalidArgument("Missing mandatory argument VIPNAME."))
		}

		return clitools.FailureResponse(clitools.ExitOnErrorWithMessage(exitcode.NotImplemented, "inspection of subnet VIP not yet implemented"))
	},
}

var subnetVIPDeleteCommand = cli.Command{
	Name:      "delete",
	Aliases:   []string{"rm", "destroy"},
	Usage:     "Deletes a VIP from a Subnet in a Network",
	ArgsUsage: "NETWORKREF|- SUBNETREF VIPNAME",
	Flags: []cli.Flag{
		cli.StringFlag{
			Name:  "network, net",
			Value: "",
			Usage: "defines the network where to search for the subnet, when a same subnet name is used in several networks",
		},
	},
	Action: func(c *cli.Context) (ferr error) {
		defer fail.OnPanic(&ferr)
		logrus.Tracef(
			"SafeScale command: %s %s %s %s with args '%s'", networkCmdLabel, subnetCmdLabel, vipCmdLabel,
			c.Command.Name, c.Args(),
		)

		switch c.NArg() {
		case 0:
			_ = cli.ShowSubcommandHelp(c)
			return clitools.FailureResponse(clitools.ExitOnInvalidArgument("Missing mandatory argument NETWORKREF."))
		case 1:
			_ = cli.ShowSubcommandHelp(c)
			return clitools.FailureResponse(clitools.ExitOnInvalidArgument("Missing mandatory argument SUBNETREF."))
		case 2:
			_ = cli.ShowSubcommandHelp(c)
			return clitools.FailureResponse(clitools.ExitOnInvalidArgument("Missing mandatory argument VIPNAME."))
		}

		return clitools.FailureResponse(clitools.ExitOnErrorWithMessage(exitcode.NotImplemented, "deletion of subnet VIP not yet implemented"))
	},
}

var subnetVIPBindCommand = cli.Command{
	Name:      "bind",
	Aliases:   []string{"attach"},
	Usage:     "Attach a VIP to a host",
	ArgsUsage: "NETWORKREF SUBNETREF VIPNAME HOSTNAME",
	Flags: []cli.Flag{
		cli.StringFlag{
			Name:  "network, net",
			Value: "",
			Usage: "defines the network where to search for the subnet, when a same subnet name is used in several networks",
		},
	},
	Action: func(c *cli.Context) (ferr error) {
		defer fail.OnPanic(&ferr)
		logrus.Tracef(
			"SafeScale command: %s %s %s %s with args '%s'", networkCmdLabel, subnetCmdLabel, vipCmdLabel,
			c.Command.Name, c.Args(),
		)

		switch c.NArg() {
		case 0:
			_ = cli.ShowSubcommandHelp(c)
			return clitools.FailureResponse(clitools.ExitOnInvalidArgument("Missing mandatory argument NETWORKREF."))
		case 1:
			_ = cli.ShowSubcommandHelp(c)
			return clitools.FailureResponse(clitools.ExitOnInvalidArgument("Missing mandatory argument SUBNETREF."))
		case 2:
			_ = cli.ShowSubcommandHelp(c)
			return clitools.FailureResponse(clitools.ExitOnInvalidArgument("Missing mandatory argument VIPNAME."))
		case 3:
			_ = cli.ShowSubcommandHelp(c)
			return clitools.FailureResponse(clitools.ExitOnInvalidArgument("Missing mandatory argument HOSTNAME."))
		}

		return clitools.FailureResponse(clitools.ExitOnErrorWithMessage(exitcode.NotImplemented, "bind host to subnet VIP not yet implemented"))
	},
}

var subnetVIPUnbindCommand = cli.Command{
	Name:      "unbind",
	Aliases:   []string{"detach"},
	Usage:     "unbind NETWORKREF SUBNETREF VIPNAME HOSTNAME",
	ArgsUsage: "NETWORKREF SUBNETREF VIPNAME HOSTNAME",
	Flags: []cli.Flag{
		cli.StringFlag{
			Name:  "network, net",
			Value: "",
			Usage: "defines the network where to search for the subnet, when a same subnet name is used in several networks",
		},
	},
	Action: func(c *cli.Context) (ferr error) {
		defer fail.OnPanic(&ferr)
		logrus.Tracef("SafeScale command: %s %s %s %s with args '%s'", networkCmdLabel, subnetCmdLabel, vipCmdLabel,
			c.Command.Name, c.Args())

		switch c.NArg() {
		case 0:
			_ = cli.ShowSubcommandHelp(c)
			return clitools.FailureResponse(clitools.ExitOnInvalidArgument("Missing mandatory argument NETWORKREF."))
		case 1:
			_ = cli.ShowSubcommandHelp(c)
			return clitools.FailureResponse(clitools.ExitOnInvalidArgument("Missing mandatory argument SUBNETREF."))
		case 2:
			_ = cli.ShowSubcommandHelp(c)
			return clitools.FailureResponse(clitools.ExitOnInvalidArgument("Missing mandatory argument VIPNAME."))
		case 3:
			_ = cli.ShowSubcommandHelp(c)
			return clitools.FailureResponse(clitools.ExitOnInvalidArgument("Missing mandatory argument HOSTNAME."))
		}

		return clitools.FailureResponse(clitools.ExitOnErrorWithMessage(exitcode.NotImplemented, "unbind host from subnet VIP not yet implemented"))
	},
}

const securityCmdLabel = "security"

// subnetSecurityGroupCommand command
var subnetSecurityCommands = cli.Command{
	Name:      securityCmdLabel,
	Usage:     "manages security of subnets",
	ArgsUsage: "NETWORKREF|- SUBNETREF GROUPREF",
	Subcommands: cli.Commands{
		subnetSecurityGroupCommands,
	},
}

const groupCmdLabel = "group"

// subnetSecurityGroupCommand command
var subnetSecurityGroupCommands = cli.Command{
	Name:  groupCmdLabel,
	Usage: "manages security group of subnets",
	Subcommands: cli.Commands{
		subnetSecurityGroupAddCommand,
		subnetSecurityGroupRemoveCommand,
		subnetSecurityGroupEnableCommand,
		subnetSecurityGroupListCommand,
		subnetSecurityGroupDisableCommand,
	},
}

var subnetSecurityGroupAddCommand = cli.Command{
	Name:      "add",
	Aliases:   []string{"attach", "bind"},
	Usage:     "Add a security group to a subnet",
	ArgsUsage: "NETWORKREF|- SUBNETREF GROUPREF",
	Flags: []cli.Flag{
		cli.BoolFlag{
			Name:  "disabled",
			Usage: "adds the security group to the network without applying its rules",
		},
	},
	Action: func(c *cli.Context) (ferr error) {
		defer fail.OnPanic(&ferr)
		logrus.Tracef("SafeScale command: %s %s %s %s %s with args '%s'", networkCmdLabel, subnetCmdLabel, securityCmdLabel, groupCmdLabel, c.Command.Name, c.Args())

		switch c.NArg() {
		case 0:
			_ = cli.ShowSubcommandHelp(c)
			return clitools.FailureResponse(clitools.ExitOnInvalidArgument("Missing mandatory argument NETWORKREF."))
		case 1:
			_ = cli.ShowSubcommandHelp(c)
			return clitools.FailureResponse(clitools.ExitOnInvalidArgument("Missing mandatory argument SUBNETREF."))
		case 2:
			_ = cli.ShowSubcommandHelp(c)
			return clitools.FailureResponse(clitools.ExitOnInvalidArgument("Missing mandatory argument GROUPREF."))
		}
		networkRef := c.Args().First()
		if networkRef == "-" {
			networkRef = ""
		}

		clientSession, xerr := client.New(c.String("server"))
		if xerr != nil {
			return clitools.FailureResponse(clitools.ExitOnErrorWithMessage(exitcode.Run, xerr.Error()))
		}

		err := clientSession.Subnet.BindSecurityGroup(
			networkRef, c.Args().Get(1), c.Args().Get(2), !c.Bool("disabled"), 0,
		)
		if err != nil {
			err = fail.FromGRPCStatus(err)
			return clitools.FailureResponse(clitools.ExitOnRPC(strprocess.Capitalize(client.DecorateTimeoutError(err, "adding security group to network", false).Error())))
		}
		return clitools.SuccessResponse(nil)
	},
}

var subnetSecurityGroupRemoveCommand = cli.Command{
	Name:      "remove",
	Aliases:   []string{"rm", "detach", "unbind"},
	Usage:     "removes a security group from a subnet",
	ArgsUsage: "NETWORKREF SUBNETREF GROUPREF",
	Action: func(c *cli.Context) (ferr error) {
		defer fail.OnPanic(&ferr)
		logrus.Tracef("SafeScale command: %s %s %s %s %s with args '%s'", networkCmdLabel, subnetCmdLabel, securityCmdLabel, groupCmdLabel, c.Command.Name, c.Args())

		switch c.NArg() {
		case 0:
			_ = cli.ShowSubcommandHelp(c)
			return clitools.FailureResponse(clitools.ExitOnInvalidArgument("Missing mandatory argument NETWORKREF."))
		case 1:
			_ = cli.ShowSubcommandHelp(c)
			return clitools.FailureResponse(clitools.ExitOnInvalidArgument("Missing mandatory argument SUBNETREF."))
		case 2:
			_ = cli.ShowSubcommandHelp(c)
			return clitools.FailureResponse(clitools.ExitOnInvalidArgument("Missing mandatory argument GROUPREF."))
		}
		networkRef := c.Args().First()
		if networkRef == "-" {
			networkRef = ""
		}

		clientSession, xerr := client.New(c.String("server"))
		if xerr != nil {
			return clitools.FailureResponse(clitools.ExitOnErrorWithMessage(exitcode.Run, xerr.Error()))
		}

		err := clientSession.Subnet.UnbindSecurityGroup(
			networkRef, c.Args().Get(1), c.Args().Get(2), 0,
		)
		if err != nil {
			err = fail.FromGRPCStatus(err)
			return clitools.FailureResponse(clitools.ExitOnRPC(strprocess.Capitalize(client.DecorateTimeoutError(err, "removing security group from network", false).Error())))
		}
		return clitools.SuccessResponse(nil)
	},
}

var subnetSecurityGroupListCommand = cli.Command{
	Name:      "list",
	Aliases:   []string{"show", "ls"},
	Usage:     "lists security groups bound to subnet",
	ArgsUsage: "NETWORKREF SUBNETREF",
	Flags: []cli.Flag{
		cli.BoolFlag{
			Name:  "all, a",
			Usage: "List all security groups no matter what is the status (enabled or disabled)",
		},
		cli.StringFlag{
			Name:  "state",
			Value: "all",
			Usage: "Narrows to the security groups in defined state; can be 'enabled', 'disabled' or 'all' (default: 'all')",
		},
	},
	Action: func(c *cli.Context) (ferr error) {
		defer fail.OnPanic(&ferr)
		logrus.Tracef("SafeScale command: %s %s %s %s %s with args '%v'", networkCmdLabel, subnetCmdLabel, securityCmdLabel, groupCmdLabel, c.Command.Name, c.Args())

		switch c.NArg() {
		case 0:
			_ = cli.ShowSubcommandHelp(c)
			return clitools.FailureResponse(clitools.ExitOnInvalidArgument("Missing mandatory argument NETWORKREF."))
		case 1:
			_ = cli.ShowSubcommandHelp(c)
			return clitools.FailureResponse(clitools.ExitOnInvalidArgument("Missing mandatory argument SUBNETREF."))
		}
		networkRef := c.Args().First()
		if networkRef == "-" {
			networkRef = ""
		}

		var state string
		if c.Bool("all") {
			state = "all"
		} else {
			state = c.String("state")
		}

		clientSession, xerr := client.New(c.String("server"))
		if xerr != nil {
			return clitools.FailureResponse(clitools.ExitOnErrorWithMessage(exitcode.Run, xerr.Error()))
		}

		list, err := clientSession.Subnet.ListSecurityGroups(
			networkRef, c.Args().Get(1), state, 0,
		)
		if err != nil {
			err = fail.FromGRPCStatus(err)
			return clitools.FailureResponse(clitools.ExitOnRPC(strprocess.Capitalize(client.DecorateTimeoutError(err, "listing bound security groups of subnet", false).Error())))
		}
		return clitools.SuccessResponse(list.Subnets)
	},
}

var subnetSecurityGroupEnableCommand = cli.Command{
	Name:      "enable",
	Aliases:   []string{"activate"},
	Usage:     "Enables a security group on a subnet",
	ArgsUsage: "NETWORKREF SUBNETREF GROUPREF",
	Action: func(c *cli.Context) (ferr error) {
		defer fail.OnPanic(&ferr)
		logrus.Tracef("SafeScale command: %s %s %s %s %s with args '%s'", networkCmdLabel, subnetCmdLabel, securityCmdLabel, groupCmdLabel, c.Command.Name, c.Args())

		switch c.NArg() {
		case 0:
			_ = cli.ShowSubcommandHelp(c)
			return clitools.FailureResponse(clitools.ExitOnInvalidArgument("Missing mandatory argument NETWORKREF."))
		case 1:
			_ = cli.ShowSubcommandHelp(c)
			return clitools.FailureResponse(clitools.ExitOnInvalidArgument("Missing mandatory argument SUBNETREF."))
		case 2:
			_ = cli.ShowSubcommandHelp(c)
			return clitools.FailureResponse(clitools.ExitOnInvalidArgument("Missing mandatory argument GROUPREF."))
		}
		networkRef := c.Args().First()
		if networkRef == "-" {
			networkRef = ""
		}

		clientSession, xerr := client.New(c.String("server"))
		if xerr != nil {
			return clitools.FailureResponse(clitools.ExitOnErrorWithMessage(exitcode.Run, xerr.Error()))
		}

		err := clientSession.Subnet.EnableSecurityGroup(
			networkRef, c.Args().Get(1), c.Args().Get(2), 0,
		)
		if err != nil {
			err = fail.FromGRPCStatus(err)
			return clitools.FailureResponse(
				clitools.ExitOnRPC(
					strprocess.Capitalize(
						client.DecorateTimeoutError(
							err, "enabling security group on network", false,
						).Error(),
					),
				),
			)
		}
		return clitools.SuccessResponse(nil)
	},
}

var subnetSecurityGroupDisableCommand = cli.Command{
	Name:      "disable",
	Aliases:   []string{"deactivate"},
	Usage:     "disable SUBNETREF GROUPREF",
	ArgsUsage: "NETWORKREF SUBNETREF GROUPREF",
	Action: func(c *cli.Context) (ferr error) {
		defer fail.OnPanic(&ferr)
		logrus.Tracef(
			"SafeScale command: %s %s %s %s %s with args '%s'", hostCmdLabel, subnetCmdLabel, securityCmdLabel,
			groupCmdLabel, c.Command.Name, c.Args(),
		)

		switch c.NArg() {
		case 0:
			_ = cli.ShowSubcommandHelp(c)
			return clitools.FailureResponse(clitools.ExitOnInvalidArgument("Missing mandatory argument NETWORKREF."))
		case 1:
			_ = cli.ShowSubcommandHelp(c)
			return clitools.FailureResponse(clitools.ExitOnInvalidArgument("Missing mandatory argument SUBNETREF."))
		case 2:
			_ = cli.ShowSubcommandHelp(c)
			return clitools.FailureResponse(clitools.ExitOnInvalidArgument("Missing mandatory argument GROUPREF."))
		}
		networkRef := c.Args().First()
		if networkRef == "-" {
			networkRef = ""
		}

		clientSession, xerr := client.New(c.String("server"))
		if xerr != nil {
			return clitools.FailureResponse(clitools.ExitOnErrorWithMessage(exitcode.Run, xerr.Error()))
		}

		err := clientSession.Subnet.DisableSecurityGroup(
			networkRef, c.Args().Get(1), c.Args().Get(2), 0,
		)
		if err != nil {
			err = fail.FromGRPCStatus(err)
			return clitools.FailureResponse(
				clitools.ExitOnRPC(
					strprocess.Capitalize(
						client.DecorateTimeoutError(
							err, "disabling bound security group on network", false,
						).Error(),
					),
				),
			)
		}
		return clitools.SuccessResponse(nil)
	},
}<|MERGE_RESOLUTION|>--- conflicted
+++ resolved
@@ -826,14 +826,9 @@
 			rule.Targets = c.StringSlice("cidr")
 		}
 
-<<<<<<< HEAD
 		if err := clientSession.SecurityGroup.AddRule(
 			c.Args().Get(1), rule, 0,
 		); err != nil {
-=======
-		err := clientSession.SecurityGroup.AddRule(c.Args().Get(1), rule, temporal.ExecutionTimeout())
-		if err != nil {
->>>>>>> a2053336
 			err = fail.FromGRPCStatus(err)
 			return clitools.FailureResponse(clitools.ExitOnRPC(strprocess.Capitalize(client.DecorateTimeoutError(err, "addition of a rule to a security-group", true).Error())))
 		}
