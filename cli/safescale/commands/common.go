/*
 * Copyright 2018-2022, CS Systemes d'Information, http://csgroup.eu
 *
 * Licensed under the Apache License, Version 2.0 (the "License");
 * you may not use this file except in compliance with the License.
 * You may obtain a copy of the License at
 *
 *     http://www.apache.org/licenses/LICENSE-2.0
 *
 * Unless required by applicable law or agreed to in writing, software
 * distributed under the License is distributed on an "AS IS" BASIS,
 * WITHOUT WARRANTIES OR CONDITIONS OF ANY KIND, either express or implied.
 * See the License for the specific language governing permissions and
 * limitations under the License.
 */

package commands

import (
	"fmt"

	"github.com/urfave/cli/v2"

	"github.com/CS-SI/SafeScale/v21/lib/client"
	"github.com/CS-SI/SafeScale/v21/lib/protocol"
	clitools "github.com/CS-SI/SafeScale/v21/lib/utils/cli"
	"github.com/CS-SI/SafeScale/v21/lib/utils/cli/enums/exitcode"
	"github.com/CS-SI/SafeScale/v21/lib/utils/temporal"
<<<<<<< HEAD
=======
)

const (
	DoNotInstanciate = false
	DoInstanciate    = true
>>>>>>> 2166906f
)

var (
	// Verbose tells if user asks more verbosity
	Verbose bool
	// Debug tells if user asks debug information
	Debug bool

	// hostName     string
	// hostInstance *protocol.Host
	// featureName  string
)

// extractFeatureArgument returns the name of the feature from the command arguments
func extractFeatureArgument(c *cli.Context) (string, error) {
	if c.NArg() < 2 {
		_ = cli.ShowSubcommandHelp(c)
		return "", clitools.ExitOnInvalidArgument("Missing mandatory argument FEATURENAME")
	}

	featureName := c.Args().Get(1)
	if featureName == "" {
		return "", clitools.ExitOnInvalidArgument("Invalid argument FEATURENAME")
	}

	return featureName, nil
}

// Use the 'hostnamePos'th argument of the command as a host name and use it to get the host instance
func extractHostArgument(c *cli.Context, hostnamePos int, instanciate bool) (string, *protocol.Host, error) {
	hostName := c.Args().Get(hostnamePos)
	if hostName == "" {
		return "", nil, clitools.ExitOnInvalidArgument("argument HOSTNAME invalid")
	}

	clientSession, xerr := client.New(c.String("server"))
	if xerr != nil {
		return "", nil, clitools.FailureResponse(clitools.ExitOnErrorWithMessage(exitcode.Run, xerr.Error()))
	}

	var hostInstance *protocol.Host
	if instanciate {
		var err error
		hostInstance, err = clientSession.Host.Inspect(hostName, temporal.ExecutionTimeout())
		if err != nil {
			return "", nil, clitools.ExitOnRPC(err.Error())
		}

		if hostInstance == nil {
			return "", nil, clitools.ExitOnErrorWithMessage(exitcode.NotFound, fmt.Sprintf("Host '%s' not found", hostName))
		}
	}

	if hostInstance == nil {
		return "", nil, clitools.ExitOnErrorWithMessage(exitcode.NotFound, fmt.Sprintf("Host '%s' not found", hostName))
	}

	return hostName, hostInstance, nil
}

// Use the 'nodePos'th argument of the command as a node reference and init hostName with it
func extractNodeArgument(c *cli.Context, nodePos int) (string, error) {
	hostName := c.Args().Get(nodePos)
	if hostName == "" {
		return "", clitools.ExitOnInvalidArgument("argument HOSTNAME invalid")
	}

	return hostName, nil
}<|MERGE_RESOLUTION|>--- conflicted
+++ resolved
@@ -26,14 +26,11 @@
 	clitools "github.com/CS-SI/SafeScale/v21/lib/utils/cli"
 	"github.com/CS-SI/SafeScale/v21/lib/utils/cli/enums/exitcode"
 	"github.com/CS-SI/SafeScale/v21/lib/utils/temporal"
-<<<<<<< HEAD
-=======
 )
 
 const (
 	DoNotInstanciate = false
 	DoInstanciate    = true
->>>>>>> 2166906f
 )
 
 var (
