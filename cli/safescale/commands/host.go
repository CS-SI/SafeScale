--- conflicted
+++ resolved
@@ -205,15 +205,11 @@
 		labels := make([]map[string]interface{}, 0)
 		if items, ok := output["labels"].([]interface{}); ok && len(items) > 0 {
 			for _, v := range items {
-<<<<<<< HEAD
-				item := v.(map[string]interface{})
-=======
 				item, ok := v.(map[string]interface{})
 				if !ok {
 					continue
 				}
 
->>>>>>> f44bfcdd
 				hasDefault, ok := item["has_default"].(bool)
 				delete(item, "has_default")
 				if ok && hasDefault {
