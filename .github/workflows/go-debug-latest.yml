--- conflicted
+++ resolved
@@ -5,17 +5,11 @@
     branches:
       - master
       - develop
-<<<<<<< HEAD
-      - 'release/**'
-  pull_request:
-    # The branches below must be a subset of the branches above
-=======
       - hotfixes
       - 'feature/**'
       - 'release/**'
       - 'review/**'
   pull_request:
->>>>>>> 2166906f
     branches:
       - master
       - develop
