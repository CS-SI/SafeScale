name: Go Build CI Debug

on:
  push:
    branches:
      - master
      - develop
<<<<<<< HEAD
      - 'release/**'
  pull_request:
    # The branches below must be a subset of the branches above
=======
      - hotfixes
      - 'feature/**'
      - 'release/**'
  pull_request:
>>>>>>> 2166906f
    branches:
      - master
      - develop
      - 'release/**'

env:
  GOVERSION: '1.16.8' # The Go version to download (if necessary) and use.
  PROTOCVERSION: 3.17.3

jobs:

  build-linux:

    runs-on: ubuntu-latest

    steps:
    - uses: actions/checkout@v2
    - uses: actions/setup-go@v2
      with:
        go-version: ${{env.GOVERSION}}
    - name: Install Protoc
      run: |
        cd /tmp
        PROTOCZIP=$(echo "protoc-${{env.PROTOCVERSION}}-$(uname -s | tr '[:upper:]' '[:lower:]')-$(uname -m).zip")
        wget https://github.com/google/protobuf/releases/download/v${{env.PROTOCVERSION}}/$PROTOCZIP
        sudo unzip -d /opt/protoc $PROTOCZIP
        sudo chmod a+r -R /opt/protoc
        sudo chmod a+xr /opt/protoc/bin/protoc
        sudo ln -s /opt/protoc/bin/protoc /usr/local/bin/
    - run: make debug ci with-coverage mintest
    - uses: actions/upload-artifact@v2
      if: failure()
      with:
        name: linux-artefacts
        path: |
          generation_results.log
          vet_results.log
          test_results.log
          style_results.log
          go.mod
          go.sum<|MERGE_RESOLUTION|>--- conflicted
+++ resolved
@@ -5,16 +5,10 @@
     branches:
       - master
       - develop
-<<<<<<< HEAD
-      - 'release/**'
-  pull_request:
-    # The branches below must be a subset of the branches above
-=======
       - hotfixes
       - 'feature/**'
       - 'release/**'
   pull_request:
->>>>>>> 2166906f
     branches:
       - master
       - develop
