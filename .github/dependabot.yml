# To get started with Dependabot version updates, you'll need to specify which
# package ecosystems to update and where the package manifests are located.
# Please see the documentation for all configuration options:
# https://help.github.com/github/administering-a-repository/configuration-options-for-dependency-updates

version: 2
updates:
  - package-ecosystem: gomod
    directory: "/"
    target-branch: "develop"
    schedule:
<<<<<<< HEAD
      interval: weekly
    allow:
      - dependency-name: "golang.org/x/*"
=======
      interval: daily
>>>>>>> 41d302e6
    labels:
      - "dependencies"<|MERGE_RESOLUTION|>--- conflicted
+++ resolved
@@ -9,12 +9,6 @@
     directory: "/"
     target-branch: "develop"
     schedule:
-<<<<<<< HEAD
-      interval: weekly
-    allow:
-      - dependency-name: "golang.org/x/*"
-=======
       interval: daily
->>>>>>> 41d302e6
     labels:
       - "dependencies"