--- conflicted
+++ resolved
@@ -1,9 +1,5 @@
 package main
 const (
   VERSION = "0.1"
-<<<<<<< HEAD
-  BUILD_DATE = "2018-11-12 10:55"
-=======
   BUILD_DATE = "2018-11-11 22:50"
->>>>>>> e70ab2f1
 )