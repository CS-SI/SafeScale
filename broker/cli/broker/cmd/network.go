--- conflicted
+++ resolved
@@ -74,14 +74,10 @@
 		}
 		err := client.New().Network.Delete(c.Args().First(), client.DefaultExecutionTimeout)
 		if err != nil {
-<<<<<<< HEAD
 			if status.Code(err) == codes.DeadlineExceeded {
 				return fmt.Errorf("deletion of network '%s' took too long to respond (may eventually succeed)", c.Args().First())
 			}
-			return fmt.Errorf("could not delete network %s: %v", c.Args().First(), err)
-=======
 			return fmt.Errorf("Could not delete network '%s': %v", c.Args().First(), err)
->>>>>>> 56d8f1a0
 		}
 		fmt.Println(fmt.Sprintf("Network '%s' deleted", c.Args().First()))
 
@@ -169,14 +165,10 @@
 		}
 		network, err := client.New().Network.Create(netdef, client.DefaultExecutionTimeout)
 		if err != nil {
-<<<<<<< HEAD
 			if status.Code(err) == codes.DeadlineExceeded {
 				return fmt.Errorf("creation of network '%s' took too long to respond (may eventually succeed)", c.Args().First())
 			}
-			return fmt.Errorf("Could not create network: %v", err)
-=======
-			return fmt.Errorf("Could not create network: '%v'", err)
->>>>>>> 56d8f1a0
+			return fmt.Errorf("Could not create network '%s': %v", c.Args().First(), err)
 		}
 		out, _ := json.Marshal(network)
 		fmt.Println(string(out))
