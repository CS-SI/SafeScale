/*
 * Copyright 2018, CS Systemes d'Information, http://www.c-s.fr
 *
 * Licensed under the Apache License, Version 2.0 (the "License");
 * you may not use this file except in compliance with the License.
 * You may obtain a copy of the License at
 *
 *     http://www.apache.org/licenses/LICENSE-2.0
 *
 * Unless required by applicable law or agreed to in writing, software
 * distributed under the License is distributed on an "AS IS" BASIS,
 * WITHOUT WARRANTIES OR CONDITIONS OF ANY KIND, either express or implied.
 * See the License for the specific language governing permissions and
 * limitations under the License.
 */

package main

import (
	"bufio"
	"fmt"
	"os"
	"os/signal"
	"runtime"
	"sort"
	"strings"
	"syscall"

	"github.com/CS-SI/SafeScale/broker/client"
	"github.com/CS-SI/SafeScale/broker/utils"
	log "github.com/sirupsen/logrus"
	"github.com/urfave/cli"

	"github.com/CS-SI/SafeScale/broker/cli/broker/cmd"
)

func cleanup() {
<<<<<<< HEAD
	fmt.Println("\nBe careful stopping broker will not stop the execution on brokerd!")
=======
	fmt.Println("\nBe carfull stopping broker will not stop the execution on brokerd, but will reverse it's effects once done!")
	reader := bufio.NewReader(os.Stdin)
	fmt.Print("Do you really want to stop the command ? [y]es [n]o: ")
	text, err := reader.ReadString('\n')
	if err != nil {
		fmt.Println("Failed to read the imput : ", err.Error())
		text = "y"
	}
	if strings.TrimRight(text, "\n") == "y" {
		err = client.New().ProcessManager.Stop(utils.GetUUID(), client.DefaultExecutionTimeout)
		if err != nil {
			fmt.Printf("Failed to stop the process %v\n", err)
		}
	}
>>>>>>> 5b355a08
}

func main() {
	runtime.GOMAXPROCS(runtime.NumCPU())
	c := make(chan os.Signal)
	signal.Notify(c, os.Interrupt, syscall.SIGTERM)
	go func() {
		for {
			<-c
			cleanup()
		}
	}()

	app := cli.NewApp()
	app.Name = "broker"
	app.Usage = "broker COMMAND"
	app.Version = VERSION + "-" + BUILD_DATE + "-" + REV
	app.Authors = []cli.Author{
		cli.Author{
			Name:  "CS-SI",
			Email: "safescale@c-s.fr",
		},
	}

	app.EnableBashCompletion = true

	cli.VersionFlag = cli.BoolFlag{
		Name:  "version, V",
		Usage: "Print program version",
	}

	app.Flags = []cli.Flag{
		cli.BoolFlag{
			Name:  "verbose, v",
			Usage: "Increase verbosity",
		},
		cli.BoolFlag{
			Name:  "debug, d",
			Usage: "Show debug information",
		},
		// cli.IntFlag{
		// 	Name:  "port, p",
		// 	Usage: "Bind to specified port `PORT`",
		// 	Value: 50051,
		// },
	}

	app.Before = func(c *cli.Context) error {
		log.SetLevel(log.WarnLevel)
		if c.GlobalBool("verbose") {
			log.SetLevel(log.InfoLevel)
			utils.Verbose = true
		}
		if c.GlobalBool("debug") {
			log.SetLevel(log.DebugLevel)
			utils.Debug = true
		}
		return nil
	}

	app.Commands = append(app.Commands, cmd.NetworkCmd)
	sort.Sort(cli.CommandsByName(cmd.NetworkCmd.Subcommands))

	app.Commands = append(app.Commands, cmd.TenantCmd)
	sort.Sort(cli.CommandsByName(cmd.TenantCmd.Subcommands))

	app.Commands = append(app.Commands, cmd.HostCmd)
	sort.Sort(cli.CommandsByName(cmd.HostCmd.Subcommands))

	app.Commands = append(app.Commands, cmd.VolumeCmd)
	sort.Sort(cli.CommandsByName(cmd.VolumeCmd.Subcommands))

	app.Commands = append(app.Commands, cmd.SSHCmd)
	sort.Sort(cli.CommandsByName(cmd.SSHCmd.Subcommands))

	app.Commands = append(app.Commands, cmd.BucketCmd)
	sort.Sort(cli.CommandsByName(cmd.BucketCmd.Subcommands))

	app.Commands = append(app.Commands, cmd.ShareCmd)
	sort.Sort(cli.CommandsByName(cmd.ShareCmd.Subcommands))

	app.Commands = append(app.Commands, cmd.ImageCmd)
	sort.Sort(cli.CommandsByName(cmd.ImageCmd.Subcommands))

	app.Commands = append(app.Commands, cmd.TemplateCmd)
	sort.Sort(cli.CommandsByName(cmd.TemplateCmd.Subcommands))

	sort.Sort(cli.CommandsByName(app.Commands))

	err := app.Run(os.Args)
	if err != nil {
		fmt.Println("Error Running App : " + err.Error())
	}
}<|MERGE_RESOLUTION|>--- conflicted
+++ resolved
@@ -35,9 +35,6 @@
 )
 
 func cleanup() {
-<<<<<<< HEAD
-	fmt.Println("\nBe careful stopping broker will not stop the execution on brokerd!")
-=======
 	fmt.Println("\nBe carfull stopping broker will not stop the execution on brokerd, but will reverse it's effects once done!")
 	reader := bufio.NewReader(os.Stdin)
 	fmt.Print("Do you really want to stop the command ? [y]es [n]o: ")
@@ -52,7 +49,6 @@
 			fmt.Printf("Failed to stop the process %v\n", err)
 		}
 	}
->>>>>>> 5b355a08
 }
 
 func main() {
