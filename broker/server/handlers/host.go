--- conflicted
+++ resolved
@@ -73,15 +73,9 @@
 }
 
 // Start starts a host
-<<<<<<< HEAD
-func (svc *HostHandler) Start(ref string) error {
+func (svc *HostHandler) Start(ctx context.Context, ref string) error {
 	log.Debugf(">>> broker.server.handlers.HostHandler::Start(%s)", ref)
 	defer log.Debugf("<<< broker.server.handlers.HostHandler::Start(%s)", ref)
-=======
-func (svc *HostHandler) Start(ctx context.Context, ref string) error {
-	log.Debugf("broker.server.handlers.HostHandler::Start(%s) called", ref)
-	defer log.Debugf("broker.server.handlers.HostHandler::Start(%s) done", ref)
->>>>>>> 5b355a08
 
 	mh, err := metadata.LoadHost(svc.provider, ref)
 	if err != nil {
@@ -100,15 +94,9 @@
 }
 
 // Stop stops a host
-<<<<<<< HEAD
-func (svc *HostHandler) Stop(ref string) error {
+func (svc *HostHandler) Stop(ctx context.Context, ref string) error {
 	log.Debugf(">>> broker.server.handlers.HostHandler::Stop(%s)", ref)
 	defer log.Debugf("<<< broker.server.handlers.HostHandler::Stop(%s)", ref)
-=======
-func (svc *HostHandler) Stop(ctx context.Context, ref string) error {
-	log.Debugf("broker.server.handlers.HostHandler::Stop(%s) called", ref)
-	defer log.Debugf("broker.server.handlers.HostHandler::Stop(%s) done", ref)
->>>>>>> 5b355a08
 
 	mh, err := metadata.LoadHost(svc.provider, ref)
 	if err != nil {
@@ -127,15 +115,9 @@
 }
 
 // Reboot reboots a host
-<<<<<<< HEAD
-func (svc *HostHandler) Reboot(ref string) error {
+func (svc *HostHandler) Reboot(ctx context.Context, ref string) error {
 	log.Debugf(">>> broker.server.handlers.HostHandler::Reboot(%s)", ref)
 	defer log.Debugf("<<< broker.server.handlers.HostHandler::Reboot(%s)", ref)
-=======
-func (svc *HostHandler) Reboot(ctx context.Context, ref string) error {
-	log.Debugf("broker.server.handlers.HostHandler::Reboot(%s) called", ref)
-	defer log.Debugf("broker.server.handlers.HostHandler::Reboot(%s) done", ref)
->>>>>>> 5b355a08
 
 	mh, err := metadata.LoadHost(svc.provider, ref)
 	if err != nil {
@@ -162,15 +144,9 @@
 }
 
 // Resize ...
-<<<<<<< HEAD
-func (svc *HostHandler) Resize(ref string, cpu int, ram float32, disk int, gpuNumber int, freq float32) (*model.Host, error) {
+func (svc *HostHandler) Resize(ctx context.Context, ref string, cpu int, ram float32, disk int, gpuNumber int, freq float32) (*model.Host, error) {
 	log.Debugf(">>> broker.server.handlers.HostHandler::Resize(%s)", ref)
 	defer log.Debugf("<<< broker.server.handlers.HostHandler::Resize(%s)", ref)
-=======
-func (svc *HostHandler) Resize(ctx context.Context, ref string, cpu int, ram float32, disk int, gpuNumber int, freq float32) (*model.Host, error) {
-	log.Debugf("broker.server.handlers.HostHandler::Resize(%s) called", ref)
-	defer log.Debugf("broker.server.handlers.HostHandler::Resize(%s) done", ref)
->>>>>>> 5b355a08
 
 	mh, err := metadata.LoadHost(svc.provider, ref)
 	if err != nil {
@@ -231,14 +207,8 @@
 func (svc *HostHandler) Create(
 	ctx context.Context, name string, net string, cpu int, ram float32, disk int, los string, public bool, gpuNumber int, freq float32, force bool,
 ) (*model.Host, error) {
-<<<<<<< HEAD
-
 	log.Debugf(">>> broker.server.handlers.host.go:HostHandler::Create(%s)", name)
 	defer log.Debugf("<<< broker.server.handlers.hostHostHandler::Create(%s)", name)
-=======
-	log.Debugf("broker.server.handlers.HostHandler::Create('%s') called", name)
-	defer log.Debugf("broker.server.handlers.HostHandler::Create('%s') done", name)
->>>>>>> 5b355a08
 
 	host, err := svc.provider.GetHostByName(name)
 	if err != nil {
@@ -309,12 +279,8 @@
 		msg += ")"
 		log.Infof(msg)
 	} else {
-<<<<<<< HEAD
 		log.Errorf("failed to find template corresponding to requested resources")
 		return nil, logicErrf(err, "failed to find template corresponding to requested resources")
-=======
-		return nil, infraErrf(err, "Failed to find template matching your requirements")
->>>>>>> 5b355a08
 	}
 
 	var img *model.Image
@@ -466,31 +432,6 @@
 				log.Errorf("failed to remove host metadata after host creation failure")
 			}
 		}
-<<<<<<< HEAD
-=======
-	}
-	defer func() {
-		networkHostsV1 := propsv1.NewNetworkHosts()
-		for _, i := range networks {
-			if err != nil {
-				derr := i.Properties.Get(NetworkProperty.HostsV1, networkHostsV1)
-				if derr != nil {
-					log.Errorf(derr.Error())
-				}
-				delete(networkHostsV1.ByID, host.ID)
-				delete(networkHostsV1.ByName, host.Name)
-				derr = i.Properties.Set(NetworkProperty.HostsV1, networkHostsV1)
-				if derr != nil {
-					log.Errorf(derr.Error())
-				}
-
-				derr = metadata.SaveNetwork(svc.provider, i)
-				if derr != nil {
-					log.Errorf(derr.Error())
-				}
-			}
-		}
->>>>>>> 5b355a08
 	}()
 
 	// A host claimed ready by a Cloud provider is not necessarily ready
@@ -521,7 +462,6 @@
 
 	log.Infof("SSH service started on host '%s'.", host.Name)
 
-<<<<<<< HEAD
 	// Updates host link with networks
 	for _, i := range networks {
 		err = i.Properties.LockForWrite(NetworkProperty.HostsV1).ThenUse(func(v interface{}) error {
@@ -541,7 +481,7 @@
 	}
 	// Don't want to remove host if network metadata fails...
 	err = nil
-=======
+
 	select {
 	case <-ctx.Done():
 		log.Warnf("Host creation canceled by broker")
@@ -549,7 +489,6 @@
 		return nil, err
 	default:
 	}
->>>>>>> 5b355a08
 
 	return host, nil
 }
@@ -580,15 +519,9 @@
 }
 
 // List returns the host list
-<<<<<<< HEAD
-func (svc *HostHandler) List(all bool) ([]*model.Host, error) {
+func (svc *HostHandler) List(ctx context.Context, all bool) ([]*model.Host, error) {
 	log.Debugf("<<< broker.server.handlers.HostHandler::List(%v)", all)
 	defer log.Debugf(">>> broker.server.handlers.HostHandler::List(%v)", all)
-=======
-func (svc *HostHandler) List(ctx context.Context, all bool) ([]*model.Host, error) {
-	log.Debugf("broker.server.handlers.HostHandler::List(%v) called", all)
-	defer log.Debugf("broker.server.handlers.HostHandler::List(%v) done", all)
->>>>>>> 5b355a08
 
 	if all {
 		return svc.provider.ListHosts()
@@ -608,15 +541,9 @@
 
 // ForceInspect ...
 // If not found, return (nil, err)
-<<<<<<< HEAD
-func (svc *HostHandler) ForceInspect(ref string) (*model.Host, error) {
+func (svc *HostHandler) ForceInspect(ctx context.Context, ref string) (*model.Host, error) {
 	log.Debugf(">>> broker.server.handlers.HostHandler::ForceInspect(%s)", ref)
 	defer log.Debugf("<<< broker.server.handlers.HostHandler::ForceInspect(%s)", ref)
-=======
-func (svc *HostHandler) ForceInspect(ctx context.Context, ref string) (*model.Host, error) {
-	log.Debugf("broker.server.handlers.HostHandler::ForceInspect(%s) called", ref)
-	defer log.Debugf("broker.server.handlers.HostHandler::ForceInspect(%s) done", ref)
->>>>>>> 5b355a08
 
 	host, err := svc.Inspect(ctx, ref)
 	if err != nil {
@@ -628,15 +555,9 @@
 
 // Inspect returns the host identified by ref, ref can be the name or the id
 // If not found, returns (nil, nil)
-<<<<<<< HEAD
-func (svc *HostHandler) Inspect(ref string) (*model.Host, error) {
+func (svc *HostHandler) Inspect(ctx context.Context, ref string) (*model.Host, error) {
 	log.Debugf(">>> broker.server.handlers.HostHandler::Inspect(%s)", ref)
 	defer log.Debugf("<<< broker.server.handlers.HostHandler::Inspect(%s)", ref)
-=======
-func (svc *HostHandler) Inspect(ctx context.Context, ref string) (*model.Host, error) {
-	log.Debugf("broker.server.handlers.HostHandler::Inspect(%s) called", ref)
-	defer log.Debugf("broker.server.handlers.HostHandler::Inspect(%s) done", ref)
->>>>>>> 5b355a08
 
 	mh, err := metadata.LoadHost(svc.provider, ref)
 	if err != nil {
@@ -655,15 +576,9 @@
 }
 
 // Delete deletes host referenced by ref
-<<<<<<< HEAD
-func (svc *HostHandler) Delete(ref string) error {
+func (svc *HostHandler) Delete(ctx context.Context, ref string) error {
 	log.Debugf(">>> broker.server.handlers.HostHandler::Delete(%s)", ref)
 	defer log.Debugf("<<< broker.server.handlers.HostHandler::Delete(%s)", ref)
-=======
-func (svc *HostHandler) Delete(ctx context.Context, ref string) error {
-	log.Debugf("broker.server.handlers.HostHandler::Delete(%s) called", ref)
-	defer log.Debugf("broker.server.handlers.HostHandler::Delete(%s) done", ref)
->>>>>>> 5b355a08
 
 	mh, err := metadata.LoadHost(svc.provider, ref)
 	if err != nil {
@@ -716,7 +631,6 @@
 
 	// If host mounted shares, unmounts them before anything else
 	shareHandler := NewShareHandler(svc.provider)
-<<<<<<< HEAD
 	var mounts []*propsv1.HostShare
 	err = host.Properties.LockForRead(HostProperty.MountsV1).ThenUse(func(v interface{}) error {
 		hostMountsV1 := v.(*propsv1.HostMounts)
@@ -730,17 +644,6 @@
 				return model.ResourceNotFoundError("share", i.ShareID)
 			}
 			mounts = append(mounts, share)
-=======
-	for _, i := range hostMountsV1.RemoteMountsByPath {
-		// Gets share data
-		_, share, _, err := shareHandler.Inspect(ctx, i.ShareID)
-		if err != nil {
-			return infraErr(err)
-		}
-
-		if share == nil {
-			return model.ResourceNotFoundError("share", i.ShareID)
->>>>>>> 5b355a08
 		}
 		return nil
 	})
@@ -748,30 +651,19 @@
 		return err
 	}
 
-<<<<<<< HEAD
 	// Unmounts tier shares mounted on host (done outside the previous host.Properties.Reading() section, because
 	// Unmount() have to lock for write, and won't succeed while host.Properties.Reading() is running,
 	// leading to a deadlock)
 	for _, share := range mounts {
-		err = shareHandler.Unmount(share.Name, host.Name)
-=======
-		// Unmounts share from host
 		err = shareHandler.Unmount(ctx, share.Name, host.Name)
->>>>>>> 5b355a08
 		if err != nil {
 			return infraErr(err)
 		}
 	}
 
-<<<<<<< HEAD
 	// if host exports shares, delete them
 	for _, share := range shares {
-		err = shareHandler.Delete(share.Name)
-=======
-	// if host has shares, delete them
-	for _, share := range hostSharesV1.ByID {
 		err = shareHandler.Delete(ctx, share.Name)
->>>>>>> 5b355a08
 		if err != nil {
 			return throwErr(err)
 		}
@@ -819,49 +711,6 @@
 		}
 	}
 
-<<<<<<< HEAD
-	// Finally, delete metadata of host
-	trydelete := mh.Delete()
-	return infraErr(trydelete)
-}
-
-// SSH returns ssh parameters to access the host referenced by ref
-func (svc *HostHandler) SSH(ref string) (*system.SSHConfig, error) {
-	log.Debugf(">>> broker.server.handlers.HostHandler::SSH(%s)", ref)
-	defer log.Debugf("<<< broker.server.handlers.HostHandler::SSH(%s)", ref)
-
-	// host, err := svc.Inspect(ref)
-	// if err != nil {
-	// 	return nil, logicErrf(err, fmt.Sprintf("can't access ssh parameters of host '%s': failed to query host", ref), "")
-	// }
-
-	sshHandler := NewSSHHandler(svc.provider)
-	// sshConfig, err := sshHandler.GetConfig(host.ID)
-	sshConfig, err := sshHandler.GetConfig(ref)
-=======
-	// Update networks property prosv1.NetworkHosts to remove the reference to the host
-	networkHostsV1 := propsv1.NewNetworkHosts()
-	netHandler := NewNetworkHandler(svc.provider)
-	for k := range hostNetworkV1.NetworksByID {
-		network, err := netHandler.Inspect(ctx, k)
-		if err != nil {
-			log.Errorf(err.Error())
-		}
-		err = network.Properties.Get(NetworkProperty.HostsV1, networkHostsV1)
-		if err != nil {
-			log.Errorf(err.Error())
-		}
-		delete(networkHostsV1.ByID, host.ID)
-		delete(networkHostsV1.ByName, host.Name)
-		err = network.Properties.Set(NetworkProperty.HostsV1, networkHostsV1)
-		if err != nil {
-			log.Errorf(err.Error())
-		}
-		err = metadata.SaveNetwork(svc.provider, network)
-		if err != nil {
-			log.Errorf(err.Error())
-		}
-	}
 	err = mh.Delete()
 	if err != nil {
 		return infraErr(err)
@@ -898,17 +747,17 @@
 
 // SSH returns ssh parameters to access the host referenced by ref
 func (svc *HostHandler) SSH(ctx context.Context, ref string) (*system.SSHConfig, error) {
-	log.Debugf("broker.server.handlers.HostHandler::SSH(%s) called", ref)
-	defer log.Debugf("broker.server.handlers.HostHandler::SSH(%s) done", ref)
-
-	host, err := svc.Inspect(ctx, ref)
-	if err != nil {
-		return nil, logicErrf(err, fmt.Sprintf("can't access ssh parameters of host '%s': failed to query host", ref), nil)
-	}
+	log.Debugf(">>> broker.server.handlers.HostHandler::SSH(%s)", ref)
+	defer log.Debugf("<<< broker.server.handlers.HostHandler::SSH(%s)", ref)
+
+	// host, err := svc.Inspect(ref)
+	// if err != nil {
+	// 	return nil, logicErrf(err, fmt.Sprintf("can't access ssh parameters of host '%s': failed to query host", ref), "")
+	// }
 
 	sshHandler := NewSSHHandler(svc.provider)
-	sshConfig, err := sshHandler.GetConfig(ctx, host.ID)
->>>>>>> 5b355a08
+	// sshConfig, err := sshHandler.GetConfig(host.ID)
+	sshConfig, err := sshHandler.GetConfig(ref)
 	if err != nil {
 		return nil, logicErr(err)
 	}
