/*
 * Copyright 2018, CS Systemes d'Information, http://www.c-s.fr
 *
 * Licensed under the Apache License, Version 2.0 (the "License");
 * you may not use this file except in compliance with the License.
 * You may obtain a copy of the License at
 *
 *     http://www.apache.org/licenses/LICENSE-2.0
 *
 * Unless required by applicable law or agreed to in writing, software
 * distributed under the License is distributed on an "AS IS" BASIS,
 * WITHOUT WARRANTIES OR CONDITIONS OF ANY KIND, either express or implied.
 * See the License for the specific language governing permissions and
 * limitations under the License.
 */

package handlers

import (
	"context"
	"fmt"
	"path"
	"strings"

	"github.com/pkg/errors"
	log "github.com/sirupsen/logrus"

	uuid "github.com/satori/go.uuid"

	"github.com/CS-SI/SafeScale/providers"
	"github.com/CS-SI/SafeScale/providers/metadata"
	"github.com/CS-SI/SafeScale/providers/model"
	"github.com/CS-SI/SafeScale/providers/model/enums/HostProperty"
	propsv1 "github.com/CS-SI/SafeScale/providers/model/properties/v1"
	"github.com/CS-SI/SafeScale/system/nfs"
	"github.com/CS-SI/SafeScale/utils"
)

//go:generate mockgen -destination=../mocks/mock_nasapi.go -package=mocks github.com/CS-SI/SafeScale/broker/server/handlers ShareAPI

// TODO At service level, ve need to log before returning, because it's the last chance to track the real issue in server side

// ShareAPI defines API to manipulate Shares
type ShareAPI interface {
	Create(ctx context.Context, shareName, hostName, path string, secutityModes []string, readOnly, rootSquash, secure, async, noHide, crossMount, subtreeCheck bool) (*propsv1.HostShare, error)
	ForceInspect(ctx context.Context, name string) (*model.Host, *propsv1.HostShare, map[string]*propsv1.HostRemoteMount, error)
	Inspect(ctx context.Context, name string) (*model.Host, *propsv1.HostShare, map[string]*propsv1.HostRemoteMount, error)
	Delete(ctx context.Context, name string) error
	List(ctx context.Context) (map[string]map[string]*propsv1.HostShare, error)
	Mount(ctx context.Context, name, host, path string, withCache bool) (*propsv1.HostRemoteMount, error)
	Unmount(ctx context.Context, name, host string) error
}

// ShareHandler nas service
type ShareHandler struct {
	provider *providers.Service
}

// NewShareHandler creates a ShareHandler
func NewShareHandler(api *providers.Service) ShareAPI {
	return &ShareHandler{
		provider: api,
	}
}

func sanitize(in string) (string, error) {
	sanitized := path.Clean(in)
	if !path.IsAbs(sanitized) {
		return "", logicErr(fmt.Errorf("Exposed path must be absolute"))
	}
	return sanitized, nil
}

// Create a share on host
func (svc *ShareHandler) Create(ctx context.Context, shareName, hostName, path string, secutityModes []string, readOnly, rootSquash, secure, async, noHide, crossMount, subtreeCheck bool) (*propsv1.HostShare, error) {
	// Check if a share already exists with the same name
	server, _, _, err := svc.Inspect(ctx, shareName)
	if err != nil {
		if _, ok := err.(model.ErrResourceNotFound); !ok {
			return nil, infraErr(err)
		}
	}
	if server != nil {
		return nil, logicErr(model.ResourceAlreadyExistsError("share", shareName))
	}

	// Sanitize path
	sharePath, err := sanitize(path)
	if err != nil {
		return nil, infraErr(err)
	}

	hostHandler := NewHostHandler(svc.provider)
	server, err = hostHandler.Inspect(ctx, hostName)
	if err != nil {
		return nil, throwErr(err)
	}

	// Check if the path to share isn't a remote mount or contains a remote mount
	err = server.Properties.LockForRead(HostProperty.MountsV1).ThenUse(func(v interface{}) error {
		serverMountsV1 := v.(*propsv1.HostMounts)
		if _, found := serverMountsV1.RemoteMountsByPath[path]; found {
			return logicErr(fmt.Errorf("path to export '%s' is a mounted share", sharePath))
		}
		for k := range serverMountsV1.RemoteMountsByPath {
			if strings.Index(sharePath, k) == 0 {
				return logicErr(fmt.Errorf("export path '%s' contains a share mounted in '%s'", sharePath, k))
			}
		}

		return nil
	})
	if err != nil {
		return nil, err
	}

	// Installs NFS Server software if needed
	sshHandler := NewSSHHandler(svc.provider)
	sshConfig, err := sshHandler.GetConfig(ctx, server)
	if err != nil {
		return nil, infraErr(err)
	}
	nfsServer, err := nfs.NewServer(sshConfig)
	if err != nil {
		return nil, infraErr(err)
	}

	err = server.Properties.LockForRead(HostProperty.SharesV1).ThenUse(func(v interface{}) error {
		serverSharesV1 := v.(*propsv1.HostShares)
		if len(serverSharesV1.ByID) == 0 {
			// Host doesn't have shares yet, so install NFS
			err = nfsServer.Install()
			if err != nil {
				return infraErr(err)
			}
		}
<<<<<<< HEAD
		return nil
	})
=======
	}
	err = nfsServer.AddShare(sharePath, secutityModes, readOnly, rootSquash, secure, async, noHide, crossMount, subtreeCheck)
>>>>>>> 9c56ecf0
	if err != nil {
		return nil, err
	}
	defer func() {
		if err != nil {
			err2 := nfsServer.RemoveShare(sharePath)
			if err2 != nil {
				log.Warn("Failed to RemoveShare")
			}
		}
	}()

	err = nfsServer.AddShare(sharePath, "")
	if err != nil {
		return nil, infraErr(err)
	}

	var share *propsv1.HostShare

	// Updates Host Property propsv1.HostShares
	err = server.Properties.LockForWrite(HostProperty.SharesV1).ThenUse(func(v interface{}) error {
		serverSharesV1 := v.(*propsv1.HostShares)

		share = propsv1.NewHostShare()
		share.Name = shareName
		shareID, err := uuid.NewV4()
		if err != nil {
			return logicErrf(err, "Error creating UUID for share")
		}
		share.ID = shareID.String()
		share.Path = sharePath
		share.Type = "nfs"

		serverSharesV1.ByID[share.ID] = share
		serverSharesV1.ByName[share.Name] = share.ID

		return nil
	})
	if err != nil {
		return nil, err
	}

	err = metadata.SaveHost(svc.provider, server)
	if err != nil {
		return nil, logicErrf(err, "Error saving server metadata")
	}
	defer func() {
		if err != nil {
			delete(serverSharesV1.ByID, share.ID)
			delete(serverSharesV1.ByName, share.Name)
			err2 := server.Properties.Set(HostProperty.SharesV1, serverSharesV1)
			if err2 != nil {
				log.Warnf("Failed to set shares metadata of host %s", hostName)
			}
			err2 = metadata.SaveHost(svc.provider, server)
			if err2 != nil {
				log.Warnf("Failed to save metadata of host %s", hostName)
			}
		}
	}()
	err = metadata.SaveShare(svc.provider, server.ID, server.Name, share.ID, share.Name)
	if err != nil {
		return nil, infraErr(err)
	}
	defer func() {
		if err != nil {
			err2 := metadata.RemoveShare(svc.provider, server.ID, server.Name, share.ID, share.Name)
			if err2 != nil {
				log.Warnf("Failed to delete metadata of share %s", share.Name)
			}
		}
	}()

	select {
	case <-ctx.Done():
		log.Warnf("Share creation canceled by broker")
		err = fmt.Errorf("Share creation canceld by broker")
		return nil, err
	default:
	}

	return share, nil
}

// Delete a share from host
func (svc *ShareHandler) Delete(ctx context.Context, name string) error {
	// Retrieve info about the share
	server, share, _, err := svc.ForceInspect(ctx, name)
	if err != nil {
		return throwErr(err)
	}
	if server == nil {
		return throwErrf("Delete share: unable to inspect host '%s'", name)
	}
	if share == nil {
		return throwErrf("Delete share: unable to found share of host '%s'", name)
	}

	err = server.Properties.LockForWrite(HostProperty.SharesV1).ThenUse(func(v interface{}) error {
		serverSharesV1 := v.(*propsv1.HostShares)
		if len(share.ClientsByName) > 0 {
			var list []string
			for k := range share.ClientsByName {
				list = append(list, "'"+k+"'")
			}
			return logicErr(fmt.Errorf("still used by: %s", strings.Join(list, ",")))
		}

<<<<<<< HEAD
		sshHandler := NewSSHHandler(svc.provider)
		sshConfig, err := sshHandler.GetConfig(server.ID)
		if err != nil {
			return infraErr(err)
		}
=======
	sshHandler := NewSSHHandler(svc.provider)
	sshConfig, err := sshHandler.GetConfig(ctx, server.ID)
	if err != nil {
		return infraErr(err)
	}
>>>>>>> 9c56ecf0

		nfsServer, err := nfs.NewServer(sshConfig)
		if err != nil {
			return infraErr(err)
		}
		err = nfsServer.RemoveShare(share.Path)
		if err != nil {
			return infraErr(err)
		}

		delete(serverSharesV1.ByID, share.ID)
		delete(serverSharesV1.ByName, share.Name)
		return nil
	})
	if err != nil {
		return err
	}

	// Save server metadata
	err = metadata.SaveHost(svc.provider, server)
	if err != nil {
		return infraErr(err)
	}

	// Remove share metadata
	err = metadata.RemoveShare(svc.provider, server.ID, server.Name, share.ID, share.Name)
<<<<<<< HEAD
	return infraErr(err)
=======
	if err != nil {
		return infraErr(err)
	}

	select {
	case <-ctx.Done():
		log.Warnf("Share delete canceled by broker")
		_, err = svc.Create(context.Background(), share.Name, server.Name, share.Path, []string{}, false, false, false, false, false, false, false)
		if err != nil {
			return fmt.Errorf("Failed to stop Share deletion")
		}
		return fmt.Errorf("Share deletion canceld by broker")
	default:
	}

	return nil
>>>>>>> 9c56ecf0
}

// List return the list of all shares from all servers
func (svc *ShareHandler) List(ctx context.Context) (map[string]map[string]*propsv1.HostShare, error) {
	shares := map[string]map[string]*propsv1.HostShare{}

	var servers []string
	ms := metadata.NewShare(svc.provider)
	err := ms.Browse(func(hostName string, shareID string) error {
		servers = append(servers, hostName)
		return nil
	})
	if err != nil {
		return nil, logicErrf(err, "Error browsing NASes")
	}

	// Now walks through the hosts acting as Nas
	if len(servers) == 0 {
		return shares, nil
	}

	hostSvc := NewHostHandler(svc.provider)
	for _, serverID := range servers {
		host, err := hostSvc.Inspect(ctx, serverID)
		if err != nil {
			return nil, infraErr(err)
		}

		err = host.Properties.LockForRead(HostProperty.SharesV1).ThenUse(func(v interface{}) error {
			hostSharesV1 := v.(*propsv1.HostShares)
			shares[serverID] = hostSharesV1.ByID
			return nil
		})
		if err != nil {
			return nil, infraErr(err)
		}
	}
	return shares, nil
}

// Mount a share on a local directory of an host
func (svc *ShareHandler) Mount(ctx context.Context, shareName, hostName, path string, withCache bool) (*propsv1.HostRemoteMount, error) {
	// Retrieve info about the share
	server, share, _, err := svc.Inspect(ctx, shareName)
	if err != nil {
		return nil, throwErr(err)
	}
	if share == nil {
		return nil, model.ResourceNotFoundError("share", shareName)
	}
	if server == nil {
		return nil, model.ResourceNotFoundError("host", hostName)
	}

	// Sanitize path
	mountPath, err := sanitize(path)
	if err != nil {
		return nil, logicErr(fmt.Errorf("invalid mount path '%s': '%s'", path, err))
	}

	var target *model.Host
	if server.Name == hostName || server.ID == hostName {
		target = server
	} else {
		hostSvc := NewHostHandler(svc.provider)
		target, err = hostSvc.Inspect(ctx, hostName)
		if err != nil {
			return nil, throwErr(err)
		}
	}

	// Check if share is already mounted
	// Check if there is already volume mounted in the path (or in subpath)
	err = target.Properties.LockForRead(HostProperty.MountsV1).ThenUse(func(v interface{}) error {
		targetMountsV1 := v.(*propsv1.HostMounts)
		if s, ok := targetMountsV1.RemoteMountsByShareID[share.ID]; ok {
			return logicErr(fmt.Errorf("already mounted in '%s:%s'", target.Name, targetMountsV1.RemoteMountsByPath[s].Path))
		}
		for _, i := range targetMountsV1.LocalMountsByPath {
			if i.Path == path {
				// Can't mount a share in place of a volume (by convention, nothing technically preventing it)
				return logicErr(fmt.Errorf("there is already a volume in path '%s:%s'", target.Name, path))
			}
		}
		for _, i := range targetMountsV1.RemoteMountsByPath {
			if strings.Index(path, i.Path) == 0 {
				// Can't mount a share inside another share (at least by convention, if not technically)
				return logicErr(fmt.Errorf("there is already a share mounted in '%s:%s'", target.Name, i.Path))
			}
		}
<<<<<<< HEAD
=======
	}

	// Mount the share on host
	serverSharesV1 := propsv1.NewHostShares()
	err = server.Properties.Get(HostProperty.SharesV1, serverSharesV1)
	if err != nil {
		return nil, infraErr(err)
	}
	_, found := serverSharesV1.ByID[serverSharesV1.ByName[shareName]]
	if !found {
		return nil, logicErr(fmt.Errorf("failed to find metadata about share '%s'", shareName))
	}
	shareID := serverSharesV1.ByName[shareName]
	sshHandler := NewSSHHandler(svc.provider)
	sshConfig, err := sshHandler.GetConfig(ctx, target)
	if err != nil {
		return nil, infraErr(err)
	}
>>>>>>> 9c56ecf0

		return nil
	})
	if err != nil {
		return nil, err
	}

<<<<<<< HEAD
	export := server.GetAccessIP() + ":" + share.Path

	// Mount the share on host
	err = server.Properties.LockForWrite(HostProperty.SharesV1).ThenUse(func(v interface{}) error {
		serverSharesV1 := v.(*propsv1.HostShares)
		_, found := serverSharesV1.ByID[serverSharesV1.ByName[shareName]]
		if !found {
			return logicErr(fmt.Errorf("failed to find metadata about share '%s'", shareName))
		}
		shareID := serverSharesV1.ByName[shareName]
		sshHandler := NewSSHHandler(svc.provider)
		sshConfig, err := sshHandler.GetConfig(target)
		if err != nil {
			return infraErr(err)
		}

		nfsClient, err := nfs.NewNFSClient(sshConfig)
		if err != nil {
			err = infraErr(err)
			return err
		}
		err = nfsClient.Install()
		if err != nil {
			return infraErr(err)
		}

		err = nfsClient.Mount(export, mountPath)
		if err != nil {
			return infraErr(err)
		}
=======
	err = nfsClient.Mount(server.GetAccessIP(), share.Path, mountPath, withCache)
	if err != nil {
		return nil, infraErr(err)
	}
	defer func() {
		if err != nil {
			err2 := nfsClient.Unmount(server.GetAccessIP(), share.Path)
			if err2 != nil {
				log.Warnf("Failed to unmount the share %s", shareName)
			}
		}
	}()
>>>>>>> 9c56ecf0

		serverSharesV1.ByID[shareID].ClientsByName[target.Name] = target.ID
		serverSharesV1.ByID[shareID].ClientsByID[target.ID] = target.Name
		return nil
	})
	if err != nil {
		return nil, err
	}

	var mount *propsv1.HostRemoteMount
	err = target.Properties.LockForWrite(HostProperty.MountsV1).ThenUse(func(v interface{}) error {
		targetMountsV1 := v.(*propsv1.HostMounts)
		// Make sure the HostMounts is correctly init if there are no mount yet
		if !target.Properties.Lookup(HostProperty.MountsV1) {
			targetMountsV1.Reset()
		}
		mount = propsv1.NewHostRemoteMount()
		mount.ShareID = share.ID
		mount.Export = export
		mount.Path = mountPath
		mount.FileSystem = "nfs"
		targetMountsV1.RemoteMountsByPath[mount.Path] = mount
		targetMountsV1.RemoteMountsByShareID[mount.ShareID] = mount.Path
		targetMountsV1.RemoteMountsByExport[mount.Export] = mount.Path
		return nil
	})
	if err != nil {
		return nil, err
	}

	err = metadata.SaveHost(svc.provider, server)
	if err != nil {
		return nil, infraErr(err)
	}
	defer func() {
		if err != nil {
			delete(serverSharesV1.ByID[shareID].ClientsByName, target.Name)
			delete(serverSharesV1.ByID[shareID].ClientsByID, target.ID)
			err2 := server.Properties.Set(HostProperty.SharesV1, serverSharesV1)
			if err2 != nil {
				log.Warnf("Failed to remove mounted share %s from host %s metadatas", shareName, server.Name)
			}
			err = metadata.SaveHost(svc.provider, server)
			if err != nil {
				log.Warnf("Failed to save host %s metadatas", server.Name)
			}
		}
	}()
	if target != server {
		err = metadata.SaveHost(svc.provider, target)
		if err != nil {
			return nil, infraErr(err)
		}
	}
	defer func() {
		if err != nil {
			delete(targetMountsV1.RemoteMountsByShareID, mount.ShareID)
			delete(targetMountsV1.RemoteMountsByPath, mount.Path)
			err = target.Properties.Set(HostProperty.MountsV1, targetMountsV1)
			if err != nil {
				log.Warnf("Failed to remove mounted share %s from host %s metadatas", shareName, hostName)
			}
			err = metadata.SaveHost(svc.provider, target)
			if err != nil {
				log.Warnf("Failed to save host %s metadatas", hostName)
			}
		}
	}()

	select {
	case <-ctx.Done():
		log.Warnf("Share mount canceled by broker")
		err = fmt.Errorf("Share mount canceld by broker")
		return nil, err
	default:
	}

	return mount, nil
}

// Unmount a share from local directory of an host
func (svc *ShareHandler) Unmount(ctx context.Context, shareName, hostName string) error {
	server, share, _, err := svc.ForceInspect(ctx, shareName)
	if err != nil {
		return throwErr(err)
	}

	var shareID string
	err = server.Properties.LockForRead(HostProperty.SharesV1).ThenUse(func(v interface{}) error {
		serverSharesV1 := v.(*propsv1.HostShares)
		var found bool
		shareID, found = serverSharesV1.ByName[shareName]
		if !found {
			return logicErr(fmt.Errorf("failed to find data about share '%s'", shareName))
		}
		// share := serverSharesV1.ByID[shareID]
		// remotePath := server.GetAccessIP() + ":" + share.Path
		return nil
	})
	if err != nil {
		return err
	}

	var target *model.Host
	if server.Name == hostName || server.ID == hostName {
		target = server
	} else {
		hostSvc := NewHostHandler(svc.provider)
		target, err = hostSvc.ForceInspect(ctx, hostName)
		if err != nil {
			return throwErr(err)
		}
	}

	err = target.Properties.LockForWrite(HostProperty.MountsV1).ThenUse(func(v interface{}) error {
		targetMountsV1 := v.(*propsv1.HostMounts)
		mount, found := targetMountsV1.RemoteMountsByPath[targetMountsV1.RemoteMountsByShareID[shareID]]
		if !found {
			return logicErr(fmt.Errorf("not mounted on host '%s'", target.Name))
		}

<<<<<<< HEAD
		// Unmount share from client
		sshHandler := NewSSHHandler(svc.provider)
		sshConfig, err := sshHandler.GetConfig(target.ID)
		if err != nil {
			return infraErr(err)
		}
		nfsClient, err := nfs.NewNFSClient(sshConfig)
		if err != nil {
			return infraErr(err)
		}
		err = nfsClient.Unmount(mount.Export)
		if err != nil {
			return infraErr(err)
		}
=======
	// Unmount share from client
	sshHandler := NewSSHHandler(svc.provider)
	sshConfig, err := sshHandler.GetConfig(ctx, target.ID)
	if err != nil {
		return infraErr(err)
	}
	nfsClient, err := nfs.NewNFSClient(sshConfig)
	if err != nil {
		return infraErr(err)
	}
	err = nfsClient.Unmount(server.GetAccessIP(), share.Path)
	if err != nil {
		return infraErr(err)
	}
>>>>>>> 9c56ecf0

		// Remove mount from mount list
		delete(targetMountsV1.RemoteMountsByShareID, mount.ShareID)
		delete(targetMountsV1.RemoteMountsByPath, mount.Path)
		return nil
	})
	if err != nil {
		return err
	}

	// Remove host from client lists of the share
	err = server.Properties.LockForWrite(HostProperty.SharesV1).ThenUse(func(v interface{}) error {
		serverSharesV1 := v.(*propsv1.HostShares)
		delete(serverSharesV1.ByID[shareID].ClientsByName, target.Name)
		delete(serverSharesV1.ByID[shareID].ClientsByID, target.ID)
		return nil
	})
	if err != nil {
		return err
	}

	// Saves metadata
	err = metadata.SaveHost(svc.provider, server)
	if err != nil {
		return infraErr(err)
	}
	if server != target {
		err = metadata.SaveHost(svc.provider, target)
		if err != nil {
			return infraErr(err)
		}
	}

	select {
	case <-ctx.Done():
		log.Warnf("Share unmount canceled by broker")
		_, err = svc.Mount(context.Background(), shareName, hostName, mount.Path, false)
		if err != nil {
			return fmt.Errorf("Failed to stop Share unmounting")
		}
		return fmt.Errorf("Share unmounting canceld by broker")
	default:
	}

	return nil
}

// ForceInspect returns the host and share corresponding to 'shareName'
func (svc *ShareHandler) ForceInspect(ctx context.Context, shareName string) (*model.Host, *propsv1.HostShare, map[string]*propsv1.HostRemoteMount, error) {
	host, share, mounts, err := svc.Inspect(ctx, shareName)
	if err != nil {
		return nil, nil, nil, throwErr(err)
	}
	if host == nil {
		return nil, nil, nil, logicErr(fmt.Errorf("failed to find host exporting the share '%s'", shareName))
	}
	return host, share, mounts, nil
}

// Inspect returns the host and share corresponding to 'shareName'
// If share isn't found, return (nil, nil, nil, model.ErrResourceNotFound)
func (svc *ShareHandler) Inspect(ctx context.Context, shareName string) (*model.Host, *propsv1.HostShare, map[string]*propsv1.HostRemoteMount, error) {
	hostName, err := metadata.LoadShare(svc.provider, shareName)
	if err != nil {
		if _, ok := err.(utils.ErrNotFound); ok {
			return nil, nil, nil, model.ResourceNotFoundError("share", shareName)
		}
		return nil, nil, nil, infraErr(errors.Wrap(err, "error loading share metadata"))
	}
	if hostName == "" {
		return nil, nil, nil, infraErr(errors.Wrap(err, fmt.Sprintf("failed to find host sharing '%s'", shareName)))
	}

	hostSvc := NewHostHandler(svc.provider)
	server, err := hostSvc.ForceInspect(ctx, hostName)
	if err != nil {
		return nil, nil, nil, throwErr(err)
	}

	var (
		shareID string
		share   *propsv1.HostShare
	)
	err = server.Properties.LockForRead(HostProperty.SharesV1).ThenUse(func(v interface{}) error {
		serverSharesV1 := v.(*propsv1.HostShares)
		var found bool
		shareID, found = serverSharesV1.ByName[shareName]
		if !found {
			shareID = shareName
			_, found = serverSharesV1.ByID[shareID]
		}
		if !found {
			return infraErr(model.ResourceNotFoundError("share", fmt.Sprintf("no share named '%s'", shareName)))
		}
		share = serverSharesV1.ByID[shareID]
		return nil
	})
	if err != nil {
		return nil, nil, nil, err
	}

	mounts := map[string]*propsv1.HostRemoteMount{}
	for k := range share.ClientsByName {
		client, err := hostSvc.Inspect(ctx, k)
		if err != nil {
			log.Errorf("%+v", err)
			continue
		}

		err = client.Properties.LockForRead(HostProperty.MountsV1).ThenUse(func(v interface{}) error {
			clientMountsV1 := v.(*propsv1.HostMounts)
			mountPath, ok := clientMountsV1.RemoteMountsByShareID[shareID]
			if ok {
				mount := clientMountsV1.RemoteMountsByPath[mountPath]
				mounts[client.Name] = &propsv1.HostRemoteMount{
					Path:       mount.Path,
					FileSystem: mount.FileSystem,
				}
			}
			return nil
		})
		if err != nil {
			log.Errorln(err.Error())
			continue
		}
	}
	return server, share, mounts, nil
}

func (svc *ShareHandler) findShare(shareName string) (string, error) {
	hostName, err := metadata.LoadShare(svc.provider, shareName)
	if err != nil {
		return "", infraErrf(err, "Failed to load Share metadata '%s'", shareName)
	}
	return hostName, nil
}<|MERGE_RESOLUTION|>--- conflicted
+++ resolved
@@ -134,15 +134,14 @@
 				return infraErr(err)
 			}
 		}
-<<<<<<< HEAD
-		return nil
-	})
-=======
+		return nil
+	})
+	if err != nil {
+		return nil, err
 	}
 	err = nfsServer.AddShare(sharePath, secutityModes, readOnly, rootSquash, secure, async, noHide, crossMount, subtreeCheck)
->>>>>>> 9c56ecf0
-	if err != nil {
-		return nil, err
+	if err != nil {
+		return nil, infraErr(err)
 	}
 	defer func() {
 		if err != nil {
@@ -152,11 +151,6 @@
 			}
 		}
 	}()
-
-	err = nfsServer.AddShare(sharePath, "")
-	if err != nil {
-		return nil, infraErr(err)
-	}
 
 	var share *propsv1.HostShare
 
@@ -249,19 +243,11 @@
 			return logicErr(fmt.Errorf("still used by: %s", strings.Join(list, ",")))
 		}
 
-<<<<<<< HEAD
 		sshHandler := NewSSHHandler(svc.provider)
 		sshConfig, err := sshHandler.GetConfig(server.ID)
 		if err != nil {
 			return infraErr(err)
 		}
-=======
-	sshHandler := NewSSHHandler(svc.provider)
-	sshConfig, err := sshHandler.GetConfig(ctx, server.ID)
-	if err != nil {
-		return infraErr(err)
-	}
->>>>>>> 9c56ecf0
 
 		nfsServer, err := nfs.NewServer(sshConfig)
 		if err != nil {
@@ -288,9 +274,6 @@
 
 	// Remove share metadata
 	err = metadata.RemoveShare(svc.provider, server.ID, server.Name, share.ID, share.Name)
-<<<<<<< HEAD
-	return infraErr(err)
-=======
 	if err != nil {
 		return infraErr(err)
 	}
@@ -307,7 +290,6 @@
 	}
 
 	return nil
->>>>>>> 9c56ecf0
 }
 
 // List return the list of all shares from all servers
@@ -398,35 +380,13 @@
 				return logicErr(fmt.Errorf("there is already a share mounted in '%s:%s'", target.Name, i.Path))
 			}
 		}
-<<<<<<< HEAD
-=======
-	}
-
-	// Mount the share on host
-	serverSharesV1 := propsv1.NewHostShares()
-	err = server.Properties.Get(HostProperty.SharesV1, serverSharesV1)
-	if err != nil {
-		return nil, infraErr(err)
-	}
-	_, found := serverSharesV1.ByID[serverSharesV1.ByName[shareName]]
-	if !found {
-		return nil, logicErr(fmt.Errorf("failed to find metadata about share '%s'", shareName))
-	}
-	shareID := serverSharesV1.ByName[shareName]
-	sshHandler := NewSSHHandler(svc.provider)
-	sshConfig, err := sshHandler.GetConfig(ctx, target)
-	if err != nil {
-		return nil, infraErr(err)
-	}
->>>>>>> 9c56ecf0
-
-		return nil
-	})
-	if err != nil {
-		return nil, err
-	}
-
-<<<<<<< HEAD
+
+		return nil
+	})
+	if err != nil {
+		return nil, err
+	}
+
 	export := server.GetAccessIP() + ":" + share.Path
 
 	// Mount the share on host
@@ -457,20 +417,6 @@
 		if err != nil {
 			return infraErr(err)
 		}
-=======
-	err = nfsClient.Mount(server.GetAccessIP(), share.Path, mountPath, withCache)
-	if err != nil {
-		return nil, infraErr(err)
-	}
-	defer func() {
-		if err != nil {
-			err2 := nfsClient.Unmount(server.GetAccessIP(), share.Path)
-			if err2 != nil {
-				log.Warnf("Failed to unmount the share %s", shareName)
-			}
-		}
-	}()
->>>>>>> 9c56ecf0
 
 		serverSharesV1.ByID[shareID].ClientsByName[target.Name] = target.ID
 		serverSharesV1.ByID[shareID].ClientsByID[target.ID] = target.Name
@@ -592,22 +538,6 @@
 			return logicErr(fmt.Errorf("not mounted on host '%s'", target.Name))
 		}
 
-<<<<<<< HEAD
-		// Unmount share from client
-		sshHandler := NewSSHHandler(svc.provider)
-		sshConfig, err := sshHandler.GetConfig(target.ID)
-		if err != nil {
-			return infraErr(err)
-		}
-		nfsClient, err := nfs.NewNFSClient(sshConfig)
-		if err != nil {
-			return infraErr(err)
-		}
-		err = nfsClient.Unmount(mount.Export)
-		if err != nil {
-			return infraErr(err)
-		}
-=======
 	// Unmount share from client
 	sshHandler := NewSSHHandler(svc.provider)
 	sshConfig, err := sshHandler.GetConfig(ctx, target.ID)
@@ -622,7 +552,6 @@
 	if err != nil {
 		return infraErr(err)
 	}
->>>>>>> 9c56ecf0
 
 		// Remove mount from mount list
 		delete(targetMountsV1.RemoteMountsByShareID, mount.ShareID)
