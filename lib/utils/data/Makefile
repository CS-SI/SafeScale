include ../../../common.mk

.PHONY: clean generate vet

all: generate

generate:
	@(mkdir -p ./mocks) || true
	@(cd observer && $(MAKE) $@)
	@(cd serialize && $(MAKE) $@)

vet:
	@$(GO) vet ./...

test:
	@$(GO) test $(RACE_CHECK_TEST) $(GO_TEST_TAGS) -timeout 900s -v ./... -p 1 $(TEST_COVERAGE_ARGS) 2>&1

clean:
<<<<<<< HEAD
	@(cd cache && $(MAKE) $@)
=======
>>>>>>> bd93ce1e
	@(cd observer && $(MAKE) $@)
	@(cd serialize && $(MAKE) $@)
	@$(RM) ./mocks/mock_*.go || true
<|MERGE_RESOLUTION|>--- conflicted
+++ resolved
@@ -16,10 +16,7 @@
 	@$(GO) test $(RACE_CHECK_TEST) $(GO_TEST_TAGS) -timeout 900s -v ./... -p 1 $(TEST_COVERAGE_ARGS) 2>&1
 
 clean:
-<<<<<<< HEAD
 	@(cd cache && $(MAKE) $@)
-=======
->>>>>>> bd93ce1e
 	@(cd observer && $(MAKE) $@)
 	@(cd serialize && $(MAKE) $@)
 	@$(RM) ./mocks/mock_*.go || true
