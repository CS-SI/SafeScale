/*
 * Copyright 2018-2022, CS Systemes d'Information, http://csgroup.eu
 *
 * Licensed under the Apache License, Version 2.0 (the "License");
 * you may not use this file except in compliance with the License.
 * You may obtain a copy of the License at
 *
 *     http://www.apache.org/licenses/LICENSE-2.0
 *
 * Unless required by applicable law or agreed to in writing, software
 * distributed under the License is distributed on an "AS IS" BASIS,
 * WITHOUT WARRANTIES OR CONDITIONS OF ANY KIND, either express or implied.
 * See the License for the specific language governing permissions and
 * limitations under the License.
 */

package serialize

import (
	"fmt"
	"io/ioutil"
	"os"
	"strings"
	"sync"
	"testing"
	"time"

	"github.com/davecgh/go-spew/spew"
	"github.com/stretchr/testify/assert"
	"github.com/stretchr/testify/require"

	"github.com/CS-SI/SafeScale/v22/lib/utils/data"
	"github.com/CS-SI/SafeScale/v22/lib/utils/fail"
)

// LikeFeatures ...
type LikeFeatures struct {
	Installed   map[string]string   `json:"installed"`
	Disabled    map[string]struct{} `json:"disabled"`
	TakeControl string
}

func newLikeFeatures() *LikeFeatures {
	return &LikeFeatures{
		Installed: map[string]string{},
		Disabled:  map[string]struct{}{},
	}
}

// Content ...
// satisfies interface data.Clonable
func (f *LikeFeatures) IsNull() bool {
	return f == nil || (len(f.Installed) == 0 && len(f.Disabled) == 0)
}

func (f LikeFeatures) Clone() (data.Clonable, error) {
	return newLikeFeatures().Replace(&f)
}

func (f *LikeFeatures) Replace(p data.Clonable) (data.Clonable, error) {
	if f == nil || p == nil {
		return nil, fail.InvalidInstanceError()
	}

	src, ok := p.(*LikeFeatures)
	if !ok {
		return nil, fmt.Errorf("p is not a *LikeFeatures")
	}
	f.Installed = make(map[string]string, len(src.Installed))
	for k, v := range src.Installed {
		f.Installed[k] = v
	}
	f.Disabled = make(map[string]struct{}, len(src.Installed))
	for k, v := range src.Disabled {
		f.Disabled[k] = v
	}
	return f, nil
}

func TestJsonProperty_IsNull(t *testing.T) {

	var jp *jsonProperty = nil
	result := jp.IsNull()
	require.EqualValues(t, result, true)

}

type SomeClonable struct {
	data.Clonable
	value string
}

func (e *SomeClonable) IsNull() bool {
	return e.value == ""
}
func (e *SomeClonable) Clone() (data.Clonable, error) {
	return &SomeClonable{value: e.value}, nil
}
func (e *SomeClonable) Replace(data data.Clonable) (data.Clonable, error) {
	e.value = data.(*SomeClonable).value
	return e, nil
}
func (e *SomeClonable) GetValue() string {
	return e.value
}

func TestJsonProperty_Replace(t *testing.T) {

	var jp *jsonProperty = nil
	var data data.Clonable = nil

	_, err := jp.Replace(data)
	if err == nil {
		t.FailNow()
	} else {
		t.Log(err)
	}
}

func TestJsonPropertyRealReplace(t *testing.T) {
	PropertyTypeRegistry.Register("clusters", "first", &LikeFeatures{})
	PropertyTypeRegistry.Register("clusters", "second", &LikeFeatures{})

	clusters, _ := NewJSONProperties("clusters")
	assert.NotNil(t, clusters)

	err := clusters.Alter("first", func(clonable data.Clonable) fail.Error {
		thing := clonable.(*LikeFeatures)
		thing.Installed["Loren"] = "Ipsum"
		return nil
	})
	if err != nil {
		t.Error(err)
	}

	allbad, _ := NewJSONProperties("clusters")
	assert.NotNil(t, allbad)

<<<<<<< HEAD
	// @TODO fix JsonProperty::Replace, clonable.(*jsonProperty) casting makes panic
=======
	// @TODO fix JdonProperty::Replace, clonable.(*jsonProperty) casting makes panic
>>>>>>> 2258897e
	//d := &SomeClonable{value: "any"}
	//jp = &jsonProperty{}
	//result = jp.Replace(d)
	//fmt.Println(result.(*SomeClonable).GetValue())

}

func Test_NewJSONProperties(t *testing.T) {

	_, err := NewJSONProperties("")
	require.EqualValues(t, strings.Contains(err.Error(), "cannot be empty string"), true)

	PropertyTypeRegistry.Register("clusters", "first", &LikeFeatures{})
	PropertyTypeRegistry.Register("clusters", "second", &LikeFeatures{})

	clusters, err := NewJSONProperties("clusters")
	if err != nil {
		t.Error(err)
		t.FailNow()
	}
	assert.NotNil(t, clusters)
}

func TestJSONProperties_Lookup(t *testing.T) {

	var jp *JSONProperties = nil
	require.EqualValues(t, jp.Lookup("toto"), false)

	jp, _ = NewJSONProperties("any")
	require.EqualValues(t, jp.Lookup("toto"), false)

	PropertyTypeRegistry.Register("any", "toto", &LikeFeatures{})
	err := jp.Deserialize([]byte("{\"toto\":null}"))
	require.EqualValues(t, jp.Lookup("toto"), false)
	require.EqualValues(t, strings.Contains(err.Error(), "cannot be empty"), true)

}

func TestJSONProperties_Clone(t *testing.T) {

	var jp *JSONProperties = nil
	clone, err := jp.Clone()
	require.EqualValues(t, fmt.Sprintf("%p", clone), "0x0")
	require.EqualValues(t, err, nil)

	PropertyTypeRegistry.Register("clusters", "first", &LikeFeatures{})
	PropertyTypeRegistry.Register("clusters", "second", &LikeFeatures{})

	jp, _ = NewJSONProperties("clusters")
	clone, err = jp.Clone()
	require.EqualValues(t, err, nil)

	require.EqualValues(t, jp, clone)
	require.NotEqual(t, fmt.Sprintf("%p", jp), fmt.Sprintf("%p", clone))

}

func TestJSONProperties_Count(t *testing.T) {

	var jp *JSONProperties = nil
	count := jp.Count()
	require.EqualValues(t, count, 0)

	jp = &JSONProperties{
		module: "module",
		Properties: map[string]*jsonProperty{
			"a": {},
			"b": {},
		},
	}
	count = jp.Count()
	require.EqualValues(t, count, 2)

}

func TestLockForReadDoesNotChange(t *testing.T) {

	PropertyTypeRegistry.Register("clusters", "first", &LikeFeatures{})
	PropertyTypeRegistry.Register("clusters", "second", &LikeFeatures{})

	clusters, err := NewJSONProperties("clusters")
	if err != nil {
		t.Error(err)
		t.FailNow()
	}

	assert.NotNil(t, clusters)

	err = clusters.Inspect("first", func(clonable data.Clonable) fail.Error {
		thing := clonable.(*LikeFeatures)
		thing.Installed["Loren"] = "Ipsum"
		return nil
	})
	assert.Nil(t, err)

	textDump := spew.Sdump(clusters)
	assert.False(t, strings.Contains(textDump, "Ipsum"))
}

func TestLockForWriteDoesChange(t *testing.T) {
	PropertyTypeRegistry.Register("clusters", "first", &LikeFeatures{})
	PropertyTypeRegistry.Register("clusters", "second", &LikeFeatures{})

	clusters, _ := NewJSONProperties("clusters")
	assert.NotNil(t, clusters)

	err := clusters.Alter("first", func(clonable data.Clonable) fail.Error {
		thing := clonable.(*LikeFeatures)
		thing.Installed["Loren"] = "Ipsum"
		return nil
	})
	assert.Nil(t, err)

	textDump := spew.Sdump(clusters)
	assert.True(t, strings.Contains(textDump, "Ipsum"))
}

func TestLockForReadDoesLock(t *testing.T) {
	rescueStdout := os.Stdout
	r, w, _ := os.Pipe()
	os.Stdout = w

	PropertyTypeRegistry.Register("clusters", "first", &LikeFeatures{})
	PropertyTypeRegistry.Register("clusters", "second", &LikeFeatures{})

	clusters, _ := NewJSONProperties("clusters")
	assert.NotNil(t, clusters)

	xerr := clusters.Alter("first", func(clonable data.Clonable) fail.Error {
		thing := clonable.(*LikeFeatures)
		thing.Installed["Loren"] = "Ipsum"
		return nil
	})
	assert.Nil(t, xerr)

	// Here ve have clusters with "Ipsum", good

	// Let's test sync

	// this goroutine first sleeps, then gets the lock and prints something, the sleep ensures that the routine should be
	// the second routine getting the lock
	wg := sync.WaitGroup{}
	wg.Add(1)
	go func() {
		defer wg.Done()
		time.Sleep(1500 * time.Millisecond)
		oerr := clusters.Inspect("first", func(clonable data.Clonable) fail.Error {
			fmt.Println("second there")
			defer fmt.Println("end second there")
			thing := clonable.(*LikeFeatures)
			trump := thing.Installed["Loren"]
			fmt.Printf("Watch, in goroutine: %s", trump)
			return nil
		})
		assert.Nil(t, oerr)
	}()

	// That should have the lock first, the sleep in inside the lock
	_ = clusters.Inspect("first", func(clonable data.Clonable) fail.Error {
		fmt.Println("first there")
		defer fmt.Println("end first there")
		time.Sleep(3 * time.Second)
		thing := clonable.(*LikeFeatures)
		gotcha := thing.Installed["Loren"]
		fmt.Println(gotcha)
		return nil
	})

	failed := waitTimeout(&wg, 5*time.Second)
	if failed { // It ended with a deadlock
		t.Fail()
	}

	_ = w.Close()
	out, _ := ioutil.ReadAll(r)
	os.Stdout = rescueStdout

	outString := string(out)
	if strings.Contains(outString, "IpsumIpsum") {
		t.Fail()
	}
	fmt.Println(outString)
}

func TestWriteDeterministicLocks(t *testing.T) {
	rescueStdout := os.Stdout
	r, w, _ := os.Pipe()
	os.Stdout = w

	PropertyTypeRegistry.Register("clusters", "first", &LikeFeatures{})
	PropertyTypeRegistry.Register("clusters", "second", &LikeFeatures{})

	clusters, _ := NewJSONProperties("clusters")
	assert.NotNil(t, clusters)

	xerr := clusters.Alter("first", func(clonable data.Clonable) fail.Error {
		thing := clonable.(*LikeFeatures)
		thing.Installed["Loren"] = "Ipsum"
		return nil
	})
	assert.Nil(t, xerr)

	// Here ve have clusters with "Ipsum", good

	// Let's test sync

	// this goroutine first sleeps, then gets the lock and prints something, the sleep ensures that the routine should be
	// the second routine getting the lock
	wg := sync.WaitGroup{}
	wg.Add(1)
	go func() {
		defer wg.Done()
		time.Sleep(150 * time.Millisecond)
		oerr := clusters.Alter("first", func(clonable data.Clonable) fail.Error {
			fmt.Println("Writer")
			defer fmt.Println("End Writer")
			thing := clonable.(*LikeFeatures)
			fmt.Println("Writing content")
			thing.Installed["Loren"] = "Dolor sit"
			time.Sleep(800 * time.Millisecond)
			return nil
		})
		assert.Nil(t, oerr)
	}()

	wg.Add(1)
	go func() {
		defer wg.Done()
		time.Sleep(20 * time.Millisecond)
		oerr := clusters.Alter("first", func(clonable data.Clonable) fail.Error {
			fmt.Println("Writer 2")
			defer fmt.Println("End Writer 2")
			thing := clonable.(*LikeFeatures)
			time.Sleep(800 * time.Millisecond)
			thing.Installed["Loren"] = "amet"
			return nil
		})
		assert.Nil(t, oerr)
	}()

	// That should have the lock first, the sleep in inside the lock
	time.Sleep(80 * time.Millisecond)
	_ = clusters.Inspect("first", func(clonable data.Clonable) fail.Error {
		fmt.Println("Reader")
		defer fmt.Println("End Reader")
		thing := clonable.(*LikeFeatures)
		gotcha := thing.Installed["Loren"]
		fmt.Printf("Rising tide: %s\n", gotcha)
		return nil
	})

	failed := waitTimeout(&wg, 5*time.Second)
	if failed { // It ended with a deadlock
		t.Fail()
	}

	_ = w.Close()
	out, _ := ioutil.ReadAll(r)
	os.Stdout = rescueStdout

	outString := string(out)
	if strings.Contains(outString, "IpsumIpsum") {
		t.Fail()
	}
	fmt.Println(outString)
}

func TestEternalReaderLocks(t *testing.T) {
	rescueStdout := os.Stdout
	r, w, _ := os.Pipe()
	os.Stdout = w

	PropertyTypeRegistry.Register("clusters", "first", &LikeFeatures{})
	PropertyTypeRegistry.Register("clusters", "second", &LikeFeatures{})

	clusters, _ := NewJSONProperties("clusters")
	assert.NotNil(t, clusters)

	xerr := clusters.Alter("first", func(clonable data.Clonable) fail.Error {
		thing := clonable.(*LikeFeatures)
		thing.Installed["Loren"] = "Ipsum"
		return nil
	})
	assert.Nil(t, xerr)

	// Here ve have clusters with "Ipsum", good

	// Let's test sync

	// this goroutine first sleeps, then gets the lock and prints something, the sleep ensures that the routine should be
	// the second routine getting the lock
	wg := sync.WaitGroup{}
	wg.Add(1)
	go func() {
		defer wg.Done()
		time.Sleep(200 * time.Millisecond)
		oerr := clusters.Inspect("first", func(clonable data.Clonable) fail.Error {
			fmt.Println("Slow Reader")
			defer fmt.Println("End slow Reader")
			time.Sleep(500 * time.Millisecond)
			thing := clonable.(*LikeFeatures)
			fmt.Printf("Recovering content: %s", thing.Installed["Loren"])
			return nil
		})
		assert.Nil(t, oerr)
	}()

	wg.Add(1)
	go func() {
		defer wg.Done()
		time.Sleep(500 * time.Millisecond)
		oerr := clusters.Alter("first", func(clonable data.Clonable) fail.Error {
			fmt.Println("Writer 2")
			defer fmt.Println("End Writer 2")
			thing := clonable.(*LikeFeatures)
			thing.Installed["Loren"] = "amet"
			return nil
		})
		assert.Nil(t, oerr)
	}()

	// That should have the lock first, the sleep in inside the lock
	time.Sleep(800 * time.Millisecond)
	_ = clusters.Inspect("first", func(clonable data.Clonable) fail.Error {
		fmt.Println("Reader")
		defer fmt.Println("End Reader")
		thing := clonable.(*LikeFeatures)
		gotcha := thing.Installed["Loren"]
		fmt.Printf("Rising tide: %s\n", gotcha)
		return nil
	})

	failed := waitTimeout(&wg, 3*time.Second)
	if failed { // It ended with a deadlock
		t.Fail()
	}

	_ = w.Close()
	out, _ := ioutil.ReadAll(r)
	os.Stdout = rescueStdout

	outString := string(out)
	if strings.Contains(outString, "IpsumIpsum") {
		t.Fail()
	}
	fmt.Println(outString)
}

func TestLockAndWriteLocks(t *testing.T) {
	rescueStdout := os.Stdout
	r, w, _ := os.Pipe()
	os.Stdout = w

	PropertyTypeRegistry.Register("clusters", "first", &LikeFeatures{})
	PropertyTypeRegistry.Register("clusters", "second", &LikeFeatures{})

	clusters, _ := NewJSONProperties("clusters")
	assert.NotNil(t, clusters)

	xerr := clusters.Alter("first", func(clonable data.Clonable) fail.Error {
		thing := clonable.(*LikeFeatures)
		thing.Installed["Loren"] = "Ipsum"
		return nil
	})
	assert.Nil(t, xerr)

	// Here ve have clusters with "Ipsum", good

	// Let's test sync

	// this goroutine first sleeps, then gets the lock and prints something, the sleep ensures that the routine should be
	// the second routine getting the lock
	wg := sync.WaitGroup{}
	wg.Add(1)
	go func() {
		defer wg.Done()
		time.Sleep(150 * time.Millisecond)
		oerr := clusters.Alter("first", func(clonable data.Clonable) fail.Error {
			fmt.Println("Writer")
			defer fmt.Println("End Writer")
			thing := clonable.(*LikeFeatures)
			fmt.Println("Writing content")
			thing.Installed["Loren"] = "Dolor sit"
			time.Sleep(800 * time.Millisecond)
			return nil
		})
		assert.Nil(t, oerr)
	}()

	wg.Add(1)
	go func() {
		defer wg.Done()
		time.Sleep(20 * time.Millisecond)
		oerr := clusters.Inspect("first", func(clonable data.Clonable) fail.Error {
			fmt.Println("Reader 2")
			defer fmt.Println("End Reader 2")
			thing := clonable.(*LikeFeatures)
			gotcha := thing.Installed["Loren"]
			fmt.Println(gotcha)
			return nil
		})
		assert.Nil(t, oerr)
	}()

	// That should have the lock first, the sleep in inside the lock
	time.Sleep(300 * time.Millisecond)
	_ = clusters.Inspect("first", func(clonable data.Clonable) fail.Error {
		fmt.Println("Reader")
		defer fmt.Println("End Reader")
		thing := clonable.(*LikeFeatures)
		gotcha := thing.Installed["Loren"]
		fmt.Println(gotcha)
		return nil
	})

	failed := waitTimeout(&wg, 5*time.Second)
	if failed { // It ended with a deadlock
		t.Fail()
	}

	_ = w.Close()
	out, _ := ioutil.ReadAll(r)
	os.Stdout = rescueStdout

	outString := string(out)
	if strings.Contains(outString, "IpsumIpsum") {
		t.Fail()
	}
	fmt.Println(outString)
}

// WaitGroup with timeout, returns true when it's a timeout
func waitTimeout(wg *sync.WaitGroup, timeout time.Duration) bool {
	c := make(chan struct{})
	go func() {
		defer close(c)
		wg.Wait()
	}()

	select {
	case <-c: // OK
		return false
	case <-time.After(timeout): // timeout
		return true
	}
}

func TestNestedLocks(t *testing.T) {
	PropertyTypeRegistry.Register("clusters", "first", &LikeFeatures{})
	PropertyTypeRegistry.Register("clusters", "second", &LikeFeatures{})

	clusters, _ := NewJSONProperties("clusters")
	assert.NotNil(t, clusters)

	xerr := clusters.Alter("first", func(clonable data.Clonable) fail.Error {
		thing := clonable.(*LikeFeatures)
		thing.Installed["Loren"] = "Ipsum"
		return nil
	})
	assert.Nil(t, xerr)

	// Here ve have clusters with "Ipsum", good
	// one at a time ??

	wg := sync.WaitGroup{}

	wg.Add(1)
	go func() {
		defer wg.Done()
		xerr = clusters.Inspect("first", func(clonable data.Clonable) fail.Error {
			thing := clonable.(*LikeFeatures)
			thing.Installed["consectur"] = "adipiscing"
			fmt.Println("Got first lock")
			time.Sleep(500 * time.Millisecond)

			return clusters.Inspect("second", func(clonable data.Clonable) fail.Error {
				other := clonable.(*LikeFeatures)
				other.Installed["elit"] = "In"
				fmt.Println("Two locks here")
				return nil
			})
		})
	}()

	wg.Add(1)
	go func() {
		defer wg.Done()
		time.Sleep(100 * time.Millisecond)
		oerr := clusters.Inspect("second", func(clonable data.Clonable) fail.Error {
			thing := clonable.(*LikeFeatures)
			thing.Installed["consectur"] = "adipiscing"
			fmt.Println("Got second lock")
			time.Sleep(500 * time.Millisecond)

			return clusters.Inspect("first", func(clonable data.Clonable) fail.Error {
				other := clonable.(*LikeFeatures)
				other.Installed["elit"] = "In"
				fmt.Println("Two locks")
				return nil
			})
		})
		assert.Nil(t, oerr)
	}()

	failed := waitTimeout(&wg, 500*time.Second)
	if failed { // It ended with a deadlock
		t.Fail()
	}

	assert.Nil(t, xerr)
}<|MERGE_RESOLUTION|>--- conflicted
+++ resolved
@@ -136,11 +136,7 @@
 	allbad, _ := NewJSONProperties("clusters")
 	assert.NotNil(t, allbad)
 
-<<<<<<< HEAD
-	// @TODO fix JsonProperty::Replace, clonable.(*jsonProperty) casting makes panic
-=======
 	// @TODO fix JdonProperty::Replace, clonable.(*jsonProperty) casting makes panic
->>>>>>> 2258897e
 	//d := &SomeClonable{value: "any"}
 	//jp = &jsonProperty{}
 	//result = jp.Replace(d)
@@ -217,7 +213,6 @@
 }
 
 func TestLockForReadDoesNotChange(t *testing.T) {
-
 	PropertyTypeRegistry.Register("clusters", "first", &LikeFeatures{})
 	PropertyTypeRegistry.Register("clusters", "second", &LikeFeatures{})
 
