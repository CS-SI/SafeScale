/*
 * Copyright 2018-2022, CS Systemes d'Information, http://csgroup.eu
 *
 * Licensed under the Apache License, Version 2.0 (the "License");
 * you may not use this file except in compliance with the License.
 * You may obtain a copy of the License at
 *
 *     http://www.apache.org/licenses/LICENSE-2.0
 *
 * Unless required by applicable law or agreed to in writing, software
 * distributed under the License is distributed on an "AS IS" BASIS,
 * WITHOUT WARRANTIES OR CONDITIONS OF ANY KIND, either express or implied.
 * See the License for the specific language governing permissions and
 * limitations under the License.
 */

package serialize

import (
	"fmt"
	"io/ioutil"
	"os"
	"strings"
	"sync"
	"testing"
	"time"

	"github.com/davecgh/go-spew/spew"
	"github.com/stretchr/testify/assert"
	"github.com/stretchr/testify/require"

	"github.com/CS-SI/SafeScale/v22/lib/utils/data"
	"github.com/CS-SI/SafeScale/v22/lib/utils/fail"
)

// LikeFeatures ...
type LikeFeatures struct {
	Installed   map[string]string   `json:"installed"`
	Disabled    map[string]struct{} `json:"disabled"`
	TakeControl string
}

func newLikeFeatures() *LikeFeatures {
	return &LikeFeatures{
		Installed: map[string]string{},
		Disabled:  map[string]struct{}{},
	}
}

// Content ...
// satisfies interface data.Clonable
func (f *LikeFeatures) IsNull() bool {
	return f == nil || (len(f.Installed) == 0 && len(f.Disabled) == 0)
}

func (f LikeFeatures) Clone() (data.Clonable, error) {
	return newLikeFeatures().Replace(&f)
}

func (f *LikeFeatures) Replace(p data.Clonable) (data.Clonable, error) {
	if f == nil || p == nil {
		return nil, fail.InvalidInstanceError()
	}

	src, ok := p.(*LikeFeatures)
	if !ok {
		return nil, fmt.Errorf("p is not a *LikeFeatures")
	}
	f.Installed = make(map[string]string, len(src.Installed))
	for k, v := range src.Installed {
		f.Installed[k] = v
	}
	f.Disabled = make(map[string]struct{}, len(src.Installed))
	for k, v := range src.Disabled {
		f.Disabled[k] = v
	}
	return f, nil
}

func TestJsonProperty_IsNull(t *testing.T) {

	var jp *jsonProperty = nil
	result := jp.IsNull()
	require.EqualValues(t, result, true)

}

type SomeClonable struct {
	data.Clonable
	value string
}

func (e *SomeClonable) IsNull() bool {
	return e.value == ""
}
func (e *SomeClonable) Clone() (data.Clonable, error) {
	return &SomeClonable{value: e.value}, nil
}
func (e *SomeClonable) Replace(data data.Clonable) (data.Clonable, error) {
	e.value = data.(*SomeClonable).value
	return e, nil
}
func (e *SomeClonable) GetValue() string {
	return e.value
}

func TestJsonProperty_Replace(t *testing.T) {

	var jp *jsonProperty = nil
	var data data.Clonable = nil

	_, err := jp.Replace(data)
	if err == nil {
		t.FailNow()
	} else {
		t.Log(err)
	}
}

func TestJsonPropertyRealReplace(t *testing.T) {
	PropertyTypeRegistry.Register("clusters", "first", &LikeFeatures{})
	PropertyTypeRegistry.Register("clusters", "second", &LikeFeatures{})

	clusters, _ := NewJSONProperties("clusters")
	assert.NotNil(t, clusters)

	err := clusters.Alter("first", func(clonable data.Clonable) fail.Error {
		thing := clonable.(*LikeFeatures)
		thing.Installed["Loren"] = "Ipsum"
		return nil
	})
	if err != nil {
		t.Error(err)
	}

	allbad, _ := NewJSONProperties("clusters")
	assert.NotNil(t, allbad)

<<<<<<< HEAD
	// @TODO fix JsonProperty::Replace, clonable.(*jsonProperty) casting makes panic
=======
	// @TODO fix JdonProperty::Replace, clonable.(*jsonProperty) casting makes panic
>>>>>>> 2258897e
	//d := &SomeClonable{value: "any"}
	//jp = &jsonProperty{}
	//result = jp.Replace(d)
	//fmt.Println(result.(*SomeClonable).GetValue())

}

func Test_NewJSONProperties(t *testing.T) {

	_, err := NewJSONProperties("")
	require.EqualValues(t, strings.Contains(err.Error(), "cannot be empty string"), true)

	PropertyTypeRegistry.Register("clusters", "first", &LikeFeatures{})
	PropertyTypeRegistry.Register("clusters", "second", &LikeFeatures{})

	clusters, err := NewJSONProperties("clusters")
	if err != nil {
		t.Error(err)
		t.FailNow()
	}
	assert.NotNil(t, clusters)
}

func TestJSONProperties_Lookup(t *testing.T) {

	var jp *JSONProperties = nil
	require.EqualValues(t, jp.Lookup("toto"), false)

	jp, _ = NewJSONProperties("any")
	require.EqualValues(t, jp.Lookup("toto"), false)

	PropertyTypeRegistry.Register("any", "toto", &LikeFeatures{})
	err := jp.Deserialize([]byte("{\"toto\":null}"))
	require.EqualValues(t, jp.Lookup("toto"), false)
	require.EqualValues(t, strings.Contains(err.Error(), "cannot be empty"), true)

}

func TestJSONProperties_Clone(t *testing.T) {

	var jp *JSONProperties = nil
	clone, err := jp.Clone()
	require.EqualValues(t, fmt.Sprintf("%p", clone), "0x0")
	require.EqualValues(t, err, nil)

	PropertyTypeRegistry.Register("clusters", "first", &LikeFeatures{})
	PropertyTypeRegistry.Register("clusters", "second", &LikeFeatures{})

	jp, _ = NewJSONProperties("clusters")
	clone, err = jp.Clone()
	require.EqualValues(t, err, nil)

	require.EqualValues(t, jp, clone)
	require.NotEqual(t, fmt.Sprintf("%p", jp), fmt.Sprintf("%p", clone))

}

func TestJSONProperties_Count(t *testing.T) {

	var jp *JSONProperties = nil
	count := jp.Count()
	require.EqualValues(t, count, 0)

	jp = &JSONProperties{
		module: "module",
		Properties: map[string]*jsonProperty{
			"a": {},
			"b": {},
		},
	}
	count = jp.Count()
	require.EqualValues(t, count, 2)

}

func TestLockForReadDoesNotChange(t *testing.T) {

	PropertyTypeRegistry.Register("clusters", "first", &LikeFeatures{})
	PropertyTypeRegistry.Register("clusters", "second", &LikeFeatures{})

	clusters, err := NewJSONProperties("clusters")
	if err != nil {
		t.Error(err)
		t.FailNow()
	}

	assert.NotNil(t, clusters)

	err = clusters.Inspect("first", func(clonable data.Clonable) fail.Error {
		thing := clonable.(*LikeFeatures)
		thing.Installed["Loren"] = "Ipsum"
		return nil
	})
	assert.Nil(t, err)

	textDump := spew.Sdump(clusters)
	assert.False(t, strings.Contains(textDump, "Ipsum"))
}

func TestLockForWriteDoesChange(t *testing.T) {
	PropertyTypeRegistry.Register("clusters", "first", &LikeFeatures{})
	PropertyTypeRegistry.Register("clusters", "second", &LikeFeatures{})

	clusters, _ := NewJSONProperties("clusters")
	assert.NotNil(t, clusters)

	err := clusters.Alter("first", func(clonable data.Clonable) fail.Error {
		thing := clonable.(*LikeFeatures)
		thing.Installed["Loren"] = "Ipsum"
		return nil
	})
	assert.Nil(t, err)

	textDump := spew.Sdump(clusters)
	assert.True(t, strings.Contains(textDump, "Ipsum"))
}

func TestLockForReadDoesLock(t *testing.T) {
	rescueStdout := os.Stdout
	r, w, _ := os.Pipe()
	os.Stdout = w

	PropertyTypeRegistry.Register("clusters", "first", &LikeFeatures{})
	PropertyTypeRegistry.Register("clusters", "second", &LikeFeatures{})

	clusters, _ := NewJSONProperties("clusters")
	assert.NotNil(t, clusters)

	xerr := clusters.Alter("first", func(clonable data.Clonable) fail.Error {
		thing := clonable.(*LikeFeatures)
		thing.Installed["Loren"] = "Ipsum"
		return nil
	})
	assert.Nil(t, xerr)

	// Here ve have clusters with "Ipsum", good

	// Let's test sync

	// this goroutine first sleeps, then gets the lock and prints something, the sleep ensures that the routine should be
	// the second routine getting the lock
	wg := sync.WaitGroup{}
	wg.Add(1)
	go func() {
		defer wg.Done()
		time.Sleep(1500 * time.Millisecond)
		oerr := clusters.Inspect("first", func(clonable data.Clonable) fail.Error {
			fmt.Println("second there")
			defer fmt.Println("end second there")
			thing := clonable.(*LikeFeatures)
			trump := thing.Installed["Loren"]
			fmt.Printf("Watch, in goroutine: %s", trump)
			return nil
		})
		assert.Nil(t, oerr)
	}()

	// That should have the lock first, the sleep in inside the lock
	_ = clusters.Inspect("first", func(clonable data.Clonable) fail.Error {
		fmt.Println("first there")
		defer fmt.Println("end first there")
		time.Sleep(3 * time.Second)
		thing := clonable.(*LikeFeatures)
		gotcha := thing.Installed["Loren"]
		fmt.Println(gotcha)
		return nil
	})

	failed := waitTimeout(&wg, 5*time.Second)
	if failed { // It ended with a deadlock
		t.Fail()
	}

	_ = w.Close()
	out, _ := ioutil.ReadAll(r)
	os.Stdout = rescueStdout

	outString := string(out)
	if strings.Contains(outString, "IpsumIpsum") {
		t.Fail()
	}
	fmt.Println(outString)
}

func TestWriteDeterministicLocks(t *testing.T) {
	rescueStdout := os.Stdout
	r, w, _ := os.Pipe()
	os.Stdout = w

	PropertyTypeRegistry.Register("clusters", "first", &LikeFeatures{})
	PropertyTypeRegistry.Register("clusters", "second", &LikeFeatures{})

	clusters, _ := NewJSONProperties("clusters")
	assert.NotNil(t, clusters)

	xerr := clusters.Alter("first", func(clonable data.Clonable) fail.Error {
		thing := clonable.(*LikeFeatures)
		thing.Installed["Loren"] = "Ipsum"
		return nil
	})
	assert.Nil(t, xerr)

	// Here ve have clusters with "Ipsum", good

	// Let's test sync

	// this goroutine first sleeps, then gets the lock and prints something, the sleep ensures that the routine should be
	// the second routine getting the lock
	wg := sync.WaitGroup{}
	wg.Add(1)
	go func() {
		defer wg.Done()
		time.Sleep(150 * time.Millisecond)
		oerr := clusters.Alter("first", func(clonable data.Clonable) fail.Error {
			fmt.Println("Writer")
			defer fmt.Println("End Writer")
			thing := clonable.(*LikeFeatures)
			fmt.Println("Writing content")
			thing.Installed["Loren"] = "Dolor sit"
			time.Sleep(800 * time.Millisecond)
			return nil
		})
		assert.Nil(t, oerr)
	}()

	wg.Add(1)
	go func() {
		defer wg.Done()
		time.Sleep(20 * time.Millisecond)
		oerr := clusters.Alter("first", func(clonable data.Clonable) fail.Error {
			fmt.Println("Writer 2")
			defer fmt.Println("End Writer 2")
			thing := clonable.(*LikeFeatures)
			time.Sleep(800 * time.Millisecond)
			thing.Installed["Loren"] = "amet"
			return nil
		})
		assert.Nil(t, oerr)
	}()

	// That should have the lock first, the sleep in inside the lock
	time.Sleep(80 * time.Millisecond)
	_ = clusters.Inspect("first", func(clonable data.Clonable) fail.Error {
		fmt.Println("Reader")
		defer fmt.Println("End Reader")
		thing := clonable.(*LikeFeatures)
		gotcha := thing.Installed["Loren"]
		fmt.Printf("Rising tide: %s\n", gotcha)
		return nil
	})

	failed := waitTimeout(&wg, 5*time.Second)
	if failed { // It ended with a deadlock
		t.Fail()
	}

	_ = w.Close()
	out, _ := ioutil.ReadAll(r)
	os.Stdout = rescueStdout

	outString := string(out)
	if strings.Contains(outString, "IpsumIpsum") {
		t.Fail()
	}
	fmt.Println(outString)
}

func TestEternalReaderLocks(t *testing.T) {
	rescueStdout := os.Stdout
	r, w, _ := os.Pipe()
	os.Stdout = w

	PropertyTypeRegistry.Register("clusters", "first", &LikeFeatures{})
	PropertyTypeRegistry.Register("clusters", "second", &LikeFeatures{})

	clusters, _ := NewJSONProperties("clusters")
	assert.NotNil(t, clusters)

	xerr := clusters.Alter("first", func(clonable data.Clonable) fail.Error {
		thing := clonable.(*LikeFeatures)
		thing.Installed["Loren"] = "Ipsum"
		return nil
	})
	assert.Nil(t, xerr)

	// Here ve have clusters with "Ipsum", good

	// Let's test sync

	// this goroutine first sleeps, then gets the lock and prints something, the sleep ensures that the routine should be
	// the second routine getting the lock
	wg := sync.WaitGroup{}
	wg.Add(1)
	go func() {
		defer wg.Done()
		time.Sleep(200 * time.Millisecond)
		oerr := clusters.Inspect("first", func(clonable data.Clonable) fail.Error {
			fmt.Println("Slow Reader")
			defer fmt.Println("End slow Reader")
			time.Sleep(500 * time.Millisecond)
			thing := clonable.(*LikeFeatures)
			fmt.Printf("Recovering content: %s", thing.Installed["Loren"])
			return nil
		})
		assert.Nil(t, oerr)
	}()

	wg.Add(1)
	go func() {
		defer wg.Done()
		time.Sleep(500 * time.Millisecond)
		oerr := clusters.Alter("first", func(clonable data.Clonable) fail.Error {
			fmt.Println("Writer 2")
			defer fmt.Println("End Writer 2")
			thing := clonable.(*LikeFeatures)
			thing.Installed["Loren"] = "amet"
			return nil
		})
		assert.Nil(t, oerr)
	}()

	// That should have the lock first, the sleep in inside the lock
	time.Sleep(800 * time.Millisecond)
	_ = clusters.Inspect("first", func(clonable data.Clonable) fail.Error {
		fmt.Println("Reader")
		defer fmt.Println("End Reader")
		thing := clonable.(*LikeFeatures)
		gotcha := thing.Installed["Loren"]
		fmt.Printf("Rising tide: %s\n", gotcha)
		return nil
	})

	failed := waitTimeout(&wg, 3*time.Second)
	if failed { // It ended with a deadlock
		t.Fail()
	}

	_ = w.Close()
	out, _ := ioutil.ReadAll(r)
	os.Stdout = rescueStdout

	outString := string(out)
	if strings.Contains(outString, "IpsumIpsum") {
		t.Fail()
	}
	fmt.Println(outString)
}

func TestLockAndWriteLocks(t *testing.T) {
	rescueStdout := os.Stdout
	r, w, _ := os.Pipe()
	os.Stdout = w

	PropertyTypeRegistry.Register("clusters", "first", &LikeFeatures{})
	PropertyTypeRegistry.Register("clusters", "second", &LikeFeatures{})

	clusters, _ := NewJSONProperties("clusters")
	assert.NotNil(t, clusters)

	xerr := clusters.Alter("first", func(clonable data.Clonable) fail.Error {
		thing := clonable.(*LikeFeatures)
		thing.Installed["Loren"] = "Ipsum"
		return nil
	})
	assert.Nil(t, xerr)

	// Here ve have clusters with "Ipsum", good

	// Let's test sync

	// this goroutine first sleeps, then gets the lock and prints something, the sleep ensures that the routine should be
	// the second routine getting the lock
	wg := sync.WaitGroup{}
	wg.Add(1)
	go func() {
		defer wg.Done()
		time.Sleep(150 * time.Millisecond)
		oerr := clusters.Alter("first", func(clonable data.Clonable) fail.Error {
			fmt.Println("Writer")
			defer fmt.Println("End Writer")
			thing := clonable.(*LikeFeatures)
			fmt.Println("Writing content")
			thing.Installed["Loren"] = "Dolor sit"
			time.Sleep(800 * time.Millisecond)
			return nil
		})
		assert.Nil(t, oerr)
	}()

	wg.Add(1)
	go func() {
		defer wg.Done()
		time.Sleep(20 * time.Millisecond)
		oerr := clusters.Inspect("first", func(clonable data.Clonable) fail.Error {
			fmt.Println("Reader 2")
			defer fmt.Println("End Reader 2")
			thing := clonable.(*LikeFeatures)
			gotcha := thing.Installed["Loren"]
			fmt.Println(gotcha)
			return nil
		})
		assert.Nil(t, oerr)
	}()

	// That should have the lock first, the sleep in inside the lock
	time.Sleep(300 * time.Millisecond)
	_ = clusters.Inspect("first", func(clonable data.Clonable) fail.Error {
		fmt.Println("Reader")
		defer fmt.Println("End Reader")
		thing := clonable.(*LikeFeatures)
		gotcha := thing.Installed["Loren"]
		fmt.Println(gotcha)
		return nil
	})

	failed := waitTimeout(&wg, 5*time.Second)
	if failed { // It ended with a deadlock
		t.Fail()
	}

	_ = w.Close()
	out, _ := ioutil.ReadAll(r)
	os.Stdout = rescueStdout

	outString := string(out)
	if strings.Contains(outString, "IpsumIpsum") {
		t.Fail()
	}
	fmt.Println(outString)
}

// WaitGroup with timeout, returns true when it's a timeout
func waitTimeout(wg *sync.WaitGroup, timeout time.Duration) bool {
	c := make(chan struct{})
	go func() {
		defer close(c)
		wg.Wait()
	}()

	select {
	case <-c: // OK
		return false
	case <-time.After(timeout): // timeout
		return true
	}
}

func TestNestedLocks(t *testing.T) {
	PropertyTypeRegistry.Register("clusters", "first", &LikeFeatures{})
	PropertyTypeRegistry.Register("clusters", "second", &LikeFeatures{})

	clusters, _ := NewJSONProperties("clusters")
	assert.NotNil(t, clusters)

	xerr := clusters.Alter("first", func(clonable data.Clonable) fail.Error {
		thing := clonable.(*LikeFeatures)
		thing.Installed["Loren"] = "Ipsum"
		return nil
	})
	assert.Nil(t, xerr)

	// Here ve have clusters with "Ipsum", good
	// one at a time ??

	wg := sync.WaitGroup{}

	wg.Add(1)
	go func() {
		defer wg.Done()
		xerr = clusters.Inspect("first", func(clonable data.Clonable) fail.Error {
			thing := clonable.(*LikeFeatures)
			thing.Installed["consectur"] = "adipiscing"
			fmt.Println("Got first lock")
			time.Sleep(500 * time.Millisecond)

			return clusters.Inspect("second", func(clonable data.Clonable) fail.Error {
				other := clonable.(*LikeFeatures)
				other.Installed["elit"] = "In"
				fmt.Println("Two locks here")
				return nil
			})
		})
	}()

	wg.Add(1)
	go func() {
		defer wg.Done()
		time.Sleep(100 * time.Millisecond)
		oerr := clusters.Inspect("second", func(clonable data.Clonable) fail.Error {
			thing := clonable.(*LikeFeatures)
			thing.Installed["consectur"] = "adipiscing"
			fmt.Println("Got second lock")
			time.Sleep(500 * time.Millisecond)

			return clusters.Inspect("first", func(clonable data.Clonable) fail.Error {
				other := clonable.(*LikeFeatures)
				other.Installed["elit"] = "In"
				fmt.Println("Two locks")
				return nil
			})
		})
		assert.Nil(t, oerr)
	}()

	failed := waitTimeout(&wg, 500*time.Second)
	if failed { // It ended with a deadlock
		t.Fail()
	}

	assert.Nil(t, xerr)
}<|MERGE_RESOLUTION|>--- conflicted
+++ resolved
@@ -136,11 +136,8 @@
 	allbad, _ := NewJSONProperties("clusters")
 	assert.NotNil(t, allbad)
 
-<<<<<<< HEAD
 	// @TODO fix JsonProperty::Replace, clonable.(*jsonProperty) casting makes panic
-=======
-	// @TODO fix JdonProperty::Replace, clonable.(*jsonProperty) casting makes panic
->>>>>>> 2258897e
+
 	//d := &SomeClonable{value: "any"}
 	//jp = &jsonProperty{}
 	//result = jp.Replace(d)
