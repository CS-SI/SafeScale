--- conflicted
+++ resolved
@@ -17,11 +17,8 @@
 package tests
 
 import (
-<<<<<<< HEAD
-=======
 	"fmt"
 
->>>>>>> 2166906f
 	"github.com/CS-SI/SafeScale/v21/lib/utils/data"
 )
 
