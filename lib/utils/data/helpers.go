--- conflicted
+++ resolved
@@ -21,18 +21,6 @@
 	"reflect"
 )
 
-<<<<<<< HEAD
-func hasFieldWithNameAndIsNil(iface interface{}, name string) (result bool) {
-	if iface == nil {
-		return false
-	}
-	defer func() {
-		r := recover()
-		if r != nil {
-			result = false
-		}
-	}()
-=======
 // NOTE: This lib/utils/valid/helpers.go and lib/utils/data/helpers.go are duplicates, tests are in lib/utils/valid
 // problem is that depending on who invokes this code it results in a cyclic dependency error
 // when it's fixed only one will remain
@@ -45,7 +33,6 @@
 		return false, fmt.Errorf("parameter 'name' CANNOT be empty")
 	}
 
->>>>>>> 4f14fd0a
 	ifv := reflect.ValueOf(iface)
 	fiv := ifv.FieldByName(name)
 	if fiv.IsValid() {
