/*
 * Copyright 2018-2022, CS Systemes d'Information, http://csgroup.eu
 *
 * Licensed under the Apache License, Version 2.0 (the "License");
 * you may not use this file except in compliance with the License.
 * You may obtain a copy of the License at
 *
 *     http://www.apache.org/licenses/LICENSE-2.0
 *
 * Unless required by applicable law or agreed to in writing, software
 * distributed under the License is distributed on an "AS IS" BASIS,
 * WITHOUT WARRANTIES OR CONDITIONS OF ANY KIND, either express or implied.
 * See the License for the specific language governing permissions and
 * limitations under the License.
 */

package fail

import (
	"context"
	"errors"
	"fmt"
	"os/exec"
	"reflect"
	"runtime"
	"strings"
	"sync"
	"testing"
	"time"

	"github.com/CS-SI/SafeScale/v22/lib/utils/data"
	"github.com/CS-SI/SafeScale/v22/lib/utils/data/json"
	"github.com/CS-SI/SafeScale/v22/lib/utils/valid"
	"github.com/stretchr/testify/require"
	"google.golang.org/grpc/codes"
)

type BrokenError struct {
	msg      string
	grpcCode uint
}

<<<<<<< HEAD
// data.Annotatable
func (e *BrokenError) Annotate(key string, value data.Annotation) data.Annotatable { return nil }
func (e *BrokenError) Annotations() data.Annotations                               { return nil }
func (e *BrokenError) Annotation(key string) (data.Annotation, bool)               { return nil, false }
func (e *BrokenError) WithContext(ctx context.Context)                             { return }

// causer
func (e *BrokenError) Cause() error     { return nil }
func (e *BrokenError) RootCause() error { return nil }

// consequencer
func (e *BrokenError) Consequences() []error      { return make([]error, 0) }
func (e *BrokenError) AddConsequence(error) Error { return nil }

// error
func (e *BrokenError) Error() string { return e.msg }

// NullValue
func (e *BrokenError) IsNull() bool { return e.msg == "" }

// ToGRPCStatus
func (e *BrokenError) Valid() bool { return e.msg != "" }

// Error
=======
//data.Annotatable
func (e *BrokenError) Annotate(key string, value data.Annotation) data.Annotatable { return nil }
func (e *BrokenError) Annotations() data.Annotations                               { return nil }
func (e *BrokenError) Annotation(key string) (data.Annotation, bool)               { return nil, false }

//causer
func (e *BrokenError) Cause() error     { return nil }
func (e *BrokenError) RootCause() error { return nil }

//consequencer
func (e *BrokenError) Consequences() []error      { return make([]error, 0) }
func (e *BrokenError) AddConsequence(error) Error { return nil }

//error
func (e *BrokenError) Error() string { return e.msg }

//NullValue
func (e *BrokenError) IsNull() bool { return e.msg == "" }

//ToGRPCStatus
func (e *BrokenError) Valid() bool { return e.msg != "" }

//Error
>>>>>>> bd93ce1e
func (e *BrokenError) UnformattedError() string { return e.msg }
func (e *BrokenError) ToGRPCStatus() error      { return nil }

func Test_IgnoreError(t *testing.T) {

	ret := IgnoreError("any", NewError(errors.New("mayday !")))
	require.EqualValues(t, ret, "any")

}

func Test_TakeError(t *testing.T) {

	ret := TakeError("any", NewErrorWithCause(errors.New("any"), "beacauseof"))
	require.Contains(t, ret.Error(), "beacauseof: any")

}

func Test_NewError(t *testing.T) {

	o := struct{}{}
	err := NewError(o)
	require.EqualValues(t, reflect.TypeOf(err).String(), "*fail.ErrUnqualified")

}

func Test_NewErrorWithCause(t *testing.T) {

	o := struct{}{}
	err := NewErrorWithCause(errors.New("math: can't divide by zero"), o)
	require.EqualValues(t, reflect.TypeOf(err).String(), "*fail.ErrUnqualified")
	require.NotEqual(t, strings.Index(err.Error(), "math: can't divide by zero"), -1)

}

func Test_NewErrorWithCauseAndConsequences(t *testing.T) {

	o := struct{}{}
	err := NewErrorWithCauseAndConsequences(errors.New("math: can't divide by zero"), []error{errors.New("can't resolve equation")}, o)
	require.EqualValues(t, reflect.TypeOf(err).String(), "*fail.ErrUnqualified")
	require.NotEqual(t, strings.Index(err.Error(), "math: can't divide by zero"), -1)
	require.NotEqual(t, strings.Index(err.Error(), "can't resolve equation"), -1)

}

func Test_newError(t *testing.T) {

	o := "Something happens"
	err := newError(errors.New("math: can't divide by zero"), []error{errors.New("can't resolve equation")}, o)
	require.EqualValues(t, reflect.TypeOf(err).String(), "*fail.errorCore")
	require.EqualValues(t, err.message, "Something happens")
	require.EqualValues(t, err.cause.Error(), "math: can't divide by zero")
	require.EqualValues(t, err.consequences[0].Error(), "can't resolve equation")

}

func TestErrorCore_IsNull(t *testing.T) {

	var err *errorCore
	require.EqualValues(t, valid.IsNil(err), true)
	err = &errorCore{
		message:             "houston, we have a problem",
		cause:               errors.New("math: can't divide by zero"),
		consequences:        []error{errors.New("can't resolve equation")},
		annotations:         make(data.Annotations),
		grpcCode:            codes.Unknown,
		causeFormatter:      defaultCauseFormatter,
		annotationFormatter: defaultAnnotationFormatter,
		lock:                &sync.RWMutex{},
	}

	require.EqualValues(t, valid.IsNil(err), false)
	err = &errorCore{
		message:             "",
		cause:               nil,
		consequences:        []error{errors.New("can't resolve equation")},
		annotations:         make(data.Annotations),
		grpcCode:            codes.Unknown,
		causeFormatter:      nil,
		annotationFormatter: nil,
		lock:                &sync.RWMutex{},
	}
	require.EqualValues(t, valid.IsNil(err), true)
	err = &errorCore{
		message:             "houston, we have a problem",
		cause:               errors.New("math: can't divide by zero"),
		consequences:        []error{errors.New("can't resolve equation")},
		annotations:         make(data.Annotations),
		grpcCode:            codes.Unknown,
		causeFormatter:      defaultCauseFormatter,
		annotationFormatter: defaultAnnotationFormatter,
		lock:                &sync.RWMutex{},
	}
	require.EqualValues(t, valid.IsNil(err), false)

}

func Test_defaultCauseFormatter(t *testing.T) {

	result := defaultCauseFormatter(nil)
	require.EqualValues(t, result, "")

	berr := &BrokenError{msg: "houston, we have a problem"}
	result = defaultCauseFormatter(berr)

	broken := &ErrUnqualified{
		errorCore: nil,
	}
	result = defaultCauseFormatter(broken)
	require.EqualValues(t, result, "")

	err := &errorCore{
		message:             "houston, we have a problem",
		cause:               errors.New("math: can't divide by zero"),
		consequences:        []error{errors.New("can't resolve equation"), nil}, // partial invalid
		annotations:         make(data.Annotations),
		grpcCode:            codes.Unknown,
		causeFormatter:      defaultCauseFormatter,
		annotationFormatter: defaultAnnotationFormatter,
		lock:                &sync.RWMutex{},
	}
	result = defaultCauseFormatter(err)
	require.NotEqual(t, result, "")

	err = &errorCore{
		message:             "houston, we have a problem",
		cause:               UnknownError("math: can't divide by zero"),
		consequences:        []error{errors.New("can't resolve equation")},
		annotations:         make(data.Annotations),
		grpcCode:            codes.Unknown,
		causeFormatter:      defaultCauseFormatter,
		annotationFormatter: defaultAnnotationFormatter,
		lock:                &sync.RWMutex{},
	}
	result = defaultCauseFormatter(err)
	require.NotEqual(t, result, "")

	err = &errorCore{
		message:             "houston, we have a problem",
		cause:               errors.New("math: can't divide by zero"),
		consequences:        []error{UnknownError("consq 1"), UnknownError("consq 2"), UnknownError("consq 3")},
		annotations:         make(data.Annotations),
		grpcCode:            codes.Unknown,
		causeFormatter:      defaultCauseFormatter,
		annotationFormatter: defaultAnnotationFormatter,
		lock:                &sync.RWMutex{},
	}
	result = defaultCauseFormatter(err)
	require.NotEqual(t, result, "")

	err = &errorCore{
		message:             "houston, we have a problem",
		cause:               errors.New("math: can't divide by zero"),
		consequences:        []error{errors.New("can't resolve equation")},
		annotations:         make(data.Annotations),
		grpcCode:            codes.Unknown,
		causeFormatter:      defaultCauseFormatter,
		annotationFormatter: defaultAnnotationFormatter,
		lock:                &sync.RWMutex{},
	}

	result = defaultCauseFormatter(err)
	require.EqualValues(t, ": math: can't divide by zero\nwith consequence:\n- can't resolve equation", result)
}

func TestErrorCore_CauseFormatter(t *testing.T) {

	defer func() {
		if r := recover(); r != nil {
			t.Error("Unexpected panic", r)
			t.Fail()
		}
	}()

	var err *errorCore
	_ = err.setCauseFormatter(func(e Error) string {
		return e.Error()
	})

	err = &errorCore{
		message:             "houston, we have a problem",
		cause:               errors.New("math: can't divide by zero"),
		consequences:        []error{errors.New("can't resolve equation")},
		annotations:         make(data.Annotations),
		grpcCode:            codes.Unknown,
		causeFormatter:      defaultCauseFormatter,
		annotationFormatter: defaultAnnotationFormatter,
		lock:                &sync.RWMutex{},
	}
	_ = err.setCauseFormatter(nil)

	err = &errorCore{
		message:             "houston, we have a problem",
		cause:               errors.New("math: can't divide by zero"),
		consequences:        []error{errors.New("can't resolve equation")},
		annotations:         make(data.Annotations),
		grpcCode:            codes.Unknown,
		causeFormatter:      defaultCauseFormatter,
		annotationFormatter: defaultAnnotationFormatter,
		lock:                &sync.RWMutex{},
	}
	_ = err.setCauseFormatter(func(e Error) string {
		return fmt.Sprintf("MyWonderCause: %s", e.Error())
	})
	_ = err.Error()

	err = &errorCore{
		message:             "houston, we have a problem",
		cause:               errors.New("math: can't divide by zero"),
		consequences:        []error{errors.New("can't resolve equation")},
		annotations:         make(data.Annotations),
		grpcCode:            codes.Unknown,
		causeFormatter:      defaultCauseFormatter,
		annotationFormatter: defaultAnnotationFormatter,
		lock:                &sync.RWMutex{},
	}
	_ = err.setCauseFormatter(func(e Error) string {
		errCore, ok := e.(*errorCore)
		if !ok {
			return ""
		}
		return fmt.Sprintf(" because MyWonderCause is : %s", errCore.message)
	})
	result := err.Error()
	require.NotEqual(t, strings.Index(result, "MyWonderCause"), -1)

}

func TestErrorCore_Unwrap(t *testing.T) {

	errCore := errorCore{
		message:             "houston, we have a problem",
		cause:               errors.New("math: can't divide by zero"),
		consequences:        []error{errors.New("can't resolve equation")},
		annotations:         make(data.Annotations),
		grpcCode:            codes.Unknown,
		causeFormatter:      defaultCauseFormatter,
		annotationFormatter: defaultAnnotationFormatter,
		lock:                &sync.RWMutex{},
	}
	err := errCore.Unwrap()
	require.EqualValues(t, err.Error(), "math: can't divide by zero")

	errCore = errorCore{
		message:             "houston, we have a problem",
		cause:               errors.New("math: can't divide by zero"),
		consequences:        []error{errors.New("can't resolve equation")},
		annotations:         make(data.Annotations),
		grpcCode:            codes.Unknown,
		causeFormatter:      defaultCauseFormatter,
		annotationFormatter: defaultAnnotationFormatter,
		lock:                &sync.RWMutex{},
	}
	err = errCore.Unwrap()
	require.EqualValues(t, err.Error(), "math: can't divide by zero")

}

func TestErrorCore_Cause(t *testing.T) {

	errCore := errorCore{
		message:             "houston, we have a problem",
		cause:               errors.New("math: can't divide by zero"),
		consequences:        []error{errors.New("can't resolve equation")},
		annotations:         make(data.Annotations),
		grpcCode:            codes.Unknown,
		causeFormatter:      defaultCauseFormatter,
		annotationFormatter: defaultAnnotationFormatter,
		lock:                &sync.RWMutex{},
	}
	err := errCore.Cause()
	require.EqualValues(t, err.Error(), "math: can't divide by zero")

	errCore = errorCore{
		message:             "houston, we have a problem",
		cause:               nil,
		consequences:        []error{errors.New("can't resolve equation")},
		annotations:         make(data.Annotations),
		grpcCode:            codes.Unknown,
		causeFormatter:      defaultCauseFormatter,
		annotationFormatter: defaultAnnotationFormatter,
		lock:                &sync.RWMutex{},
	}
	err = errCore.Cause()
	require.Nil(t, err)

	errCore = errorCore{
		message:             "houston, we have a problem",
		cause:               errors.New("math: can't divide by zero"),
		consequences:        []error{errors.New("can't resolve equation")},
		annotations:         make(data.Annotations),
		grpcCode:            codes.Unknown,
		causeFormatter:      defaultCauseFormatter,
		annotationFormatter: defaultAnnotationFormatter,
		lock:                &sync.RWMutex{},
	}
	err = errCore.Cause()
	require.EqualValues(t, err.Error(), "math: can't divide by zero")

}

func TestErrorCore_RootCauseBad(t *testing.T) {
	var panicked error
	wg := sync.WaitGroup{}
	wg.Add(1)
	go func() {
		defer wg.Done()
		defer OnPanic(&panicked)
		var err *errorCore
		_ = err.RootCause() // this panics
	}()
	failed := waitTimeout(&wg, 1*time.Second)
	if failed && panicked == nil { // It never ended
		t.FailNow()
	}
}

func TestErrorCore_RootCauseGood(t *testing.T) {
	err := &errorCore{
		message:             "houston, we have a problem",
		cause:               errors.New("math: can't divide by zero"),
		consequences:        []error{errors.New("can't resolve equation")},
		annotations:         make(data.Annotations),
		grpcCode:            codes.Unknown,
		causeFormatter:      defaultCauseFormatter,
		annotationFormatter: defaultAnnotationFormatter,
		lock:                &sync.RWMutex{},
	}
	result := err.RootCause()
	require.EqualValues(t, result.Error(), "math: can't divide by zero")

}

func Test_defaultAnnotationFormatter(t *testing.T) {

	var a data.Annotations = nil
	result, _ := defaultAnnotationFormatter(a)
	require.EqualValues(t, result, "")

	a = data.Annotations{
		"test1": 42,
		"test2": "test",
		"test3": 43.92,
		"test4": false,
		"test5": func(a string) string { return a }, // No json.stringify, makes marshall fail
	}
	result, _ = defaultAnnotationFormatter(a)
	require.EqualValues(t, result, "")

	a = data.Annotations{
		"test1": 42,
		"test2": "test",
		"test3": 43.92,
		"test4": false,
	}
	result, _ = defaultAnnotationFormatter(a)
	require.EqualValues(t, result, "{\"test1\":42,\"test2\":\"test\",\"test3\":43.92,\"test4\":false}")

}

func TestErrorCore_Annotations(t *testing.T) {

	errCore := errorCore{
		message:             "houston, we have a problem",
		cause:               errors.New("math: can't divide by zero"),
		consequences:        []error{errors.New("can't resolve equation")},
		annotations:         make(data.Annotations),
		grpcCode:            codes.Unknown,
		causeFormatter:      defaultCauseFormatter,
		annotationFormatter: defaultAnnotationFormatter,
		lock:                &sync.RWMutex{},
	}
	ann := errCore.Annotations()
	require.EqualValues(t, len(ann), 0)

	errCore = errorCore{
		message:             "houston, we have a problem",
		cause:               errors.New("math: can't divide by zero"),
		consequences:        []error{errors.New("can't resolve equation")},
		annotations:         nil,
		grpcCode:            codes.Unknown,
		causeFormatter:      defaultCauseFormatter,
		annotationFormatter: defaultAnnotationFormatter,
		lock:                &sync.RWMutex{},
	}
	ann = errCore.Annotations()
	require.EqualValues(t, len(ann), 0)

	errCore = errorCore{
		message:      "houston, we have a problem",
		cause:        errors.New("math: can't divide by zero"),
		consequences: []error{errors.New("can't resolve equation")},
		annotations: data.Annotations{
			"one":   "first",
			"two":   "second",
			"three": "thrid",
		},
		grpcCode:            codes.Unknown,
		causeFormatter:      defaultCauseFormatter,
		annotationFormatter: defaultAnnotationFormatter,
		lock:                &sync.RWMutex{},
	}
	ann = errCore.Annotations()
	require.EqualValues(t, len(ann), 3)

}

func TestErrorCore_Annotation(t *testing.T) {

	errCore := errorCore{
		message:             "houston, we have a problem",
		cause:               errors.New("math: can't divide by zero"),
		consequences:        []error{errors.New("can't resolve equation")},
		annotations:         make(data.Annotations),
		grpcCode:            codes.Unknown,
		causeFormatter:      defaultCauseFormatter,
		annotationFormatter: defaultAnnotationFormatter,
		lock:                &sync.RWMutex{},
	}
	_, ok := errCore.Annotation("two")
	require.EqualValues(t, ok, false)

	errCore = errorCore{
		message:             "houston, we have a problem",
		cause:               errors.New("math: can't divide by zero"),
		consequences:        []error{errors.New("can't resolve equation")},
		annotations:         nil,
		grpcCode:            codes.Unknown,
		causeFormatter:      defaultCauseFormatter,
		annotationFormatter: defaultAnnotationFormatter,
		lock:                &sync.RWMutex{},
	}
	_, ok = errCore.Annotation("two")
	require.EqualValues(t, ok, false)

	errCore = errorCore{
		message:      "houston, we have a problem",
		cause:        errors.New("math: can't divide by zero"),
		consequences: []error{errors.New("can't resolve equation")},
		annotations: data.Annotations{
			"one":   "first",
			"two":   "second",
			"three": "thrid",
		},
		grpcCode:            codes.Unknown,
		causeFormatter:      defaultCauseFormatter,
		annotationFormatter: defaultAnnotationFormatter,
		lock:                &sync.RWMutex{},
	}
	ann, ok := errCore.Annotation("two")
	require.EqualValues(t, ok, true)
	require.EqualValues(t, ann, "second")

}

func TestErrorCore_Annotate(t *testing.T) {

	errCore := errorCore{
		message:             "houston, we have a problem",
		cause:               errors.New("math: can't divide by zero"),
		consequences:        []error{errors.New("can't resolve equation")},
		annotations:         make(data.Annotations),
		grpcCode:            codes.Unknown,
		causeFormatter:      defaultCauseFormatter,
		annotationFormatter: defaultAnnotationFormatter,
		lock:                &sync.RWMutex{},
	}
	ann := map[string]interface{}{
		"two": "second one",
		"eggs": struct {
			source string
			price  float64
		}{"chicken", 1.75},
	}
	result := errCore.Annotate("two", ann)
	require.Equal(t, result.Annotations()["two"], ann)

	errCore = errorCore{
		message:             "houston, we have a problem",
		cause:               errors.New("math: can't divide by zero"),
		consequences:        []error{errors.New("can't resolve equation")},
		annotations:         nil,
		grpcCode:            codes.Unknown,
		causeFormatter:      defaultCauseFormatter,
		annotationFormatter: defaultAnnotationFormatter,
		lock:                &sync.RWMutex{},
	}
	result = errCore.Annotate("two", ann)
	require.EqualValues(t, result.Annotations()["two"], ann)

}

func TestErrorCore_SetAnnotationFormatter(t *testing.T) {

	var errC *errorCore = nil
	err := errC.setAnnotationFormatter(func(anns data.Annotations) (string, error) {
		return "any", nil
	})
	require.Contains(t, err.Error(), "invalid call: errorCore.setAnnotationFormatter()")
	require.Contains(t, err.Error(), "from null value")

	errCore := errorCore{
		message:             "houston, we have a problem",
		cause:               errors.New("math: can't divide by zero"),
		consequences:        []error{errors.New("can't resolve equation")},
		annotations:         make(data.Annotations),
		grpcCode:            codes.Unknown,
		causeFormatter:      defaultCauseFormatter,
		annotationFormatter: defaultAnnotationFormatter,
		lock:                &sync.RWMutex{},
	}
	err = errCore.setAnnotationFormatter(func(anns data.Annotations) (string, error) {
		return "any", nil
	})
	if err != nil {
		t.FailNow()
	}

	errCore = errorCore{
		message:      "houston, we have a problem",
		cause:        errors.New("math: can't divide by zero"),
		consequences: []error{errors.New("can't resolve equation")},
		annotations: map[string]interface{}{
			"two": "second one",
			"eggs": struct {
				source string
				price  float64
			}{"chicken", 1.75},
		},
		grpcCode:            codes.Unknown,
		causeFormatter:      defaultCauseFormatter,
		annotationFormatter: defaultAnnotationFormatter,
		lock:                &sync.RWMutex{},
	}
	err = errCore.setAnnotationFormatter(nil)
	if err == nil {
		t.FailNow()
	}
	require.NotEqual(t, strings.Index(errCore.UnformattedError(), "{\"eggs\":{},\"two\":\"second one\"}"), -1)

	err = errCore.setAnnotationFormatter(func(anns data.Annotations) (string, error) {
		if anns == nil {
			return "", nil
		}
		j, err := json.Marshal(anns)
		if err != nil {
			return "", err
		}
		return string(j), nil
	})
	if err != nil {
		t.FailNow()
	}
	require.NotEqual(t, strings.Index(errCore.UnformattedError(), "{\"eggs\":{},\"two\":\"second one\"}"), -1)

}

func TestErrorCore_AddConsequence(t *testing.T) {

	errCore := errorCore{
		message:             "houston, we have a problem",
		cause:               errors.New("math: can't divide by zero"),
		consequences:        []error{errors.New("can't resolve equation")},
		annotations:         make(data.Annotations),
		grpcCode:            codes.Unknown,
		causeFormatter:      defaultCauseFormatter,
		annotationFormatter: defaultAnnotationFormatter,
		lock:                &sync.RWMutex{},
	}
	err := errCore.AddConsequence(errors.New("current compute abort"))
	require.NotEqual(t, err, nil)

	errCore = errorCore{
		message:             "houston, we have a problem",
		cause:               errors.New("math: can't divide by zero"),
		consequences:        []error{errors.New("can't resolve equation")},
		annotations:         make(data.Annotations),
		grpcCode:            codes.Unknown,
		causeFormatter:      defaultCauseFormatter,
		annotationFormatter: defaultAnnotationFormatter,
		lock:                &sync.RWMutex{},
	}
	err = errCore.AddConsequence(nil)
	require.NotEqual(t, err, nil)

	errCore = errorCore{
		message:             "houston, we have a problem",
		cause:               errors.New("math: can't divide by zero"),
		consequences:        nil,
		annotations:         make(data.Annotations),
		grpcCode:            codes.Unknown,
		causeFormatter:      defaultCauseFormatter,
		annotationFormatter: defaultAnnotationFormatter,
		lock:                &sync.RWMutex{},
	}
	_ = errCore.AddConsequence(errors.New("current compute abort"))
	require.NotEqual(t, strings.Index(NewErrorList(errCore.Consequences()).Error(), "current compute abort"), -1)

	errCore = errorCore{
		message:             "houston, we have a problem",
		cause:               errors.New("math: can't divide by zero"),
		consequences:        []error{errors.New("can't resolve equation")},
		annotations:         make(data.Annotations),
		grpcCode:            codes.Unknown,
		causeFormatter:      defaultCauseFormatter,
		annotationFormatter: defaultAnnotationFormatter,
		lock:                &sync.RWMutex{},
	}
	_ = errCore.AddConsequence(errors.New("current compute abort"))
	require.NotEqual(t, strings.Index(NewErrorList(errCore.Consequences()).Error(), "current compute abort"), -1)

	errCore = errorCore{
		message:             "houston, we have a problem",
		cause:               errors.New("math: can't divide by zero"),
		consequences:        []error{errors.New("can't resolve equation")},
		annotations:         make(data.Annotations),
		grpcCode:            codes.Unknown,
		causeFormatter:      defaultCauseFormatter,
		annotationFormatter: defaultAnnotationFormatter,
		lock:                &sync.RWMutex{},
	}
	perr := &errCore
	err = errCore.AddConsequence(perr)
	require.EqualValues(t, fmt.Sprintf("%p", err), fmt.Sprintf("%p", perr))

}

func TestErrorCore_WithContext(t *testing.T) {

	errCore := errorCore{
		message:             "houston, we have a problem",
		cause:               errors.New("math: can't divide by zero"),
		consequences:        nil,
		annotations:         make(data.Annotations),
		grpcCode:            codes.Unknown,
		causeFormatter:      defaultCauseFormatter,
		annotationFormatter: defaultAnnotationFormatter,
		lock:                &sync.RWMutex{},
	}
	func() {
		defer func() {
			r := recover()
			require.Nil(t, r)
		}()
		errCore.WithContext(nil)
	}()
	func() {
		defer func() {
			r := recover()
			require.Nil(t, r)
		}()
		errCore.WithContext(context.Background())
	}()
}

func TestErrorCore_Consequences(t *testing.T) {

	errCore := errorCore{
		message:             "houston, we have a problem",
		cause:               errors.New("math: can't divide by zero"),
		consequences:        []error{errors.New("can't resolve equation")},
		annotations:         make(data.Annotations),
		grpcCode:            codes.Unknown,
		causeFormatter:      defaultCauseFormatter,
		annotationFormatter: defaultAnnotationFormatter,
		lock:                &sync.RWMutex{},
	}
	cqs := errCore.Consequences()
	require.EqualValues(t, len(cqs), 1)

	errCore = errorCore{
		message:             "houston, we have a problem",
		cause:               errors.New("math: can't divide by zero"),
		consequences:        []error{errors.New("can't resolve equation")},
		annotations:         make(data.Annotations),
		grpcCode:            codes.Unknown,
		causeFormatter:      defaultCauseFormatter,
		annotationFormatter: defaultAnnotationFormatter,
		lock:                &sync.RWMutex{},
	}
	cqs = errCore.Consequences()
	require.NotEqual(t, strings.Index(NewErrorList(cqs).Error(), "can't resolve equation"), -1)

}

func TestErrorCore_Error(t *testing.T) {

	errCore := errorCore{
		message:             "houston, we have a problem",
		cause:               errors.New("math: can't divide by zero"),
		consequences:        []error{errors.New("can't resolve equation")},
		annotations:         make(data.Annotations),
		grpcCode:            codes.Unknown,
		causeFormatter:      defaultCauseFormatter,
		annotationFormatter: defaultAnnotationFormatter,
		lock:                &sync.RWMutex{},
	}
	result := errCore.Error()
	require.EqualValues(t, result, "houston, we have a problem: math: can't divide by zero\nwith consequence:\n- can't resolve equation")

	errCore.lock = &sync.RWMutex{}
	result = errCore.Error()
	require.EqualValues(t, "houston, we have a problem: math: can't divide by zero\nwith consequence:\n- can't resolve equation", result)

	errCore = errorCore{
		message:      "houston, we have a problem",
		cause:        errors.New("math: can't divide by zero"),
		consequences: []error{errors.New("can't resolve equation")},
		annotations: data.Annotations{
			"note1": struct{}{},
			"note2": struct{}{},
		},
		grpcCode:            codes.Unknown,
		causeFormatter:      defaultCauseFormatter,
		annotationFormatter: defaultAnnotationFormatter,
		lock:                &sync.RWMutex{},
	}
	result = errCore.Error()
	require.NotEqual(t, strings.Index(result, "math: can't divide by zero"), -1)

	errCore = errorCore{
		message:             "houston, we have a problem",
		cause:               errors.New("math: can't divide by zero"),
		consequences:        []error{errors.New("can't resolve equation")},
		annotations:         make(data.Annotations),
		grpcCode:            codes.Unknown,
		causeFormatter:      defaultCauseFormatter,
		annotationFormatter: defaultAnnotationFormatter,
		lock:                &sync.RWMutex{},
	}
	result = errCore.Error()
	require.NotEqual(t, strings.Index(result, "math: can't divide by zero"), -1)

}

func TestErrorCore_UnformattedError(t *testing.T) {
	errCore := errorCore{
		message:             "houston, we have a problem",
		cause:               errors.New("math: can't divide by zero"),
		consequences:        []error{errors.New("can't resolve equation")},
		annotations:         make(data.Annotations),
		grpcCode:            codes.Unknown,
		causeFormatter:      defaultCauseFormatter,
		annotationFormatter: defaultAnnotationFormatter,
		lock:                &sync.RWMutex{},
	}
	result := errCore.UnformattedError()
	require.EqualValues(t, "houston, we have a problem", result)

	errCore = errorCore{
		message:             "houston, we have a problem",
		cause:               errors.New("math: can't divide by zero"),
		consequences:        []error{errors.New("can't resolve equation")},
		annotations:         make(data.Annotations),
		grpcCode:            codes.Unknown,
		causeFormatter:      defaultCauseFormatter,
		annotationFormatter: defaultAnnotationFormatter,
		lock:                &sync.RWMutex{},
	}
	result = errCore.UnformattedError()
	require.EqualValues(t, "houston, we have a problem", result)
	require.Equal(t, strings.Index(result, "math: can't divide by zero"), -1)

}

func TestErrorCore_GRPCCode(t *testing.T) {
	errCore := errorCore{
		message:             "houston, we have a problem",
		cause:               errors.New("math: can't divide by zero"),
		consequences:        []error{errors.New("can't resolve equation")},
		annotations:         make(data.Annotations),
		grpcCode:            codes.Unknown,
		causeFormatter:      defaultCauseFormatter,
		annotationFormatter: defaultAnnotationFormatter,
		lock:                &sync.RWMutex{},
	}
	result := errCore.getGRPCCode()
	require.EqualValues(t, result, codes.Unknown)

	errCore = errorCore{
		message:             "houston, we have a problem",
		cause:               errors.New("math: can't divide by zero"),
		consequences:        []error{errors.New("can't resolve equation")},
		annotations:         make(data.Annotations),
		grpcCode:            codes.OK,
		causeFormatter:      defaultCauseFormatter,
		annotationFormatter: defaultAnnotationFormatter,
		lock:                &sync.RWMutex{},
	}
	result = errCore.getGRPCCode()
	require.EqualValues(t, result, codes.OK)

}

func TestErrorCore_ToGRPCStatus(t *testing.T) {
	errCore := errorCore{
		message:             "houston, we have a problem",
		cause:               errors.New("math: can't divide by zero"),
		consequences:        []error{errors.New("can't resolve equation")},
		annotations:         make(data.Annotations),
		grpcCode:            codes.Unknown,
		causeFormatter:      defaultCauseFormatter,
		annotationFormatter: defaultAnnotationFormatter,
		lock:                &sync.RWMutex{},
	}
	err := errCore.ToGRPCStatus()
	require.EqualValues(t, err.Error(), "rpc error: code = Unknown desc = houston, we have a problem: math: can't divide by zero\nwith consequence:\n- can't resolve equation")

	errCore = errorCore{
		message:             "houston, we have a problem",
		cause:               errors.New("math: can't divide by zero"),
		consequences:        []error{errors.New("can't resolve equation")},
		annotations:         make(data.Annotations),
		grpcCode:            codes.OK,
		causeFormatter:      defaultCauseFormatter,
		annotationFormatter: defaultAnnotationFormatter,
		lock:                &sync.RWMutex{},
	}
	err = errCore.ToGRPCStatus()
	require.Nil(t, err)

	errCore = errorCore{
		message:             "houston, we have a problem",
		cause:               errors.New("math: can't divide by zero"),
		consequences:        []error{errors.New("can't resolve equation")},
		annotations:         make(data.Annotations),
		grpcCode:            codes.Canceled,
		causeFormatter:      defaultCauseFormatter,
		annotationFormatter: defaultAnnotationFormatter,
		lock:                &sync.RWMutex{},
	}
	err = errCore.ToGRPCStatus()
	require.NotEqual(t, strings.Index(err.Error(), "Canceled"), -1)

}

func Test_WarningError(t *testing.T) {
	err := WarningError(errors.New("math: can't divide by zero"), "Any message")
	require.EqualValues(t, reflect.TypeOf(err).String(), "*fail.ErrWarning")
}

<<<<<<< HEAD
func Test_WarningErrorWithContext(t *testing.T) {
	err := WarningError(errors.New("math: can't divide by zero"), "Any message")
	func() {
		defer func() {
			r := recover()
			require.Nil(t, r)
		}()
		err.WithContext(nil)
	}()
	func() {
		defer func() {
			r := recover()
			require.Nil(t, r)
		}()
		err.WithContext(context.Background())
	}()
}

=======
>>>>>>> bd93ce1e
func Test_WarningErrorWithCauseAndConsequences(t *testing.T) {
	err := WarningErrorWithCauseAndConsequences(errors.New("math: can't divide by zero"), []error{errors.New("it fails")}, "Any message")
	require.EqualValues(t, reflect.TypeOf(err).String(), "*fail.ErrWarning")
}

func TestErrWarning_IsNull(t *testing.T) {
	var err *ErrWarning = nil
	require.EqualValues(t, valid.IsNil(err), true)

	err = &ErrWarning{
		errorCore: &errorCore{
			message:             "houston, we have a problem",
			cause:               errors.New("math: can't divide by zero"),
			consequences:        []error{errors.New("can't resolve equation")},
			annotations:         make(data.Annotations),
			grpcCode:            codes.Unknown,
			causeFormatter:      defaultCauseFormatter,
			annotationFormatter: defaultAnnotationFormatter,
			lock:                &sync.RWMutex{},
		},
	}
	require.EqualValues(t, valid.IsNil(err), false)

	err = &ErrWarning{
		errorCore: &errorCore{
			message:             "houston, we have a problem",
			cause:               errors.New("math: can't divide by zero"),
			consequences:        []error{errors.New("can't resolve equation")},
			annotations:         make(data.Annotations),
			grpcCode:            codes.Unknown,
			causeFormatter:      defaultCauseFormatter,
			annotationFormatter: defaultAnnotationFormatter,
			lock:                &sync.RWMutex{},
		},
	}
	require.EqualValues(t, valid.IsNil(err), false)

}

func TestErrWarning_AddConsequence(t *testing.T) {

	warning := &ErrWarning{
		errorCore: &errorCore{
			message:             "houston, we have a problem",
			cause:               errors.New("math: can't divide by zero"),
			consequences:        []error{errors.New("can't resolve equation")},
			annotations:         make(data.Annotations),
			grpcCode:            codes.Unknown,
			causeFormatter:      defaultCauseFormatter,
			annotationFormatter: defaultAnnotationFormatter,
			lock:                &sync.RWMutex{},
		},
	}

	err := warning.AddConsequence(errors.New("current compute abort"))
	require.NotEqual(t, err, nil)

	warning = &ErrWarning{
		errorCore: &errorCore{
			message:             "houston, we have a problem",
			cause:               errors.New("math: can't divide by zero"),
			consequences:        []error{errors.New("can't resolve equation")},
			annotations:         make(data.Annotations),
			grpcCode:            codes.Unknown,
			causeFormatter:      defaultCauseFormatter,
			annotationFormatter: defaultAnnotationFormatter,
			lock:                &sync.RWMutex{},
		},
	}
	err = warning.AddConsequence(nil)
	require.NotEqual(t, err, nil)

	warning = &ErrWarning{
		errorCore: &errorCore{
			message:             "houston, we have a problem",
			cause:               errors.New("math: can't divide by zero"),
			consequences:        []error{errors.New("can't resolve equation")},
			annotations:         make(data.Annotations),
			grpcCode:            codes.Unknown,
			causeFormatter:      defaultCauseFormatter,
			annotationFormatter: defaultAnnotationFormatter,
			lock:                &sync.RWMutex{},
		},
	}
	_ = warning.AddConsequence(errors.New("current compute abort"))
	require.NotEqual(t, strings.Index(NewErrorList(warning.Consequences()).Error(), "current compute abort"), -1)

	warning = &ErrWarning{
		errorCore: &errorCore{
			message:             "houston, we have a problem",
			cause:               errors.New("math: can't divide by zero"),
			consequences:        []error{errors.New("can't resolve equation")},
			annotations:         make(data.Annotations),
			grpcCode:            codes.Unknown,
			causeFormatter:      defaultCauseFormatter,
			annotationFormatter: defaultAnnotationFormatter,
			lock:                &sync.RWMutex{},
		},
	}
	err = warning.AddConsequence(warning)
	require.EqualValues(t, fmt.Sprintf("%p", warning), fmt.Sprintf("%p", err))

}

func TestErrWarning_Annotate(t *testing.T) {

	warning := &ErrWarning{
		errorCore: &errorCore{
			message:             "houston, we have a problem",
			cause:               errors.New("math: can't divide by zero"),
			consequences:        []error{errors.New("can't resolve equation")},
			annotations:         make(data.Annotations),
			grpcCode:            codes.Unknown,
			causeFormatter:      defaultCauseFormatter,
			annotationFormatter: defaultAnnotationFormatter,
			lock:                &sync.RWMutex{},
		},
	}
	ann := map[string]interface{}{
		"two": "second one",
		"eggs": struct {
			source string
			price  float64
		}{"chicken", 1.75},
	}
	result := warning.Annotate("two", ann)
	require.Equal(t, result.Annotations()["two"], ann)

	warning = &ErrWarning{
		errorCore: &errorCore{
			message:             "houston, we have a problem",
			cause:               errors.New("math: can't divide by zero"),
			consequences:        []error{errors.New("can't resolve equation")},
			annotations:         make(data.Annotations),
			grpcCode:            codes.Unknown,
			causeFormatter:      defaultCauseFormatter,
			annotationFormatter: defaultAnnotationFormatter,
			lock:                &sync.RWMutex{},
		},
	}
	result = warning.Annotate("two", ann)
	require.EqualValues(t, result.Annotations()["two"], ann)
}

func TestErrWarning_UnformattedError(t *testing.T) {

	warning := &ErrWarning{
		errorCore: &errorCore{
			message:             "houston, we have a problem",
			cause:               errors.New("math: can't divide by zero"),
			consequences:        []error{errors.New("can't resolve equation")},
			annotations:         make(data.Annotations),
			grpcCode:            codes.Unknown,
			causeFormatter:      defaultCauseFormatter,
			annotationFormatter: defaultAnnotationFormatter,
			lock:                &sync.RWMutex{},
		},
	}
	result := warning.UnformattedError()
	require.EqualValues(t, result, "houston, we have a problem")

	warning = &ErrWarning{
		errorCore: &errorCore{
			message:             "houston, we have a problem",
			cause:               errors.New("math: can't divide by zero"),
			consequences:        []error{errors.New("can't resolve equation")},
			annotations:         make(data.Annotations),
			grpcCode:            codes.Unknown,
			causeFormatter:      defaultCauseFormatter,
			annotationFormatter: defaultAnnotationFormatter,
			lock:                &sync.RWMutex{},
		},
	}
	result = warning.UnformattedError()
	require.Equal(t, strings.Index(result, "math: can't divide by zero"), -1)

}

func TestErrWarning_GRPCCode(t *testing.T) {

	warning := &ErrWarning{
		errorCore: &errorCore{
			message:             "houston, we have a problem",
			cause:               errors.New("math: can't divide by zero"),
			consequences:        []error{errors.New("can't resolve equation")},
			annotations:         make(data.Annotations),
			grpcCode:            codes.Unknown,
			causeFormatter:      defaultCauseFormatter,
			annotationFormatter: defaultAnnotationFormatter,
			lock:                &sync.RWMutex{},
		},
	}
	result := warning.getGRPCCode()
	require.EqualValues(t, result, codes.Unknown)

	warning = &ErrWarning{
		errorCore: &errorCore{
			message:             "houston, we have a problem",
			cause:               errors.New("math: can't divide by zero"),
			consequences:        []error{errors.New("can't resolve equation")},
			annotations:         make(data.Annotations),
			grpcCode:            codes.OK,
			causeFormatter:      defaultCauseFormatter,
			annotationFormatter: defaultAnnotationFormatter,
			lock:                &sync.RWMutex{},
		},
	}
	result = warning.getGRPCCode()
	require.EqualValues(t, result, codes.OK)

}

func Test_TimeoutError(t *testing.T) {
	err := TimeoutError(errors.New("math: can't divide by zero"), 30*time.Second, "Any message")
	require.EqualValues(t, reflect.TypeOf(err).String(), "*fail.ErrTimeout")
}

func Test_TimeoutErrorWithContext(t *testing.T) {
	err := TimeoutError(errors.New("math: can't divide by zero"), 30*time.Second, "Any message")
	func() {
		defer func() {
			r := recover()
			require.Nil(t, r)
		}()
		err.WithContext(nil)
	}()
	func() {
		defer func() {
			r := recover()
			require.Nil(t, r)
		}()
		err.WithContext(context.Background())
	}()
}

func TestErrTimeout_IsNull(t *testing.T) {

	var err *ErrTimeout = nil
	require.EqualValues(t, valid.IsNil(err), true)

	err = &ErrTimeout{
		errorCore: &errorCore{
			message:             "houston, we have a problem",
			cause:               errors.New("math: can't divide by zero"),
			consequences:        []error{errors.New("can't resolve equation")},
			annotations:         make(data.Annotations),
			grpcCode:            codes.Unknown,
			causeFormatter:      defaultCauseFormatter,
			annotationFormatter: defaultAnnotationFormatter,
			lock:                &sync.RWMutex{},
		},
	}
	require.EqualValues(t, valid.IsNil(err), false)

	err = &ErrTimeout{
		errorCore: &errorCore{
			message:             "houston, we have a problem",
			cause:               errors.New("math: can't divide by zero"),
			consequences:        []error{errors.New("can't resolve equation")},
			annotations:         make(data.Annotations),
			grpcCode:            codes.Unknown,
			causeFormatter:      defaultCauseFormatter,
			annotationFormatter: defaultAnnotationFormatter,
			lock:                &sync.RWMutex{},
		},
	}
	require.EqualValues(t, valid.IsNil(err), false)

}

func TestErrTimeout_AddConsequence(t *testing.T) {

	timeout := &ErrTimeout{
		errorCore: &errorCore{
			message:             "houston, we have a problem",
			cause:               errors.New("math: can't divide by zero"),
			consequences:        []error{errors.New("can't resolve equation")},
			annotations:         make(data.Annotations),
			grpcCode:            codes.Unknown,
			causeFormatter:      defaultCauseFormatter,
			annotationFormatter: defaultAnnotationFormatter,
			lock:                &sync.RWMutex{},
		},
	}

	err := timeout.AddConsequence(errors.New("current compute abort"))
	require.NotEqual(t, err, nil)

	timeout = &ErrTimeout{
		errorCore: &errorCore{
			message:             "houston, we have a problem",
			cause:               errors.New("math: can't divide by zero"),
			consequences:        []error{errors.New("can't resolve equation")},
			annotations:         make(data.Annotations),
			grpcCode:            codes.Unknown,
			causeFormatter:      defaultCauseFormatter,
			annotationFormatter: defaultAnnotationFormatter,
			lock:                &sync.RWMutex{},
		},
	}
	err = timeout.AddConsequence(nil)
	require.NotEqual(t, err, nil)

	timeout = &ErrTimeout{
		errorCore: &errorCore{
			message:             "houston, we have a problem",
			cause:               errors.New("math: can't divide by zero"),
			consequences:        []error{errors.New("can't resolve equation")},
			annotations:         make(data.Annotations),
			grpcCode:            codes.Unknown,
			causeFormatter:      defaultCauseFormatter,
			annotationFormatter: defaultAnnotationFormatter,
			lock:                &sync.RWMutex{},
		},
	}
	_ = timeout.AddConsequence(errors.New("current compute abort"))
	require.NotEqual(t, strings.Index(NewErrorList(timeout.Consequences()).Error(), "current compute abort"), -1)

	timeout = &ErrTimeout{
		errorCore: &errorCore{
			message:             "houston, we have a problem",
			cause:               errors.New("math: can't divide by zero"),
			consequences:        []error{errors.New("can't resolve equation")},
			annotations:         make(data.Annotations),
			grpcCode:            codes.Unknown,
			causeFormatter:      defaultCauseFormatter,
			annotationFormatter: defaultAnnotationFormatter,
			lock:                &sync.RWMutex{},
		},
	}
	err = timeout.AddConsequence(timeout)
	require.EqualValues(t, fmt.Sprintf("%p", timeout), fmt.Sprintf("%p", err))

}

func TestErrTimeout_Annotate(t *testing.T) {

	timeout := &ErrTimeout{
		errorCore: &errorCore{
			message:             "houston, we have a problem",
			cause:               errors.New("math: can't divide by zero"),
			consequences:        []error{errors.New("can't resolve equation")},
			annotations:         make(data.Annotations),
			grpcCode:            codes.Unknown,
			causeFormatter:      defaultCauseFormatter,
			annotationFormatter: defaultAnnotationFormatter,
			lock:                &sync.RWMutex{},
		},
	}
	ann := map[string]interface{}{
		"two": "second one",
		"eggs": struct {
			source string
			price  float64
		}{"chicken", 1.75},
	}
	result := timeout.Annotate("two", ann)
	require.Equal(t, result.Annotations()["two"], ann)

	timeout = &ErrTimeout{
		errorCore: &errorCore{
			message:             "houston, we have a problem",
			cause:               errors.New("math: can't divide by zero"),
			consequences:        []error{errors.New("can't resolve equation")},
			annotations:         make(data.Annotations),
			grpcCode:            codes.Unknown,
			causeFormatter:      defaultCauseFormatter,
			annotationFormatter: defaultAnnotationFormatter,
			lock:                &sync.RWMutex{},
		},
	}
	result = timeout.Annotate("two", ann)
	require.EqualValues(t, result.Annotations()["two"], ann)
}

func TestErrTimeout_UnformattedError(t *testing.T) {

	timeout := &ErrTimeout{
		errorCore: &errorCore{
			message:             "houston, we have a problem",
			cause:               errors.New("math: can't divide by zero"),
			consequences:        []error{errors.New("can't resolve equation")},
			annotations:         make(data.Annotations),
			grpcCode:            codes.Unknown,
			causeFormatter:      defaultCauseFormatter,
			annotationFormatter: defaultAnnotationFormatter,
			lock:                &sync.RWMutex{},
		},
	}
	result := timeout.UnformattedError()
	require.EqualValues(t, result, "houston, we have a problem")

	timeout = &ErrTimeout{
		errorCore: &errorCore{
			message:             "houston, we have a problem",
			cause:               errors.New("math: can't divide by zero"),
			consequences:        []error{errors.New("can't resolve equation")},
			annotations:         make(data.Annotations),
			grpcCode:            codes.Unknown,
			causeFormatter:      defaultCauseFormatter,
			annotationFormatter: defaultAnnotationFormatter,
			lock:                &sync.RWMutex{},
		},
	}
	result = timeout.UnformattedError()
	require.Equal(t, strings.Index(result, "math: can't divide by zero"), -1)

}

func TestErrTimeout_GRPCCode(t *testing.T) {

	timeout := &ErrTimeout{
		errorCore: &errorCore{
			message:             "houston, we have a problem",
			cause:               errors.New("math: can't divide by zero"),
			consequences:        []error{errors.New("can't resolve equation")},
			annotations:         make(data.Annotations),
			grpcCode:            codes.DeadlineExceeded,
			causeFormatter:      defaultCauseFormatter,
			annotationFormatter: defaultAnnotationFormatter,
			lock:                &sync.RWMutex{},
		},
	}
	result := timeout.getGRPCCode()
	require.EqualValues(t, result, codes.DeadlineExceeded)

	timeout = &ErrTimeout{
		errorCore: &errorCore{
			message:             "houston, we have a problem",
			cause:               errors.New("math: can't divide by zero"),
			consequences:        []error{errors.New("can't resolve equation")},
			annotations:         make(data.Annotations),
			grpcCode:            codes.OK,
			causeFormatter:      defaultCauseFormatter,
			annotationFormatter: defaultAnnotationFormatter,
			lock:                &sync.RWMutex{},
		},
	}
	result = timeout.getGRPCCode()
	require.EqualValues(t, result, codes.OK)

}

func Test_ErrNotFound(t *testing.T) {
	err := NotFoundError("Any message")
	require.EqualValues(t, reflect.TypeOf(err).String(), "*fail.ErrNotFound")
}

func Test_ErrNotFoundWithCtx(t *testing.T) {
	err := NotFoundErrorWithCause(errors.New("math: can't divide by zero"), nil, "Any message")
	func() {
		defer func() {
			r := recover()
			require.Nil(t, r)
		}()
		err.WithCtx(nil)
	}()
	func() {
		defer func() {
			r := recover()
			require.Nil(t, r)
		}()
		err.WithCtx(context.Background())
	}()
}

func Test_ErrNotFoundWithContext(t *testing.T) {
	err := NotFoundErrorWithCause(errors.New("math: can't divide by zero"), nil, "Any message")
	func() {
		defer func() {
			r := recover()
			require.Nil(t, r)
		}()
		err.WithContext(nil)
	}()
	func() {
		defer func() {
			r := recover()
			require.Nil(t, r)
		}()
		err.WithContext(context.Background())
	}()
}

func Test_NotFoundErrorWithCause(t *testing.T) {
	err := NotFoundErrorWithCause(errors.New("math: can't divide by zero"), nil, "Any message")
	require.EqualValues(t, reflect.TypeOf(err).String(), "*fail.ErrNotFound")
}

func TestErrNotFound_AddConsequence(t *testing.T) {

	notfound := &ErrNotFound{
		errorCore: &errorCore{
			message:             "houston, we have a problem",
			cause:               errors.New("math: can't divide by zero"),
			consequences:        []error{errors.New("can't resolve equation")},
			annotations:         make(data.Annotations),
			grpcCode:            codes.Unknown,
			causeFormatter:      defaultCauseFormatter,
			annotationFormatter: defaultAnnotationFormatter,
			lock:                &sync.RWMutex{},
		},
	}

	err := notfound.AddConsequence(errors.New("current compute abort"))
	require.NotEqual(t, err, nil)

	notfound = &ErrNotFound{
		errorCore: &errorCore{
			message:             "houston, we have a problem",
			cause:               errors.New("math: can't divide by zero"),
			consequences:        []error{errors.New("can't resolve equation")},
			annotations:         make(data.Annotations),
			grpcCode:            codes.Unknown,
			causeFormatter:      defaultCauseFormatter,
			annotationFormatter: defaultAnnotationFormatter,
			lock:                &sync.RWMutex{},
		},
	}
	err = notfound.AddConsequence(nil)
	require.NotEqual(t, err, nil)

	notfound = &ErrNotFound{
		errorCore: &errorCore{
			message:             "houston, we have a problem",
			cause:               errors.New("math: can't divide by zero"),
			consequences:        []error{errors.New("can't resolve equation")},
			annotations:         make(data.Annotations),
			grpcCode:            codes.Unknown,
			causeFormatter:      defaultCauseFormatter,
			annotationFormatter: defaultAnnotationFormatter,
			lock:                &sync.RWMutex{},
		},
	}
	_ = notfound.AddConsequence(errors.New("current compute abort"))
	require.NotEqual(t, strings.Index(NewErrorList(notfound.Consequences()).Error(), "current compute abort"), -1)

	notfound = &ErrNotFound{
		errorCore: &errorCore{
			message:             "houston, we have a problem",
			cause:               errors.New("math: can't divide by zero"),
			consequences:        []error{errors.New("can't resolve equation")},
			annotations:         make(data.Annotations),
			grpcCode:            codes.Unknown,
			causeFormatter:      defaultCauseFormatter,
			annotationFormatter: defaultAnnotationFormatter,
			lock:                &sync.RWMutex{},
		},
	}
	err = notfound.AddConsequence(notfound)
	require.EqualValues(t, fmt.Sprintf("%p", notfound), fmt.Sprintf("%p", err))

}

func TestErrNotFound_Annotate(t *testing.T) {
	notfound := &ErrNotFound{
		errorCore: &errorCore{
			message:             "houston, we have a problem",
			cause:               errors.New("math: can't divide by zero"),
			consequences:        []error{errors.New("can't resolve equation")},
			annotations:         make(data.Annotations),
			grpcCode:            codes.Unknown,
			causeFormatter:      defaultCauseFormatter,
			annotationFormatter: defaultAnnotationFormatter,
			lock:                &sync.RWMutex{},
		},
	}
	ann := map[string]interface{}{
		"two": "second one",
		"eggs": struct {
			source string
			price  float64
		}{"chicken", 1.75},
	}
	_ = notfound.Annotate("two", ann)

	notfound = &ErrNotFound{
		errorCore: &errorCore{
			message:             "houston, we have a problem",
			cause:               errors.New("math: can't divide by zero"),
			consequences:        []error{errors.New("can't resolve equation")},
			annotations:         make(data.Annotations),
			grpcCode:            codes.Unknown,
			causeFormatter:      defaultCauseFormatter,
			annotationFormatter: defaultAnnotationFormatter,
			lock:                &sync.RWMutex{},
		},
	}
	result := notfound.Annotate("two", ann)
	require.EqualValues(t, result.Annotations()["two"], ann)

}

func TestErrNotFound_UnformattedError(t *testing.T) {

	notfound := &ErrNotFound{
		errorCore: &errorCore{
			message:             "houston, we have a problem",
			cause:               errors.New("math: can't divide by zero"),
			consequences:        []error{errors.New("can't resolve equation")},
			annotations:         make(data.Annotations),
			grpcCode:            codes.Unknown,
			causeFormatter:      defaultCauseFormatter,
			annotationFormatter: defaultAnnotationFormatter,
			lock:                &sync.RWMutex{},
		},
	}
	result := notfound.UnformattedError()
	require.EqualValues(t, result, "houston, we have a problem")

	notfound = &ErrNotFound{
		errorCore: &errorCore{
			message:             "houston, we have a problem",
			cause:               errors.New("math: can't divide by zero"),
			consequences:        []error{errors.New("can't resolve equation")},
			annotations:         make(data.Annotations),
			grpcCode:            codes.Unknown,
			causeFormatter:      defaultCauseFormatter,
			annotationFormatter: defaultAnnotationFormatter,
			lock:                &sync.RWMutex{},
		},
	}
	result = notfound.UnformattedError()
	require.Equal(t, strings.Index(result, "math: can't divide by zero"), -1)

}

func TestErrNotFound_GRPCCode(t *testing.T) {

	notfound := &ErrNotFound{
		errorCore: &errorCore{
			message:             "houston, we have a problem",
			cause:               errors.New("math: can't divide by zero"),
			consequences:        []error{errors.New("can't resolve equation")},
			annotations:         make(data.Annotations),
			grpcCode:            codes.NotFound,
			causeFormatter:      defaultCauseFormatter,
			annotationFormatter: defaultAnnotationFormatter,
			lock:                &sync.RWMutex{},
		},
	}
	result := notfound.getGRPCCode()
	require.EqualValues(t, result, codes.NotFound)

	notfound = &ErrNotFound{
		errorCore: &errorCore{
			message:             "houston, we have a problem",
			cause:               errors.New("math: can't divide by zero"),
			consequences:        []error{errors.New("can't resolve equation")},
			annotations:         make(data.Annotations),
			grpcCode:            codes.OK,
			causeFormatter:      defaultCauseFormatter,
			annotationFormatter: defaultAnnotationFormatter,
			lock:                &sync.RWMutex{},
		},
	}
	result = notfound.getGRPCCode()
	require.EqualValues(t, result, codes.OK)

}

func Test_ErrNotAvailable(t *testing.T) {
	err := NotAvailableError("Any message")
	require.EqualValues(t, reflect.TypeOf(err).String(), "*fail.ErrNotAvailable")
}

func Test_ErrNotAvailableWithContext(t *testing.T) {
	err := NotAvailableError("Any message")
	func() {
		defer func() {
			r := recover()
			require.Nil(t, r)
		}()
		err.WithContext(nil)
	}()
	func() {
		defer func() {
			r := recover()
			require.Nil(t, r)
		}()
		err.WithContext(context.Background())
	}()
}

func Test_NotAvailableErrorWithCause(t *testing.T) {
	err := NotAvailableErrorWithCause(errors.New("math: can't divide by zero"), nil, "Any message")
	require.EqualValues(t, reflect.TypeOf(err).String(), "*fail.ErrNotAvailable")
}

func TestErrNotAvailable_IsNull(t *testing.T) {

	var err *ErrNotAvailable = nil
	require.EqualValues(t, valid.IsNil(err), true)

	err = &ErrNotAvailable{
		errorCore: &errorCore{
			message:             "houston, we have a problem",
			cause:               errors.New("math: can't divide by zero"),
			consequences:        []error{errors.New("can't resolve equation")},
			annotations:         make(data.Annotations),
			grpcCode:            codes.Unknown,
			causeFormatter:      defaultCauseFormatter,
			annotationFormatter: defaultAnnotationFormatter,
			lock:                &sync.RWMutex{},
		},
	}
	require.EqualValues(t, valid.IsNil(err), false)

	err = &ErrNotAvailable{
		errorCore: &errorCore{
			message:             "houston, we have a problem",
			cause:               errors.New("math: can't divide by zero"),
			consequences:        []error{errors.New("can't resolve equation")},
			annotations:         make(data.Annotations),
			grpcCode:            codes.Unknown,
			causeFormatter:      defaultCauseFormatter,
			annotationFormatter: defaultAnnotationFormatter,
			lock:                &sync.RWMutex{},
		},
	}
	require.EqualValues(t, valid.IsNil(err), false)

}

func TestErrNotAvailable_AddConsequence(t *testing.T) {

	notavailable := &ErrNotAvailable{
		errorCore: &errorCore{
			message:             "houston, we have a problem",
			cause:               errors.New("math: can't divide by zero"),
			consequences:        []error{errors.New("can't resolve equation")},
			annotations:         make(data.Annotations),
			grpcCode:            codes.Unknown,
			causeFormatter:      defaultCauseFormatter,
			annotationFormatter: defaultAnnotationFormatter,
			lock:                &sync.RWMutex{},
		},
	}

	err := notavailable.AddConsequence(errors.New("current compute abort"))
	require.NotEqual(t, err, nil)

	notavailable = &ErrNotAvailable{
		errorCore: &errorCore{
			message:             "houston, we have a problem",
			cause:               errors.New("math: can't divide by zero"),
			consequences:        []error{errors.New("can't resolve equation")},
			annotations:         make(data.Annotations),
			grpcCode:            codes.Unknown,
			causeFormatter:      defaultCauseFormatter,
			annotationFormatter: defaultAnnotationFormatter,
			lock:                &sync.RWMutex{},
		},
	}
	err = notavailable.AddConsequence(nil)
	require.NotEqual(t, err, nil)

	notavailable = &ErrNotAvailable{
		errorCore: &errorCore{
			message:             "houston, we have a problem",
			cause:               errors.New("math: can't divide by zero"),
			consequences:        []error{errors.New("can't resolve equation")},
			annotations:         make(data.Annotations),
			grpcCode:            codes.Unknown,
			causeFormatter:      defaultCauseFormatter,
			annotationFormatter: defaultAnnotationFormatter,
			lock:                &sync.RWMutex{},
		},
	}
	_ = notavailable.AddConsequence(errors.New("current compute abort"))
	require.NotEqual(t, strings.Index(NewErrorList(notavailable.Consequences()).Error(), "current compute abort"), -1)

	notavailable = &ErrNotAvailable{
		errorCore: &errorCore{
			message:             "houston, we have a problem",
			cause:               errors.New("math: can't divide by zero"),
			consequences:        []error{errors.New("can't resolve equation")},
			annotations:         make(data.Annotations),
			grpcCode:            codes.Unknown,
			causeFormatter:      defaultCauseFormatter,
			annotationFormatter: defaultAnnotationFormatter,
			lock:                &sync.RWMutex{},
		},
	}
	err = notavailable.AddConsequence(notavailable)
	require.EqualValues(t, fmt.Sprintf("%p", notavailable), fmt.Sprintf("%p", err))

}

func TestErrNotAvailable_Annotate(t *testing.T) {
	notavailable := &ErrNotAvailable{
		errorCore: &errorCore{
			message:             "houston, we have a problem",
			cause:               errors.New("math: can't divide by zero"),
			consequences:        []error{errors.New("can't resolve equation")},
			annotations:         make(data.Annotations),
			grpcCode:            codes.Unknown,
			causeFormatter:      defaultCauseFormatter,
			annotationFormatter: defaultAnnotationFormatter,
			lock:                &sync.RWMutex{},
		},
	}
	ann := map[string]interface{}{
		"two": "second one",
		"eggs": struct {
			source string
			price  float64
		}{"chicken", 1.75},
	}
	_ = notavailable.Annotate("two", ann)

	notavailable = &ErrNotAvailable{
		errorCore: &errorCore{
			message:             "houston, we have a problem",
			cause:               errors.New("math: can't divide by zero"),
			consequences:        []error{errors.New("can't resolve equation")},
			annotations:         make(data.Annotations),
			grpcCode:            codes.Unknown,
			causeFormatter:      defaultCauseFormatter,
			annotationFormatter: defaultAnnotationFormatter,
			lock:                &sync.RWMutex{},
		},
	}
	result := notavailable.Annotate("two", ann)
	require.EqualValues(t, result.Annotations()["two"], ann)

}

func TestErrNotAvailable_UnformattedError(t *testing.T) {

	notavailable := &ErrNotAvailable{
		errorCore: &errorCore{
			message:             "houston, we have a problem",
			cause:               errors.New("math: can't divide by zero"),
			consequences:        []error{errors.New("can't resolve equation")},
			annotations:         make(data.Annotations),
			grpcCode:            codes.Unknown,
			causeFormatter:      defaultCauseFormatter,
			annotationFormatter: defaultAnnotationFormatter,
			lock:                &sync.RWMutex{},
		},
	}
	result := notavailable.UnformattedError()
	require.EqualValues(t, result, "houston, we have a problem")

	notavailable = &ErrNotAvailable{
		errorCore: &errorCore{
			message:             "houston, we have a problem",
			cause:               errors.New("math: can't divide by zero"),
			consequences:        []error{errors.New("can't resolve equation")},
			annotations:         make(data.Annotations),
			grpcCode:            codes.Unknown,
			causeFormatter:      defaultCauseFormatter,
			annotationFormatter: defaultAnnotationFormatter,
			lock:                &sync.RWMutex{},
		},
	}
	result = notavailable.UnformattedError()
	require.Equal(t, strings.Index(result, "math: can't divide by zero"), -1)

}

func TestErrNotAvailable_GRPCCode(t *testing.T) {

	notavailable := &ErrNotAvailable{
		errorCore: &errorCore{
			message:             "houston, we have a problem",
			cause:               errors.New("math: can't divide by zero"),
			consequences:        []error{errors.New("can't resolve equation")},
			annotations:         make(data.Annotations),
			grpcCode:            codes.Unavailable,
			causeFormatter:      defaultCauseFormatter,
			annotationFormatter: defaultAnnotationFormatter,
			lock:                &sync.RWMutex{},
		},
	}
	result := notavailable.getGRPCCode()
	require.EqualValues(t, result, codes.Unavailable)

	notavailable = &ErrNotAvailable{
		errorCore: &errorCore{
			message:             "houston, we have a problem",
			cause:               errors.New("math: can't divide by zero"),
			consequences:        []error{errors.New("can't resolve equation")},
			annotations:         make(data.Annotations),
			grpcCode:            codes.OK,
			causeFormatter:      defaultCauseFormatter,
			annotationFormatter: defaultAnnotationFormatter,
			lock:                &sync.RWMutex{},
		},
	}
	result = notavailable.getGRPCCode()
	require.EqualValues(t, result, codes.OK)

}

func Test_DuplicateError(t *testing.T) {
	err := DuplicateError("Any message")
	require.EqualValues(t, reflect.TypeOf(err).String(), "*fail.ErrDuplicate")
}

func Test_DuplicateErrorWithContext(t *testing.T) {
	err := DuplicateError(errors.New("math: can't divide by zero"), "Any message")
	func() {
		defer func() {
			r := recover()
			require.Nil(t, r)
		}()
		err.WithContext(nil)
	}()
	func() {
		defer func() {
			r := recover()
			require.Nil(t, r)
		}()
		err.WithContext(context.Background())
	}()
}

func Test_DuplicateErrorWithCause(t *testing.T) {
	err := DuplicateErrorWithCause(errors.New("math: can't divide by zero"), nil, "Any message")
	require.EqualValues(t, reflect.TypeOf(err).String(), "*fail.ErrDuplicate")
}

func TestDuplicateError_IsNull(t *testing.T) {

	var err *ErrDuplicate = nil
	require.EqualValues(t, valid.IsNil(err), true)

	err = &ErrDuplicate{
		errorCore: &errorCore{
			message:             "houston, we have a problem",
			cause:               errors.New("math: can't divide by zero"),
			consequences:        []error{errors.New("can't resolve equation")},
			annotations:         make(data.Annotations),
			grpcCode:            codes.Unknown,
			causeFormatter:      defaultCauseFormatter,
			annotationFormatter: defaultAnnotationFormatter,
			lock:                &sync.RWMutex{},
		},
	}
	require.EqualValues(t, valid.IsNil(err), false)

	err = &ErrDuplicate{
		errorCore: &errorCore{
			message:             "houston, we have a problem",
			cause:               errors.New("math: can't divide by zero"),
			consequences:        []error{errors.New("can't resolve equation")},
			annotations:         make(data.Annotations),
			grpcCode:            codes.Unknown,
			causeFormatter:      defaultCauseFormatter,
			annotationFormatter: defaultAnnotationFormatter,
			lock:                &sync.RWMutex{},
		},
	}
	require.EqualValues(t, valid.IsNil(err), false)

}

func TestErrDuplicate_AddConsequence(t *testing.T) {

	duplicateerr := &ErrDuplicate{
		errorCore: &errorCore{
			message:             "houston, we have a problem",
			cause:               errors.New("math: can't divide by zero"),
			consequences:        []error{errors.New("can't resolve equation")},
			annotations:         make(data.Annotations),
			grpcCode:            codes.Unknown,
			causeFormatter:      defaultCauseFormatter,
			annotationFormatter: defaultAnnotationFormatter,
			lock:                &sync.RWMutex{},
		},
	}

	err := duplicateerr.AddConsequence(errors.New("current compute abort"))
	require.NotEqual(t, err, nil)

	duplicateerr = &ErrDuplicate{
		errorCore: &errorCore{
			message:             "houston, we have a problem",
			cause:               errors.New("math: can't divide by zero"),
			consequences:        []error{errors.New("can't resolve equation")},
			annotations:         make(data.Annotations),
			grpcCode:            codes.Unknown,
			causeFormatter:      defaultCauseFormatter,
			annotationFormatter: defaultAnnotationFormatter,
			lock:                &sync.RWMutex{},
		},
	}
	err = duplicateerr.AddConsequence(nil)
	require.NotEqual(t, err, nil)

	duplicateerr = &ErrDuplicate{
		errorCore: &errorCore{
			message:             "houston, we have a problem",
			cause:               errors.New("math: can't divide by zero"),
			consequences:        []error{errors.New("can't resolve equation")},
			annotations:         make(data.Annotations),
			grpcCode:            codes.Unknown,
			causeFormatter:      defaultCauseFormatter,
			annotationFormatter: defaultAnnotationFormatter,
			lock:                &sync.RWMutex{},
		},
	}
	_ = duplicateerr.AddConsequence(errors.New("current compute abort"))
	require.NotEqual(t, strings.Index(NewErrorList(duplicateerr.Consequences()).Error(), "current compute abort"), -1)

	duplicateerr = &ErrDuplicate{
		errorCore: &errorCore{
			message:             "houston, we have a problem",
			cause:               errors.New("math: can't divide by zero"),
			consequences:        []error{errors.New("can't resolve equation")},
			annotations:         make(data.Annotations),
			grpcCode:            codes.Unknown,
			causeFormatter:      defaultCauseFormatter,
			annotationFormatter: defaultAnnotationFormatter,
			lock:                &sync.RWMutex{},
		},
	}
	err = duplicateerr.AddConsequence(duplicateerr)
	require.EqualValues(t, fmt.Sprintf("%p", duplicateerr), fmt.Sprintf("%p", err))

}

func TestErrDuplicate_UnformattedError(t *testing.T) {

	duplicateerr := &ErrDuplicate{
		errorCore: &errorCore{
			message:             "houston, we have a problem",
			cause:               errors.New("math: can't divide by zero"),
			consequences:        []error{errors.New("can't resolve equation")},
			annotations:         make(data.Annotations),
			grpcCode:            codes.Unknown,
			causeFormatter:      defaultCauseFormatter,
			annotationFormatter: defaultAnnotationFormatter,
			lock:                &sync.RWMutex{},
		},
	}
	result := duplicateerr.UnformattedError()
	require.EqualValues(t, result, "houston, we have a problem")

	duplicateerr = &ErrDuplicate{
		errorCore: &errorCore{
			message:             "houston, we have a problem",
			cause:               errors.New("math: can't divide by zero"),
			consequences:        []error{errors.New("can't resolve equation")},
			annotations:         make(data.Annotations),
			grpcCode:            codes.Unknown,
			causeFormatter:      defaultCauseFormatter,
			annotationFormatter: defaultAnnotationFormatter,
			lock:                &sync.RWMutex{},
		},
	}
	result = duplicateerr.UnformattedError()
	require.Equal(t, strings.Index(result, "math: can't divide by zero"), -1)

}

func TestErrDuplicate_Annotate(t *testing.T) {
	duplicateerr := &ErrDuplicate{
		errorCore: &errorCore{
			message:             "houston, we have a problem",
			cause:               errors.New("math: can't divide by zero"),
			consequences:        []error{errors.New("can't resolve equation")},
			annotations:         make(data.Annotations),
			grpcCode:            codes.Unknown,
			causeFormatter:      defaultCauseFormatter,
			annotationFormatter: defaultAnnotationFormatter,
			lock:                &sync.RWMutex{},
		},
	}
	ann := map[string]interface{}{
		"two": "second one",
		"eggs": struct {
			source string
			price  float64
		}{"chicken", 1.75},
	}
	result := duplicateerr.Annotate("two", ann)
	require.Equal(t, result.Annotations()["two"], ann)

	duplicateerr = &ErrDuplicate{
		errorCore: &errorCore{
			message:             "houston, we have a problem",
			cause:               errors.New("math: can't divide by zero"),
			consequences:        []error{errors.New("can't resolve equation")},
			annotations:         make(data.Annotations),
			grpcCode:            codes.Unknown,
			causeFormatter:      defaultCauseFormatter,
			annotationFormatter: defaultAnnotationFormatter,
			lock:                &sync.RWMutex{},
		},
	}
	result = duplicateerr.Annotate("two", ann)
	require.EqualValues(t, result.Annotations()["two"], ann)

}

func TestErrDuplicate_GRPCCode(t *testing.T) {

	duplicateerr := &ErrDuplicate{
		errorCore: &errorCore{
			message:             "houston, we have a problem",
			cause:               errors.New("math: can't divide by zero"),
			consequences:        []error{errors.New("can't resolve equation")},
			annotations:         make(data.Annotations),
			grpcCode:            codes.AlreadyExists,
			causeFormatter:      defaultCauseFormatter,
			annotationFormatter: defaultAnnotationFormatter,
			lock:                &sync.RWMutex{},
		},
	}
	result := duplicateerr.getGRPCCode()
	require.EqualValues(t, result, codes.AlreadyExists)

	duplicateerr = &ErrDuplicate{
		errorCore: &errorCore{
			message:             "houston, we have a problem",
			cause:               errors.New("math: can't divide by zero"),
			consequences:        []error{errors.New("can't resolve equation")},
			annotations:         make(data.Annotations),
			grpcCode:            codes.OK,
			causeFormatter:      defaultCauseFormatter,
			annotationFormatter: defaultAnnotationFormatter,
			lock:                &sync.RWMutex{},
		},
	}
	result = duplicateerr.getGRPCCode()
	require.EqualValues(t, result, codes.OK)

}

func Test_InvalidRequestError(t *testing.T) {
	err := InvalidRequestError("Any message")
	require.EqualValues(t, reflect.TypeOf(err).String(), "*fail.ErrInvalidRequest")
}

<<<<<<< HEAD
func Test_InvalidRequestErrorWithContext(t *testing.T) {
	err := InvalidRequestError("Any message")
	func() {
		defer func() {
			r := recover()
			require.Nil(t, r)
		}()
		err.WithContext(nil)
	}()
	func() {
		defer func() {
			r := recover()
			require.Nil(t, r)
		}()
		err.WithContext(context.Background())
	}()
}

=======
>>>>>>> bd93ce1e
func Test_InvalidRequestErrorWithCause(t *testing.T) {
	err := InvalidRequestErrorWithCause(errors.New("houston, we have a problem"), []error{}, "Any message")
	require.EqualValues(t, reflect.TypeOf(err).String(), "*fail.ErrInvalidRequest")
}

func TestErrInvalidRequest_IsNull(t *testing.T) {

	var err *ErrInvalidRequest = nil
	require.EqualValues(t, valid.IsNil(err), true)

	err = &ErrInvalidRequest{
		errorCore: &errorCore{
			message:             "houston, we have a problem",
			cause:               errors.New("math: can't divide by zero"),
			consequences:        []error{errors.New("can't resolve equation")},
			annotations:         make(data.Annotations),
			grpcCode:            codes.Unknown,
			causeFormatter:      defaultCauseFormatter,
			annotationFormatter: defaultAnnotationFormatter,
			lock:                &sync.RWMutex{},
		},
	}
	require.EqualValues(t, valid.IsNil(err), false)

	err = &ErrInvalidRequest{
		errorCore: &errorCore{
			message:             "houston, we have a problem",
			cause:               errors.New("math: can't divide by zero"),
			consequences:        []error{errors.New("can't resolve equation")},
			annotations:         make(data.Annotations),
			grpcCode:            codes.Unknown,
			causeFormatter:      defaultCauseFormatter,
			annotationFormatter: defaultAnnotationFormatter,
			lock:                &sync.RWMutex{},
		},
	}
	require.EqualValues(t, valid.IsNil(err), false)

}

func TestErrInvalidRequest_AddConsequence(t *testing.T) {

	invalidreqerr := &ErrInvalidRequest{
		errorCore: &errorCore{
			message:             "houston, we have a problem",
			cause:               errors.New("math: can't divide by zero"),
			consequences:        []error{errors.New("can't resolve equation")},
			annotations:         make(data.Annotations),
			grpcCode:            codes.Unknown,
			causeFormatter:      defaultCauseFormatter,
			annotationFormatter: defaultAnnotationFormatter,
			lock:                &sync.RWMutex{},
		},
	}

	err := invalidreqerr.AddConsequence(errors.New("current compute abort"))
	require.NotEqual(t, err, nil)

	invalidreqerr = &ErrInvalidRequest{
		errorCore: &errorCore{
			message:             "houston, we have a problem",
			cause:               errors.New("math: can't divide by zero"),
			consequences:        []error{errors.New("can't resolve equation")},
			annotations:         make(data.Annotations),
			grpcCode:            codes.Unknown,
			causeFormatter:      defaultCauseFormatter,
			annotationFormatter: defaultAnnotationFormatter,
			lock:                &sync.RWMutex{},
		},
	}
	err = invalidreqerr.AddConsequence(nil)
	require.NotEqual(t, err, nil)

	invalidreqerr = &ErrInvalidRequest{
		errorCore: &errorCore{
			message:             "houston, we have a problem",
			cause:               errors.New("math: can't divide by zero"),
			consequences:        []error{errors.New("can't resolve equation")},
			annotations:         make(data.Annotations),
			grpcCode:            codes.Unknown,
			causeFormatter:      defaultCauseFormatter,
			annotationFormatter: defaultAnnotationFormatter,
			lock:                &sync.RWMutex{},
		},
	}
	_ = invalidreqerr.AddConsequence(errors.New("current compute abort"))
	require.NotEqual(t, strings.Index(NewErrorList(invalidreqerr.Consequences()).Error(), "current compute abort"), -1)

	invalidreqerr = &ErrInvalidRequest{
		errorCore: &errorCore{
			message:             "houston, we have a problem",
			cause:               errors.New("math: can't divide by zero"),
			consequences:        []error{errors.New("can't resolve equation")},
			annotations:         make(data.Annotations),
			grpcCode:            codes.Unknown,
			causeFormatter:      defaultCauseFormatter,
			annotationFormatter: defaultAnnotationFormatter,
			lock:                &sync.RWMutex{},
		},
	}
	err = invalidreqerr.AddConsequence(invalidreqerr)
	require.EqualValues(t, fmt.Sprintf("%p", invalidreqerr), fmt.Sprintf("%p", err))

}

func TestErrInvalidRequest_UnformattedError(t *testing.T) {

	invalidreqerr := &ErrInvalidRequest{
		errorCore: &errorCore{
			message:             "houston, we have a problem",
			cause:               errors.New("math: can't divide by zero"),
			consequences:        []error{errors.New("can't resolve equation")},
			annotations:         make(data.Annotations),
			grpcCode:            codes.Unknown,
			causeFormatter:      defaultCauseFormatter,
			annotationFormatter: defaultAnnotationFormatter,
			lock:                &sync.RWMutex{},
		},
	}
	result := invalidreqerr.UnformattedError()
	require.EqualValues(t, result, "houston, we have a problem")

	invalidreqerr = &ErrInvalidRequest{
		errorCore: &errorCore{
			message:             "houston, we have a problem",
			cause:               errors.New("math: can't divide by zero"),
			consequences:        []error{errors.New("can't resolve equation")},
			annotations:         make(data.Annotations),
			grpcCode:            codes.Unknown,
			causeFormatter:      defaultCauseFormatter,
			annotationFormatter: defaultAnnotationFormatter,
			lock:                &sync.RWMutex{},
		},
	}
	result = invalidreqerr.UnformattedError()
	require.Equal(t, strings.Index(result, "math: can't divide by zero"), -1)

}

func TestErrInvalidRequest_Annotate(t *testing.T) {
	invalidreqerr := &ErrInvalidRequest{
		errorCore: &errorCore{
			message:             "houston, we have a problem",
			cause:               errors.New("math: can't divide by zero"),
			consequences:        []error{errors.New("can't resolve equation")},
			annotations:         make(data.Annotations),
			grpcCode:            codes.Unknown,
			causeFormatter:      defaultCauseFormatter,
			annotationFormatter: defaultAnnotationFormatter,
			lock:                &sync.RWMutex{},
		},
	}
	ann := map[string]interface{}{
		"two": "second one",
		"eggs": struct {
			source string
			price  float64
		}{"chicken", 1.75},
	}
	result := invalidreqerr.Annotate("two", ann)
	require.Equal(t, result.Annotations()["two"], ann)

	invalidreqerr = &ErrInvalidRequest{
		errorCore: &errorCore{
			message:             "houston, we have a problem",
			cause:               errors.New("math: can't divide by zero"),
			consequences:        []error{errors.New("can't resolve equation")},
			annotations:         make(data.Annotations),
			grpcCode:            codes.Unknown,
			causeFormatter:      defaultCauseFormatter,
			annotationFormatter: defaultAnnotationFormatter,
			lock:                &sync.RWMutex{},
		},
	}
	result = invalidreqerr.Annotate("two", ann)
	require.EqualValues(t, result.Annotations()["two"], ann)

}

func TestErrInvalidRequest__GRPCCode(t *testing.T) {

	invalidreqerr := &ErrInvalidRequest{
		errorCore: &errorCore{
			message:             "houston, we have a problem",
			cause:               errors.New("math: can't divide by zero"),
			consequences:        []error{errors.New("can't resolve equation")},
			annotations:         make(data.Annotations),
			grpcCode:            codes.InvalidArgument,
			causeFormatter:      defaultCauseFormatter,
			annotationFormatter: defaultAnnotationFormatter,
			lock:                &sync.RWMutex{},
		},
	}
	result := invalidreqerr.getGRPCCode()
	require.EqualValues(t, result, codes.InvalidArgument)

	invalidreqerr = &ErrInvalidRequest{
		errorCore: &errorCore{
			message:             "houston, we have a problem",
			cause:               errors.New("math: can't divide by zero"),
			consequences:        []error{errors.New("can't resolve equation")},
			annotations:         make(data.Annotations),
			grpcCode:            codes.OK,
			causeFormatter:      defaultCauseFormatter,
			annotationFormatter: defaultAnnotationFormatter,
			lock:                &sync.RWMutex{},
		},
	}
	result = invalidreqerr.getGRPCCode()
	require.EqualValues(t, result, codes.OK)

}

func Test_SyntaxError(t *testing.T) {
	err := SyntaxError("Any message")
	require.EqualValues(t, reflect.TypeOf(err).String(), "*fail.ErrSyntax")
}

func Test_SyntaxErrorWithContext(t *testing.T) {
	err := SyntaxError("Any message")
	func() {
		defer func() {
			r := recover()
			require.Nil(t, r)
		}()
		err.WithContext(nil)
	}()
	func() {
		defer func() {
			r := recover()
			require.Nil(t, r)
		}()
		err.WithContext(context.Background())
	}()
}

func Test_SyntaxErrorWithCause(t *testing.T) {

	err := SyntaxErrorWithCause(errors.New("math: can't divide by zero"), nil, "Any message")
	require.EqualValues(t, reflect.TypeOf(err).String(), "*fail.ErrSyntax")

}

func TestErrSyntax_IsNull(t *testing.T) {

	var err *ErrSyntax = nil
	require.EqualValues(t, valid.IsNil(err), true)

	err = &ErrSyntax{
		errorCore: &errorCore{
			message:             "houston, we have a problem",
			cause:               errors.New("math: can't divide by zero"),
			consequences:        []error{errors.New("can't resolve equation")},
			annotations:         make(data.Annotations),
			grpcCode:            codes.Unknown,
			causeFormatter:      defaultCauseFormatter,
			annotationFormatter: defaultAnnotationFormatter,
			lock:                &sync.RWMutex{},
		},
	}
	require.EqualValues(t, valid.IsNil(err), false)

	err = &ErrSyntax{
		errorCore: &errorCore{
			message:             "houston, we have a problem",
			cause:               errors.New("math: can't divide by zero"),
			consequences:        []error{errors.New("can't resolve equation")},
			annotations:         make(data.Annotations),
			grpcCode:            codes.Unknown,
			causeFormatter:      defaultCauseFormatter,
			annotationFormatter: defaultAnnotationFormatter,
			lock:                &sync.RWMutex{},
		},
	}
	require.EqualValues(t, valid.IsNil(err), false)

}

func TestErrSyntax_AddConsequence(t *testing.T) {

	syntaxerr := &ErrSyntax{
		errorCore: &errorCore{
			message:             "houston, we have a problem",
			cause:               errors.New("math: can't divide by zero"),
			consequences:        []error{errors.New("can't resolve equation")},
			annotations:         make(data.Annotations),
			grpcCode:            codes.Unknown,
			causeFormatter:      defaultCauseFormatter,
			annotationFormatter: defaultAnnotationFormatter,
			lock:                &sync.RWMutex{},
		},
	}

	err := syntaxerr.AddConsequence(errors.New("current compute abort"))
	require.NotEqual(t, err, nil)

	syntaxerr = &ErrSyntax{
		errorCore: &errorCore{
			message:             "houston, we have a problem",
			cause:               errors.New("math: can't divide by zero"),
			consequences:        []error{errors.New("can't resolve equation")},
			annotations:         make(data.Annotations),
			grpcCode:            codes.Unknown,
			causeFormatter:      defaultCauseFormatter,
			annotationFormatter: defaultAnnotationFormatter,
			lock:                &sync.RWMutex{},
		},
	}
	err = syntaxerr.AddConsequence(nil)
	require.NotEqual(t, err, nil)

	syntaxerr = &ErrSyntax{
		errorCore: &errorCore{
			message:             "houston, we have a problem",
			cause:               errors.New("math: can't divide by zero"),
			consequences:        []error{errors.New("can't resolve equation")},
			annotations:         make(data.Annotations),
			grpcCode:            codes.Unknown,
			causeFormatter:      defaultCauseFormatter,
			annotationFormatter: defaultAnnotationFormatter,
			lock:                &sync.RWMutex{},
		},
	}
	_ = syntaxerr.AddConsequence(errors.New("current compute abort"))
	require.NotEqual(t, strings.Index(NewErrorList(syntaxerr.Consequences()).Error(), "current compute abort"), -1)

	syntaxerr = &ErrSyntax{
		errorCore: &errorCore{
			message:             "houston, we have a problem",
			cause:               errors.New("math: can't divide by zero"),
			consequences:        []error{errors.New("can't resolve equation")},
			annotations:         make(data.Annotations),
			grpcCode:            codes.Unknown,
			causeFormatter:      defaultCauseFormatter,
			annotationFormatter: defaultAnnotationFormatter,
			lock:                &sync.RWMutex{},
		},
	}
	err = syntaxerr.AddConsequence(syntaxerr)
	require.EqualValues(t, fmt.Sprintf("%p", syntaxerr), fmt.Sprintf("%p", err))

}

func TestErrSyntax_UnformattedError(t *testing.T) {

	var nilErr *ErrSyntax = nil
	require.EqualValues(t, nilErr.UnformattedError(), "")

	syntaxerr := &ErrSyntax{
		errorCore: &errorCore{
			message:             "houston, we have a problem",
			cause:               errors.New("math: can't divide by zero"),
			consequences:        []error{errors.New("can't resolve equation")},
			annotations:         make(data.Annotations),
			grpcCode:            codes.Unknown,
			causeFormatter:      defaultCauseFormatter,
			annotationFormatter: defaultAnnotationFormatter,
			lock:                &sync.RWMutex{},
		},
	}
	result := syntaxerr.UnformattedError()
	require.EqualValues(t, result, "houston, we have a problem")

	syntaxerr = &ErrSyntax{
		errorCore: &errorCore{
			message:             "houston, we have a problem",
			cause:               errors.New("math: can't divide by zero"),
			consequences:        []error{errors.New("can't resolve equation")},
			annotations:         make(data.Annotations),
			grpcCode:            codes.Unknown,
			causeFormatter:      defaultCauseFormatter,
			annotationFormatter: defaultAnnotationFormatter,
			lock:                &sync.RWMutex{},
		},
	}
	result = syntaxerr.UnformattedError()
	require.Equal(t, strings.Index(result, "math: can't divide by zero"), -1)

}

func TestErrSyntax_Annotate(t *testing.T) {
	syntaxerr := &ErrSyntax{
		errorCore: &errorCore{
			message:             "houston, we have a problem",
			cause:               errors.New("math: can't divide by zero"),
			consequences:        []error{errors.New("can't resolve equation")},
			annotations:         make(data.Annotations),
			grpcCode:            codes.Unknown,
			causeFormatter:      defaultCauseFormatter,
			annotationFormatter: defaultAnnotationFormatter,
			lock:                &sync.RWMutex{},
		},
	}
	ann := map[string]interface{}{
		"two": "second one",
		"eggs": struct {
			source string
			price  float64
		}{"chicken", 1.75},
	}
	result := syntaxerr.Annotate("two", ann)
	require.Equal(t, result.Annotations()["two"], ann)

	syntaxerr = &ErrSyntax{
		errorCore: &errorCore{
			message:             "houston, we have a problem",
			cause:               errors.New("math: can't divide by zero"),
			consequences:        []error{errors.New("can't resolve equation")},
			annotations:         make(data.Annotations),
			grpcCode:            codes.Unknown,
			causeFormatter:      defaultCauseFormatter,
			annotationFormatter: defaultAnnotationFormatter,
			lock:                &sync.RWMutex{},
		},
	}
	result = syntaxerr.Annotate("two", ann)
	require.EqualValues(t, result.Annotations()["two"], ann)

}

func TestErrSyntax_GRPCCode(t *testing.T) {

	var nilErr *ErrSyntax = nil
	require.EqualValues(t, nilErr.getGRPCCode(), codes.InvalidArgument)

	syntaxerr := &ErrSyntax{
		errorCore: &errorCore{
			message:             "houston, we have a problem",
			cause:               errors.New("math: can't divide by zero"),
			consequences:        []error{errors.New("can't resolve equation")},
			annotations:         make(data.Annotations),
			grpcCode:            codes.InvalidArgument,
			causeFormatter:      defaultCauseFormatter,
			annotationFormatter: defaultAnnotationFormatter,
			lock:                &sync.RWMutex{},
		},
	}
	result := syntaxerr.getGRPCCode()
	require.EqualValues(t, result, codes.InvalidArgument)

	syntaxerr = &ErrSyntax{
		errorCore: &errorCore{
			message:             "houston, we have a problem",
			cause:               errors.New("math: can't divide by zero"),
			consequences:        []error{errors.New("can't resolve equation")},
			annotations:         make(data.Annotations),
			grpcCode:            codes.OK,
			causeFormatter:      defaultCauseFormatter,
			annotationFormatter: defaultAnnotationFormatter,
			lock:                &sync.RWMutex{},
		},
	}
	result = syntaxerr.getGRPCCode()
	require.EqualValues(t, result, codes.OK)

}

func Test_NotAuthenticatedError(t *testing.T) {
	err := NotAuthenticatedError("Any message")
	require.EqualValues(t, reflect.TypeOf(err).String(), "*fail.ErrNotAuthenticated")
}
<<<<<<< HEAD

func Test_NotAuthenticatedErrorWithContext(t *testing.T) {
	err := NotAuthenticatedError("Any message")
	func() {
		defer func() {
			r := recover()
			require.Nil(t, r)
		}()
		err.WithContext(nil)
	}()
	func() {
		defer func() {
			r := recover()
			require.Nil(t, r)
		}()
		err.WithContext(context.Background())
	}()
}
=======
>>>>>>> bd93ce1e

func Test_NotAuthenticatedErrorWithCause(t *testing.T) {
	err := NotAuthenticatedErrorWithCause(errors.New("houston, we have a problem"), []error{}, "Any message")
	require.EqualValues(t, reflect.TypeOf(err).String(), "*fail.ErrNotAuthenticated")
}

func TestErrNotAuthenticated_IsNull(t *testing.T) {

	var err *ErrNotAuthenticated = nil
	require.EqualValues(t, valid.IsNil(err), true)

	err = &ErrNotAuthenticated{
		errorCore: &errorCore{
			message:             "houston, we have a problem",
			cause:               errors.New("math: can't divide by zero"),
			consequences:        []error{errors.New("can't resolve equation")},
			annotations:         make(data.Annotations),
			grpcCode:            codes.Unknown,
			causeFormatter:      defaultCauseFormatter,
			annotationFormatter: defaultAnnotationFormatter,
			lock:                &sync.RWMutex{},
		},
	}
	require.EqualValues(t, valid.IsNil(err), false)

	err = &ErrNotAuthenticated{
		errorCore: &errorCore{
			message:             "houston, we have a problem",
			cause:               errors.New("math: can't divide by zero"),
			consequences:        []error{errors.New("can't resolve equation")},
			annotations:         make(data.Annotations),
			grpcCode:            codes.Unknown,
			causeFormatter:      defaultCauseFormatter,
			annotationFormatter: defaultAnnotationFormatter,
			lock:                &sync.RWMutex{},
		},
	}
	require.EqualValues(t, valid.IsNil(err), false)

}

func TestErrNotAuthenticated_AddConsequence(t *testing.T) {

	autherr := &ErrNotAuthenticated{
		errorCore: &errorCore{
			message:             "houston, we have a problem",
			cause:               errors.New("math: can't divide by zero"),
			consequences:        []error{errors.New("can't resolve equation")},
			annotations:         make(data.Annotations),
			grpcCode:            codes.Unknown,
			causeFormatter:      defaultCauseFormatter,
			annotationFormatter: defaultAnnotationFormatter,
			lock:                &sync.RWMutex{},
		},
	}

	err := autherr.AddConsequence(errors.New("current compute abort"))
	require.NotEqual(t, err, nil)

	autherr = &ErrNotAuthenticated{
		errorCore: &errorCore{
			message:             "houston, we have a problem",
			cause:               errors.New("math: can't divide by zero"),
			consequences:        []error{errors.New("can't resolve equation")},
			annotations:         make(data.Annotations),
			grpcCode:            codes.Unknown,
			causeFormatter:      defaultCauseFormatter,
			annotationFormatter: defaultAnnotationFormatter,
			lock:                &sync.RWMutex{},
		},
	}
	err = autherr.AddConsequence(nil)
	require.NotEqual(t, err, nil)

	autherr = &ErrNotAuthenticated{
		errorCore: &errorCore{
			message:             "houston, we have a problem",
			cause:               errors.New("math: can't divide by zero"),
			consequences:        []error{errors.New("can't resolve equation")},
			annotations:         make(data.Annotations),
			grpcCode:            codes.Unknown,
			causeFormatter:      defaultCauseFormatter,
			annotationFormatter: defaultAnnotationFormatter,
			lock:                &sync.RWMutex{},
		},
	}
	_ = autherr.AddConsequence(errors.New("current compute abort"))
	require.NotEqual(t, strings.Index(NewErrorList(autherr.Consequences()).Error(), "current compute abort"), -1)

	autherr = &ErrNotAuthenticated{
		errorCore: &errorCore{
			message:             "houston, we have a problem",
			cause:               errors.New("math: can't divide by zero"),
			consequences:        []error{errors.New("can't resolve equation")},
			annotations:         make(data.Annotations),
			grpcCode:            codes.Unknown,
			causeFormatter:      defaultCauseFormatter,
			annotationFormatter: defaultAnnotationFormatter,
			lock:                &sync.RWMutex{},
		},
	}
	err = autherr.AddConsequence(autherr)
	require.EqualValues(t, fmt.Sprintf("%p", autherr), fmt.Sprintf("%p", err))

}

func TestErrNotAuthenticated_UnformattedError(t *testing.T) {

	var nilErr *ErrNotAuthenticated = nil
	require.EqualValues(t, nilErr.UnformattedError(), "")

	autherr := &ErrNotAuthenticated{
		errorCore: &errorCore{
			message:             "houston, we have a problem",
			cause:               errors.New("math: can't divide by zero"),
			consequences:        []error{errors.New("can't resolve equation")},
			annotations:         make(data.Annotations),
			grpcCode:            codes.Unknown,
			causeFormatter:      defaultCauseFormatter,
			annotationFormatter: defaultAnnotationFormatter,
			lock:                &sync.RWMutex{},
		},
	}
	result := autherr.UnformattedError()
	require.EqualValues(t, result, "houston, we have a problem")

	autherr = &ErrNotAuthenticated{
		errorCore: &errorCore{
			message:             "houston, we have a problem",
			cause:               errors.New("math: can't divide by zero"),
			consequences:        []error{errors.New("can't resolve equation")},
			annotations:         make(data.Annotations),
			grpcCode:            codes.Unknown,
			causeFormatter:      defaultCauseFormatter,
			annotationFormatter: defaultAnnotationFormatter,
			lock:                &sync.RWMutex{},
		},
	}
	result = autherr.UnformattedError()
	require.Equal(t, strings.Index(result, "math: can't divide by zero"), -1)

}

func TestErrNotAuthenticated_Annotate(t *testing.T) {
	autherr := &ErrNotAuthenticated{
		errorCore: &errorCore{
			message:             "houston, we have a problem",
			cause:               errors.New("math: can't divide by zero"),
			consequences:        []error{errors.New("can't resolve equation")},
			annotations:         make(data.Annotations),
			grpcCode:            codes.Unknown,
			causeFormatter:      defaultCauseFormatter,
			annotationFormatter: defaultAnnotationFormatter,
			lock:                &sync.RWMutex{},
		},
	}
	ann := map[string]interface{}{
		"two": "second one",
		"eggs": struct {
			source string
			price  float64
		}{"chicken", 1.75},
	}
	result := autherr.Annotate("two", ann)
	require.Equal(t, result.Annotations()["two"], ann)

	autherr = &ErrNotAuthenticated{
		errorCore: &errorCore{
			message:             "houston, we have a problem",
			cause:               errors.New("math: can't divide by zero"),
			consequences:        []error{errors.New("can't resolve equation")},
			annotations:         make(data.Annotations),
			grpcCode:            codes.Unknown,
			causeFormatter:      defaultCauseFormatter,
			annotationFormatter: defaultAnnotationFormatter,
			lock:                &sync.RWMutex{},
		},
	}
	result = autherr.Annotate("two", ann)
	require.EqualValues(t, result.Annotations()["two"], ann)

}

func TestErrNotAuthenticated_GRPCCode(t *testing.T) {

	autherr := &ErrNotAuthenticated{
		errorCore: &errorCore{
			message:             "houston, we have a problem",
			cause:               errors.New("math: can't divide by zero"),
			consequences:        []error{errors.New("can't resolve equation")},
			annotations:         make(data.Annotations),
			grpcCode:            codes.Unauthenticated,
			causeFormatter:      defaultCauseFormatter,
			annotationFormatter: defaultAnnotationFormatter,
			lock:                &sync.RWMutex{},
		},
	}
	result := autherr.getGRPCCode()
	require.EqualValues(t, result, codes.Unauthenticated)

	autherr = &ErrNotAuthenticated{
		errorCore: &errorCore{
			message:             "houston, we have a problem",
			cause:               errors.New("math: can't divide by zero"),
			consequences:        []error{errors.New("can't resolve equation")},
			annotations:         make(data.Annotations),
			grpcCode:            codes.OK,
			causeFormatter:      defaultCauseFormatter,
			annotationFormatter: defaultAnnotationFormatter,
			lock:                &sync.RWMutex{},
		},
	}
	result = autherr.getGRPCCode()
	require.EqualValues(t, result, codes.OK)

}

func Test_ForbiddenError(t *testing.T) {
	err := ForbiddenError("Any message")
	require.EqualValues(t, reflect.TypeOf(err).String(), "*fail.ErrForbidden")
}
<<<<<<< HEAD

func Test_ForbiddenErrorWithContext(t *testing.T) {
	err := ForbiddenError("Any message")
	func() {
		defer func() {
			r := recover()
			require.Nil(t, r)
		}()
		err.WithContext(nil)
	}()
	func() {
		defer func() {
			r := recover()
			require.Nil(t, r)
		}()
		err.WithContext(context.Background())
	}()
}
=======
>>>>>>> bd93ce1e

func Test_ForbiddenErrorWithCause(t *testing.T) {
	err := ForbiddenErrorWithCause(errors.New("houston, we have a problem"), []error{}, "Any message")
	require.EqualValues(t, reflect.TypeOf(err).String(), "*fail.ErrForbidden")
}

func TestErrForbidden_IsNull(t *testing.T) {

	var err *ErrForbidden = nil
	require.EqualValues(t, valid.IsNil(err), true)

	err = &ErrForbidden{
		errorCore: &errorCore{
			message:             "houston, we have a problem",
			cause:               errors.New("math: can't divide by zero"),
			consequences:        []error{errors.New("can't resolve equation")},
			annotations:         make(data.Annotations),
			grpcCode:            codes.Unknown,
			causeFormatter:      defaultCauseFormatter,
			annotationFormatter: defaultAnnotationFormatter,
			lock:                &sync.RWMutex{},
		},
	}
	require.EqualValues(t, valid.IsNil(err), false)

	err = &ErrForbidden{
		errorCore: &errorCore{
			message:             "houston, we have a problem",
			cause:               errors.New("math: can't divide by zero"),
			consequences:        []error{errors.New("can't resolve equation")},
			annotations:         make(data.Annotations),
			grpcCode:            codes.Unknown,
			causeFormatter:      defaultCauseFormatter,
			annotationFormatter: defaultAnnotationFormatter,
			lock:                &sync.RWMutex{},
		},
	}
	require.EqualValues(t, valid.IsNil(err), false)

}

func TestErrForbidden_AddConsequence(t *testing.T) {

	forbiderr := &ErrForbidden{
		errorCore: &errorCore{
			message:             "houston, we have a problem",
			cause:               errors.New("math: can't divide by zero"),
			consequences:        []error{errors.New("can't resolve equation")},
			annotations:         make(data.Annotations),
			grpcCode:            codes.Unknown,
			causeFormatter:      defaultCauseFormatter,
			annotationFormatter: defaultAnnotationFormatter,
			lock:                &sync.RWMutex{},
		},
	}

	err := forbiderr.AddConsequence(errors.New("current compute abort"))
	require.NotEqual(t, err, nil)

	forbiderr = &ErrForbidden{
		errorCore: &errorCore{
			message:             "houston, we have a problem",
			cause:               errors.New("math: can't divide by zero"),
			consequences:        []error{errors.New("can't resolve equation")},
			annotations:         make(data.Annotations),
			grpcCode:            codes.Unknown,
			causeFormatter:      defaultCauseFormatter,
			annotationFormatter: defaultAnnotationFormatter,
			lock:                &sync.RWMutex{},
		},
	}
	err = forbiderr.AddConsequence(nil)
	require.NotEqual(t, err, nil)

	forbiderr = &ErrForbidden{
		errorCore: &errorCore{
			message:             "houston, we have a problem",
			cause:               errors.New("math: can't divide by zero"),
			consequences:        []error{errors.New("can't resolve equation")},
			annotations:         make(data.Annotations),
			grpcCode:            codes.Unknown,
			causeFormatter:      defaultCauseFormatter,
			annotationFormatter: defaultAnnotationFormatter,
			lock:                &sync.RWMutex{},
		},
	}
	_ = forbiderr.AddConsequence(errors.New("current compute abort"))
	require.NotEqual(t, strings.Index(NewErrorList(forbiderr.Consequences()).Error(), "current compute abort"), -1)

	forbiderr = &ErrForbidden{
		errorCore: &errorCore{
			message:             "houston, we have a problem",
			cause:               errors.New("math: can't divide by zero"),
			consequences:        []error{errors.New("can't resolve equation")},
			annotations:         make(data.Annotations),
			grpcCode:            codes.Unknown,
			causeFormatter:      defaultCauseFormatter,
			annotationFormatter: defaultAnnotationFormatter,
			lock:                &sync.RWMutex{},
		},
	}
	err = forbiderr.AddConsequence(forbiderr)
	require.EqualValues(t, fmt.Sprintf("%p", forbiderr), fmt.Sprintf("%p", err))

}

func TestErrForbidden_UnformattedError(t *testing.T) {

	var nilErr *ErrForbidden = nil
	require.EqualValues(t, nilErr.UnformattedError(), "")

	forbiderr := &ErrForbidden{
		errorCore: &errorCore{
			message:             "houston, we have a problem",
			cause:               errors.New("math: can't divide by zero"),
			consequences:        []error{errors.New("can't resolve equation")},
			annotations:         make(data.Annotations),
			grpcCode:            codes.Unknown,
			causeFormatter:      defaultCauseFormatter,
			annotationFormatter: defaultAnnotationFormatter,
			lock:                &sync.RWMutex{},
		},
	}
	result := forbiderr.UnformattedError()
	require.EqualValues(t, result, "houston, we have a problem")

	forbiderr = &ErrForbidden{
		errorCore: &errorCore{
			message:             "houston, we have a problem",
			cause:               errors.New("math: can't divide by zero"),
			consequences:        []error{errors.New("can't resolve equation")},
			annotations:         make(data.Annotations),
			grpcCode:            codes.Unknown,
			causeFormatter:      defaultCauseFormatter,
			annotationFormatter: defaultAnnotationFormatter,
			lock:                &sync.RWMutex{},
		},
	}
	result = forbiderr.UnformattedError()
	require.Equal(t, strings.Index(result, "math: can't divide by zero"), -1)

}

func TestErrForbidden_Annotate(t *testing.T) {
	forbiderr := &ErrForbidden{
		errorCore: &errorCore{
			message:             "houston, we have a problem",
			cause:               errors.New("math: can't divide by zero"),
			consequences:        []error{errors.New("can't resolve equation")},
			annotations:         make(data.Annotations),
			grpcCode:            codes.Unknown,
			causeFormatter:      defaultCauseFormatter,
			annotationFormatter: defaultAnnotationFormatter,
			lock:                &sync.RWMutex{},
		},
	}
	ann := map[string]interface{}{
		"two": "second one",
		"eggs": struct {
			source string
			price  float64
		}{"chicken", 1.75},
	}
	result := forbiderr.Annotate("two", ann)
	require.Equal(t, result.Annotations()["two"], ann)

	forbiderr = &ErrForbidden{
		errorCore: &errorCore{
			message:             "houston, we have a problem",
			cause:               errors.New("math: can't divide by zero"),
			consequences:        []error{errors.New("can't resolve equation")},
			annotations:         make(data.Annotations),
			grpcCode:            codes.Unknown,
			causeFormatter:      defaultCauseFormatter,
			annotationFormatter: defaultAnnotationFormatter,
			lock:                &sync.RWMutex{},
		},
	}
	result = forbiderr.Annotate("two", ann)
	require.EqualValues(t, result.Annotations()["two"], ann)

}

func TestErrForbidden_GRPCCode(t *testing.T) {

	forbiderr := &ErrForbidden{
		errorCore: &errorCore{
			message:             "houston, we have a problem",
			cause:               errors.New("math: can't divide by zero"),
			consequences:        []error{errors.New("can't resolve equation")},
			annotations:         make(data.Annotations),
			grpcCode:            codes.PermissionDenied,
			causeFormatter:      defaultCauseFormatter,
			annotationFormatter: defaultAnnotationFormatter,
			lock:                &sync.RWMutex{},
		},
	}
	result := forbiderr.getGRPCCode()
	require.EqualValues(t, result, codes.PermissionDenied)

	forbiderr = &ErrForbidden{
		errorCore: &errorCore{
			message:             "houston, we have a problem",
			cause:               errors.New("math: can't divide by zero"),
			consequences:        []error{errors.New("can't resolve equation")},
			annotations:         make(data.Annotations),
			grpcCode:            codes.OK,
			causeFormatter:      defaultCauseFormatter,
			annotationFormatter: defaultAnnotationFormatter,
			lock:                &sync.RWMutex{},
		},
	}
	result = forbiderr.getGRPCCode()
	require.EqualValues(t, result, codes.OK)

}

func Test_AbortedError(t *testing.T) {
	err := AbortedError(errors.New("math: can't divide by zero"), "any error")
	require.EqualValues(t, reflect.TypeOf(err).String(), "*fail.ErrAborted")
	err = AbortedError(errors.New(""))
	require.EqualValues(t, err.Error(), "aborted")
}

func Test_AbortedErrorWithContext(t *testing.T) {
	err := AbortedError(errors.New("math: can't divide by zero"), "any error")
	func() {
		defer func() {
			r := recover()
			require.Nil(t, r)
		}()
		err.WithContext(nil)
	}()
	func() {
		defer func() {
			r := recover()
			require.Nil(t, r)
		}()
		err.WithContext(context.Background())
	}()
}

func Test_AbortedErrorWithCauseAndConsequences(t *testing.T) {
	err := AbortedErrorWithCauseAndConsequences(errors.New("math: can't divide by zero"), []error{}, "any error")
	require.EqualValues(t, reflect.TypeOf(err).String(), "*fail.ErrAborted")
	err = AbortedErrorWithCauseAndConsequences(errors.New("math: can't divide by zero"), []error{})
	require.Contains(t, err.Error(), "aborted")
}

func Test_AbortedErrorWithCauseAndConsequences(t *testing.T) {
	err := AbortedErrorWithCauseAndConsequences(errors.New("math: can't divide by zero"), []error{}, "any error")
	require.EqualValues(t, reflect.TypeOf(err).String(), "*fail.ErrAborted")
}

func TestErrAborted_IsNull(t *testing.T) {

	var err *ErrAborted = nil
	require.EqualValues(t, valid.IsNil(err), true)

	err = &ErrAborted{
		errorCore: &errorCore{
			message:             "houston, we have a problem",
			cause:               errors.New("math: can't divide by zero"),
			consequences:        []error{errors.New("can't resolve equation")},
			annotations:         make(data.Annotations),
			grpcCode:            codes.Unknown,
			causeFormatter:      defaultCauseFormatter,
			annotationFormatter: defaultAnnotationFormatter,
			lock:                &sync.RWMutex{},
		},
	}
	require.EqualValues(t, valid.IsNil(err), false)

	err = &ErrAborted{
		errorCore: &errorCore{
			message:             "houston, we have a problem",
			cause:               errors.New("math: can't divide by zero"),
			consequences:        []error{errors.New("can't resolve equation")},
			annotations:         make(data.Annotations),
			grpcCode:            codes.Unknown,
			causeFormatter:      defaultCauseFormatter,
			annotationFormatter: defaultAnnotationFormatter,
			lock:                &sync.RWMutex{},
		},
	}
	require.EqualValues(t, valid.IsNil(err), false)

}

func TestErrAborted_AddConsequence(t *testing.T) {

	aborterr := &ErrAborted{
		errorCore: &errorCore{
			message:             "houston, we have a problem",
			cause:               errors.New("math: can't divide by zero"),
			consequences:        []error{errors.New("can't resolve equation")},
			annotations:         make(data.Annotations),
			grpcCode:            codes.Unknown,
			causeFormatter:      defaultCauseFormatter,
			annotationFormatter: defaultAnnotationFormatter,
			lock:                &sync.RWMutex{},
		},
	}

	err := aborterr.AddConsequence(errors.New("current compute abort"))
	require.NotEqual(t, err, nil)

	aborterr = &ErrAborted{
		errorCore: &errorCore{
			message:             "houston, we have a problem",
			cause:               errors.New("math: can't divide by zero"),
			consequences:        []error{errors.New("can't resolve equation")},
			annotations:         make(data.Annotations),
			grpcCode:            codes.Unknown,
			causeFormatter:      defaultCauseFormatter,
			annotationFormatter: defaultAnnotationFormatter,
			lock:                &sync.RWMutex{},
		},
	}
	err = aborterr.AddConsequence(nil)
	require.NotEqual(t, err, nil)

	aborterr = &ErrAborted{
		errorCore: &errorCore{
			message:             "houston, we have a problem",
			cause:               errors.New("math: can't divide by zero"),
			consequences:        []error{errors.New("can't resolve equation")},
			annotations:         make(data.Annotations),
			grpcCode:            codes.Unknown,
			causeFormatter:      defaultCauseFormatter,
			annotationFormatter: defaultAnnotationFormatter,
			lock:                &sync.RWMutex{},
		},
	}
	_ = aborterr.AddConsequence(errors.New("current compute abort"))
	require.NotEqual(t, strings.Index(NewErrorList(aborterr.Consequences()).Error(), "current compute abort"), -1)

	aborterr = &ErrAborted{
		errorCore: &errorCore{
			message:             "houston, we have a problem",
			cause:               errors.New("math: can't divide by zero"),
			consequences:        []error{errors.New("can't resolve equation")},
			annotations:         make(data.Annotations),
			grpcCode:            codes.Unknown,
			causeFormatter:      defaultCauseFormatter,
			annotationFormatter: defaultAnnotationFormatter,
			lock:                &sync.RWMutex{},
		},
	}
	err = aborterr.AddConsequence(aborterr)
	require.EqualValues(t, fmt.Sprintf("%p", aborterr), fmt.Sprintf("%p", err))

}

func TestErrAborted_UnformattedError(t *testing.T) {

	var nilErr *ErrAborted = nil
	require.EqualValues(t, nilErr.UnformattedError(), "")

	aborterr := &ErrAborted{
		errorCore: &errorCore{
			message:             "houston, we have a problem",
			cause:               errors.New("math: can't divide by zero"),
			consequences:        []error{errors.New("can't resolve equation")},
			annotations:         make(data.Annotations),
			grpcCode:            codes.Unknown,
			causeFormatter:      defaultCauseFormatter,
			annotationFormatter: defaultAnnotationFormatter,
			lock:                &sync.RWMutex{},
		},
	}
	result := aborterr.UnformattedError()
	require.EqualValues(t, "houston, we have a problem", result)

	aborterr = &ErrAborted{
		errorCore: &errorCore{
			message:             "houston, we have a problem",
			cause:               errors.New("math: can't divide by zero"),
			consequences:        []error{errors.New("can't resolve equation")},
			annotations:         make(data.Annotations),
			grpcCode:            codes.Unknown,
			causeFormatter:      defaultCauseFormatter,
			annotationFormatter: defaultAnnotationFormatter,
			lock:                &sync.RWMutex{},
		},
	}
	result = aborterr.UnformattedError()
	require.Equal(t, strings.Index(result, "math: can't divide by zero"), -1)
}

func TestErrAborted_Annotate(t *testing.T) {
	aborterr := &ErrAborted{
		errorCore: &errorCore{
			message:             "houston, we have a problem",
			cause:               errors.New("math: can't divide by zero"),
			consequences:        []error{errors.New("can't resolve equation")},
			annotations:         make(data.Annotations),
			grpcCode:            codes.Unknown,
			causeFormatter:      defaultCauseFormatter,
			annotationFormatter: defaultAnnotationFormatter,
			lock:                &sync.RWMutex{},
		},
	}
	ann := map[string]interface{}{
		"two": "second one",
		"eggs": struct {
			source string
			price  float64
		}{"chicken", 1.75},
	}
	result := aborterr.Annotate("two", ann)
	require.Equal(t, result.Annotations()["two"], ann)

	aborterr = &ErrAborted{
		errorCore: &errorCore{
			message:             "houston, we have a problem",
			cause:               errors.New("math: can't divide by zero"),
			consequences:        []error{errors.New("can't resolve equation")},
			annotations:         make(data.Annotations),
			grpcCode:            codes.Unknown,
			causeFormatter:      defaultCauseFormatter,
			annotationFormatter: defaultAnnotationFormatter,
			lock:                &sync.RWMutex{},
		},
	}
	result = aborterr.Annotate("two", ann)
	require.EqualValues(t, result.Annotations()["two"], ann)

}

func TestErrAborted_GRPCCode(t *testing.T) {

	aborterr := &ErrAborted{
		errorCore: &errorCore{
			message:             "houston, we have a problem",
			cause:               errors.New("math: can't divide by zero"),
			consequences:        []error{errors.New("can't resolve equation")},
			annotations:         make(data.Annotations),
			grpcCode:            codes.Aborted,
			causeFormatter:      defaultCauseFormatter,
			annotationFormatter: defaultAnnotationFormatter,
			lock:                &sync.RWMutex{},
		},
	}
	result := aborterr.getGRPCCode()
	require.EqualValues(t, result, codes.Aborted)

	aborterr = &ErrAborted{
		errorCore: &errorCore{
			message:             "houston, we have a problem",
			cause:               errors.New("math: can't divide by zero"),
			consequences:        []error{errors.New("can't resolve equation")},
			annotations:         make(data.Annotations),
			grpcCode:            codes.OK,
			causeFormatter:      defaultCauseFormatter,
			annotationFormatter: defaultAnnotationFormatter,
			lock:                &sync.RWMutex{},
		},
	}
	result = aborterr.getGRPCCode()
	require.EqualValues(t, result, codes.OK)

}

func Test_OverflowError(t *testing.T) {
	err := OverflowError(errors.New("math: can't divide by zero"), 30, "any error")
	require.EqualValues(t, reflect.TypeOf(err).String(), "*fail.ErrOverflow")
}

<<<<<<< HEAD
func Test_OverflowErrorWithContext(t *testing.T) {
	err := OverflowError(errors.New("math: can't divide by zero"), 30, "any error")
	func() {
		defer func() {
			r := recover()
			require.Nil(t, r)
		}()
		err.WithContext(nil)
	}()
	func() {
		defer func() {
			r := recover()
			require.Nil(t, r)
		}()
		err.WithContext(context.Background())
	}()
}

=======
>>>>>>> bd93ce1e
func Test_OverflowErrorWithCause(t *testing.T) {
	err := OverflowErrorWithCause(errors.New("math: can't divide by zero"), 30, []error{}, "any error")
	require.EqualValues(t, reflect.TypeOf(err).String(), "*fail.ErrOverflow")
}

func TestErrOverflow_IsNull(t *testing.T) {

	var err *ErrOverflow = nil
	require.EqualValues(t, valid.IsNil(err), true)

	err = &ErrOverflow{
		errorCore: &errorCore{
			message:             "houston, we have a problem",
			cause:               errors.New("math: can't divide by zero"),
			consequences:        []error{errors.New("can't resolve equation")},
			annotations:         make(data.Annotations),
			grpcCode:            codes.Unknown,
			causeFormatter:      defaultCauseFormatter,
			annotationFormatter: defaultAnnotationFormatter,
			lock:                &sync.RWMutex{},
		},
	}
	require.EqualValues(t, valid.IsNil(err), false)

	err = &ErrOverflow{
		errorCore: &errorCore{
			message:             "houston, we have a problem",
			cause:               errors.New("math: can't divide by zero"),
			consequences:        []error{errors.New("can't resolve equation")},
			annotations:         make(data.Annotations),
			grpcCode:            codes.Unknown,
			causeFormatter:      defaultCauseFormatter,
			annotationFormatter: defaultAnnotationFormatter,
			lock:                &sync.RWMutex{},
		},
	}
	require.EqualValues(t, valid.IsNil(err), false)

}

func TestErrOverflow_AddConsequence(t *testing.T) {

	ovflowterr := &ErrOverflow{
		errorCore: &errorCore{
			message:             "houston, we have a problem",
			cause:               errors.New("math: can't divide by zero"),
			consequences:        []error{errors.New("can't resolve equation")},
			annotations:         make(data.Annotations),
			grpcCode:            codes.Unknown,
			causeFormatter:      defaultCauseFormatter,
			annotationFormatter: defaultAnnotationFormatter,
			lock:                &sync.RWMutex{},
		},
	}

	err := ovflowterr.AddConsequence(errors.New("current compute abort"))
	require.NotEqual(t, err, nil)

	ovflowterr = &ErrOverflow{
		errorCore: &errorCore{
			message:             "houston, we have a problem",
			cause:               errors.New("math: can't divide by zero"),
			consequences:        []error{errors.New("can't resolve equation")},
			annotations:         make(data.Annotations),
			grpcCode:            codes.Unknown,
			causeFormatter:      defaultCauseFormatter,
			annotationFormatter: defaultAnnotationFormatter,
			lock:                &sync.RWMutex{},
		},
	}
	err = ovflowterr.AddConsequence(nil)
	require.NotEqual(t, err, nil)

	ovflowterr = &ErrOverflow{
		errorCore: &errorCore{
			message:             "houston, we have a problem",
			cause:               errors.New("math: can't divide by zero"),
			consequences:        []error{errors.New("can't resolve equation")},
			annotations:         make(data.Annotations),
			grpcCode:            codes.Unknown,
			causeFormatter:      defaultCauseFormatter,
			annotationFormatter: defaultAnnotationFormatter,
			lock:                &sync.RWMutex{},
		},
	}
	_ = ovflowterr.AddConsequence(errors.New("current compute abort"))
	require.NotEqual(t, strings.Index(NewErrorList(ovflowterr.Consequences()).Error(), "current compute abort"), -1)

	ovflowterr = &ErrOverflow{
		errorCore: &errorCore{
			message:             "houston, we have a problem",
			cause:               errors.New("math: can't divide by zero"),
			consequences:        []error{errors.New("can't resolve equation")},
			annotations:         make(data.Annotations),
			grpcCode:            codes.Unknown,
			causeFormatter:      defaultCauseFormatter,
			annotationFormatter: defaultAnnotationFormatter,
			lock:                &sync.RWMutex{},
		},
	}
	err = ovflowterr.AddConsequence(ovflowterr)
	require.EqualValues(t, fmt.Sprintf("%p", ovflowterr), fmt.Sprintf("%p", err))

}

func TestErrOverflow_UnformattedError(t *testing.T) {

	var nilErr *ErrOverflow = nil
	require.EqualValues(t, nilErr.UnformattedError(), "")

	ovflowterr := &ErrOverflow{
		errorCore: &errorCore{
			message:             "houston, we have a problem",
			cause:               errors.New("math: can't divide by zero"),
			consequences:        []error{errors.New("can't resolve equation")},
			annotations:         make(data.Annotations),
			grpcCode:            codes.Unknown,
			causeFormatter:      defaultCauseFormatter,
			annotationFormatter: defaultAnnotationFormatter,
			lock:                &sync.RWMutex{},
		},
	}
	result := ovflowterr.UnformattedError()
	require.EqualValues(t, result, "houston, we have a problem")

	ovflowterr = &ErrOverflow{
		errorCore: &errorCore{
			message:             "houston, we have a problem",
			cause:               errors.New("math: can't divide by zero"),
			consequences:        []error{errors.New("can't resolve equation")},
			annotations:         make(data.Annotations),
			grpcCode:            codes.Unknown,
			causeFormatter:      defaultCauseFormatter,
			annotationFormatter: defaultAnnotationFormatter,
			lock:                &sync.RWMutex{},
		},
	}
	result = ovflowterr.UnformattedError()
	require.Equal(t, strings.Index(result, "math: can't divide by zero"), -1)

}

func TestErrOverflow_Annotate(t *testing.T) {
	ovflowterr := &ErrOverflow{
		errorCore: &errorCore{
			message:             "houston, we have a problem",
			cause:               errors.New("math: can't divide by zero"),
			consequences:        []error{errors.New("can't resolve equation")},
			annotations:         make(data.Annotations),
			grpcCode:            codes.Unknown,
			causeFormatter:      defaultCauseFormatter,
			annotationFormatter: defaultAnnotationFormatter,
			lock:                &sync.RWMutex{},
		},
	}
	ann := map[string]interface{}{
		"two": "second one",
		"eggs": struct {
			source string
			price  float64
		}{"chicken", 1.75},
	}
	result := ovflowterr.Annotate("two", ann)
	require.Equal(t, result.Annotations()["two"], ann)

	ovflowterr = &ErrOverflow{
		errorCore: &errorCore{
			message:             "houston, we have a problem",
			cause:               errors.New("math: can't divide by zero"),
			consequences:        []error{errors.New("can't resolve equation")},
			annotations:         make(data.Annotations),
			grpcCode:            codes.Unknown,
			causeFormatter:      defaultCauseFormatter,
			annotationFormatter: defaultAnnotationFormatter,
			lock:                &sync.RWMutex{},
		},
	}
	result = ovflowterr.Annotate("two", ann)
	require.EqualValues(t, result.Annotations()["two"], ann)

}

func TestErrOverflow_GRPCCode(t *testing.T) {

	ovflowterr := &ErrOverflow{
		errorCore: &errorCore{
			message:             "houston, we have a problem",
			cause:               errors.New("math: can't divide by zero"),
			consequences:        []error{errors.New("can't resolve equation")},
			annotations:         make(data.Annotations),
			grpcCode:            codes.OutOfRange,
			causeFormatter:      defaultCauseFormatter,
			annotationFormatter: defaultAnnotationFormatter,
			lock:                &sync.RWMutex{},
		},
	}
	result := ovflowterr.getGRPCCode()
	require.EqualValues(t, result, codes.OutOfRange)

	ovflowterr = &ErrOverflow{
		errorCore: &errorCore{
			message:             "houston, we have a problem",
			cause:               errors.New("math: can't divide by zero"),
			consequences:        []error{errors.New("can't resolve equation")},
			annotations:         make(data.Annotations),
			grpcCode:            codes.OK,
			causeFormatter:      defaultCauseFormatter,
			annotationFormatter: defaultAnnotationFormatter,
			lock:                &sync.RWMutex{},
		},
	}
	result = ovflowterr.getGRPCCode()
	require.EqualValues(t, result, codes.OK)

}

func Test_OverloadError(t *testing.T) {
	err := OverloadError("any error")
	require.EqualValues(t, reflect.TypeOf(err).String(), "*fail.ErrOverload")
}

<<<<<<< HEAD
func Test_OverloadErrorWithContext(t *testing.T) {
	err := OverloadError("any error")
	func() {
		defer func() {
			r := recover()
			require.Nil(t, r)
		}()
		err.WithContext(nil)
	}()
	func() {
		defer func() {
			r := recover()
			require.Nil(t, r)
		}()
		err.WithContext(context.Background())
	}()
}

=======
>>>>>>> bd93ce1e
func Test_OverloadErrorWithCause(t *testing.T) {
	err := OverloadErrorWithCause(errors.New("houston, we have a problem"), []error{}, "any error")
	require.EqualValues(t, reflect.TypeOf(err).String(), "*fail.ErrOverload")
}

func TestErrOverload_IsNull(t *testing.T) {

	var err *ErrOverload = nil
	require.EqualValues(t, valid.IsNil(err), true)

	err = &ErrOverload{
		errorCore: &errorCore{
			message:             "houston, we have a problem",
			cause:               errors.New("math: can't divide by zero"),
			consequences:        []error{errors.New("can't resolve equation")},
			annotations:         make(data.Annotations),
			grpcCode:            codes.Unknown,
			causeFormatter:      defaultCauseFormatter,
			annotationFormatter: defaultAnnotationFormatter,
			lock:                &sync.RWMutex{},
		},
	}
	require.EqualValues(t, valid.IsNil(err), false)

	err = &ErrOverload{
		errorCore: &errorCore{
			message:             "houston, we have a problem",
			cause:               errors.New("math: can't divide by zero"),
			consequences:        []error{errors.New("can't resolve equation")},
			annotations:         make(data.Annotations),
			grpcCode:            codes.Unknown,
			causeFormatter:      defaultCauseFormatter,
			annotationFormatter: defaultAnnotationFormatter,
			lock:                &sync.RWMutex{},
		},
	}
	require.EqualValues(t, valid.IsNil(err), false)

}

func TestErrOverload_AddConsequence(t *testing.T) {

	overloadErr := &ErrOverload{
		errorCore: &errorCore{
			message:             "houston, we have a problem",
			cause:               errors.New("math: can't divide by zero"),
			consequences:        []error{errors.New("can't resolve equation")},
			annotations:         make(data.Annotations),
			grpcCode:            codes.Unknown,
			causeFormatter:      defaultCauseFormatter,
			annotationFormatter: defaultAnnotationFormatter,
			lock:                &sync.RWMutex{},
		},
	}

	err := overloadErr.AddConsequence(errors.New("current compute abort"))
	require.NotEqual(t, err, nil)

	overloadErr = &ErrOverload{
		errorCore: &errorCore{
			message:             "houston, we have a problem",
			cause:               errors.New("math: can't divide by zero"),
			consequences:        []error{errors.New("can't resolve equation")},
			annotations:         make(data.Annotations),
			grpcCode:            codes.Unknown,
			causeFormatter:      defaultCauseFormatter,
			annotationFormatter: defaultAnnotationFormatter,
			lock:                &sync.RWMutex{},
		},
	}
	err = overloadErr.AddConsequence(nil)
	require.NotEqual(t, err, nil)

	overloadErr = &ErrOverload{
		errorCore: &errorCore{
			message:             "houston, we have a problem",
			cause:               errors.New("math: can't divide by zero"),
			consequences:        []error{errors.New("can't resolve equation")},
			annotations:         make(data.Annotations),
			grpcCode:            codes.Unknown,
			causeFormatter:      defaultCauseFormatter,
			annotationFormatter: defaultAnnotationFormatter,
			lock:                &sync.RWMutex{},
		},
	}
	_ = overloadErr.AddConsequence(errors.New("current compute abort"))
	require.NotEqual(t, strings.Index(NewErrorList(overloadErr.Consequences()).Error(), "current compute abort"), -1)

	overloadErr = &ErrOverload{
		errorCore: &errorCore{
			message:             "houston, we have a problem",
			cause:               errors.New("math: can't divide by zero"),
			consequences:        []error{errors.New("can't resolve equation")},
			annotations:         make(data.Annotations),
			grpcCode:            codes.Unknown,
			causeFormatter:      defaultCauseFormatter,
			annotationFormatter: defaultAnnotationFormatter,
			lock:                &sync.RWMutex{},
		},
	}
	err = overloadErr.AddConsequence(overloadErr)
	require.EqualValues(t, fmt.Sprintf("%p", overloadErr), fmt.Sprintf("%p", err))

}

func TestErrOverload_UnformattedError(t *testing.T) {

	overloadErr := &ErrOverload{
		errorCore: &errorCore{
			message:             "houston, we have a problem",
			cause:               errors.New("math: can't divide by zero"),
			consequences:        []error{errors.New("can't resolve equation")},
			annotations:         make(data.Annotations),
			grpcCode:            codes.Unknown,
			causeFormatter:      defaultCauseFormatter,
			annotationFormatter: defaultAnnotationFormatter,
			lock:                &sync.RWMutex{},
		},
	}
	result := overloadErr.UnformattedError()
	require.EqualValues(t, result, "houston, we have a problem")

	overloadErr = &ErrOverload{
		errorCore: &errorCore{
			message:             "houston, we have a problem",
			cause:               errors.New("math: can't divide by zero"),
			consequences:        []error{errors.New("can't resolve equation")},
			annotations:         make(data.Annotations),
			grpcCode:            codes.Unknown,
			causeFormatter:      defaultCauseFormatter,
			annotationFormatter: defaultAnnotationFormatter,
			lock:                &sync.RWMutex{},
		},
	}
	result = overloadErr.UnformattedError()
	require.Equal(t, strings.Index(result, "math: can't divide by zero"), -1)

}

func TestErrOverload_Annotate(t *testing.T) {
	overloadErr := &ErrOverload{
		errorCore: &errorCore{
			message:             "houston, we have a problem",
			cause:               errors.New("math: can't divide by zero"),
			consequences:        []error{errors.New("can't resolve equation")},
			annotations:         make(data.Annotations),
			grpcCode:            codes.Unknown,
			causeFormatter:      defaultCauseFormatter,
			annotationFormatter: defaultAnnotationFormatter,
			lock:                &sync.RWMutex{},
		},
	}
	ann := map[string]interface{}{
		"two": "second one",
		"eggs": struct {
			source string
			price  float64
		}{"chicken", 1.75},
	}
	result := overloadErr.Annotate("two", ann)
	require.Equal(t, result.Annotations()["two"], ann)

	overloadErr = &ErrOverload{
		errorCore: &errorCore{
			message:             "houston, we have a problem",
			cause:               errors.New("math: can't divide by zero"),
			consequences:        []error{errors.New("can't resolve equation")},
			annotations:         make(data.Annotations),
			grpcCode:            codes.Unknown,
			causeFormatter:      defaultCauseFormatter,
			annotationFormatter: defaultAnnotationFormatter,
			lock:                &sync.RWMutex{},
		},
	}
	result = overloadErr.Annotate("two", ann)
	require.EqualValues(t, result.Annotations()["two"], ann)

}

func TestErrOverload_GRPCCode(t *testing.T) {

	overloadErr := &ErrOverload{
		errorCore: &errorCore{
			message:             "houston, we have a problem",
			cause:               errors.New("math: can't divide by zero"),
			consequences:        []error{errors.New("can't resolve equation")},
			annotations:         make(data.Annotations),
			grpcCode:            codes.ResourceExhausted,
			causeFormatter:      defaultCauseFormatter,
			annotationFormatter: defaultAnnotationFormatter,
			lock:                &sync.RWMutex{},
		},
	}
	result := overloadErr.getGRPCCode()
	require.EqualValues(t, result, codes.ResourceExhausted)

	overloadErr = &ErrOverload{
		errorCore: &errorCore{
			message:             "houston, we have a problem",
			cause:               errors.New("math: can't divide by zero"),
			consequences:        []error{errors.New("can't resolve equation")},
			annotations:         make(data.Annotations),
			grpcCode:            codes.OK,
			causeFormatter:      defaultCauseFormatter,
			annotationFormatter: defaultAnnotationFormatter,
			lock:                &sync.RWMutex{},
		},
	}
	result = overloadErr.getGRPCCode()
	require.EqualValues(t, result, codes.OK)

}

func Test_NotImplementedError(t *testing.T) {
	err := NotImplementedError("any error")
	require.EqualValues(t, reflect.TypeOf(err).String(), "*fail.ErrNotImplemented")
}

func Test_NotImplementedErrorWithContext(t *testing.T) {
	err := NotImplementedError("any error")
	func() {
		defer func() {
			r := recover()
			require.Nil(t, r)
		}()
		err.WithContext(nil)
	}()
	func() {
		defer func() {
			r := recover()
			require.Nil(t, r)
		}()
		err.WithContext(context.Background())
	}()
}

func Test_NotImplementedErrorWithReason(t *testing.T) {
	err := NotImplementedErrorWithCauseAndConsequences(nil, nil, "any error", "cause")
	require.EqualValues(t, reflect.TypeOf(err).String(), "*fail.ErrNotImplemented")
}

func TestErrNotImplemented_IsNull(t *testing.T) {
	var err *ErrNotImplemented = nil
	require.EqualValues(t, valid.IsNil(err), true)

	err = &ErrNotImplemented{
		errorCore: &errorCore{
			message:             "houston, we have a problem",
			cause:               errors.New("math: can't divide by zero"),
			consequences:        []error{errors.New("can't resolve equation")},
			annotations:         make(data.Annotations),
			grpcCode:            codes.Unknown,
			causeFormatter:      defaultCauseFormatter,
			annotationFormatter: defaultAnnotationFormatter,
			lock:                &sync.RWMutex{},
		},
	}
	require.EqualValues(t, valid.IsNil(err), false)

	err = &ErrNotImplemented{
		errorCore: &errorCore{
			message:             "houston, we have a problem",
			cause:               errors.New("math: can't divide by zero"),
			consequences:        []error{errors.New("can't resolve equation")},
			annotations:         make(data.Annotations),
			grpcCode:            codes.Unknown,
			causeFormatter:      defaultCauseFormatter,
			annotationFormatter: defaultAnnotationFormatter,
			lock:                &sync.RWMutex{},
		},
	}
	require.EqualValues(t, valid.IsNil(err), false)

}

func TestErrNotImplemented_AddConsequence(t *testing.T) {

	notImplementedErr := &ErrNotImplemented{
		errorCore: &errorCore{
			message:             "houston, we have a problem",
			cause:               errors.New("math: can't divide by zero"),
			consequences:        []error{errors.New("can't resolve equation")},
			annotations:         make(data.Annotations),
			grpcCode:            codes.Unknown,
			causeFormatter:      defaultCauseFormatter,
			annotationFormatter: defaultAnnotationFormatter,
			lock:                &sync.RWMutex{},
		},
	}

	err := notImplementedErr.AddConsequence(errors.New("current compute abort"))
	require.NotEqual(t, err, nil)

	notImplementedErr = &ErrNotImplemented{
		errorCore: &errorCore{
			message:             "houston, we have a problem",
			cause:               errors.New("math: can't divide by zero"),
			consequences:        []error{errors.New("can't resolve equation")},
			annotations:         make(data.Annotations),
			grpcCode:            codes.Unknown,
			causeFormatter:      defaultCauseFormatter,
			annotationFormatter: defaultAnnotationFormatter,
			lock:                &sync.RWMutex{},
		},
	}
	err = notImplementedErr.AddConsequence(nil)
	require.NotEqual(t, err, nil)

	notImplementedErr = &ErrNotImplemented{
		errorCore: &errorCore{
			message:             "houston, we have a problem",
			cause:               errors.New("math: can't divide by zero"),
			consequences:        []error{errors.New("can't resolve equation")},
			annotations:         make(data.Annotations),
			grpcCode:            codes.Unknown,
			causeFormatter:      defaultCauseFormatter,
			annotationFormatter: defaultAnnotationFormatter,
			lock:                &sync.RWMutex{},
		},
	}
	_ = notImplementedErr.AddConsequence(errors.New("current compute abort"))
	require.NotEqual(t, strings.Index(NewErrorList(notImplementedErr.Consequences()).Error(), "current compute abort"), -1)

	notImplementedErr = &ErrNotImplemented{
		errorCore: &errorCore{
			message:             "houston, we have a problem",
			cause:               errors.New("math: can't divide by zero"),
			consequences:        []error{errors.New("can't resolve equation")},
			annotations:         make(data.Annotations),
			grpcCode:            codes.Unknown,
			causeFormatter:      defaultCauseFormatter,
			annotationFormatter: defaultAnnotationFormatter,
			lock:                &sync.RWMutex{},
		},
	}
	err = notImplementedErr.AddConsequence(notImplementedErr)
	require.EqualValues(t, fmt.Sprintf("%p", notImplementedErr), fmt.Sprintf("%p", err))

}

func TestErrNotImplemented_UnformattedError(t *testing.T) {

	var errNil *ErrNotImplemented = nil
	require.EqualValues(t, errNil.UnformattedError(), "")

	notImplementedErr := &ErrNotImplemented{
		errorCore: &errorCore{
			message:             "Houston, we have a problem",
			cause:               errors.New("math: can't divide by zero"),
			consequences:        []error{errors.New("can't resolve equation")},
			annotations:         make(data.Annotations),
			grpcCode:            codes.Unknown,
			causeFormatter:      defaultCauseFormatter,
			annotationFormatter: defaultAnnotationFormatter,
			lock:                &sync.RWMutex{},
		},
	}
	result := notImplementedErr.UnformattedError()
	require.EqualValues(t, "Houston, we have a problem", result)

	notImplementedErr = &ErrNotImplemented{
		errorCore: &errorCore{
			message:             "houston, we have a problem",
			cause:               errors.New("math: can't divide by zero"),
			consequences:        []error{errors.New("can't resolve equation")},
			annotations:         make(data.Annotations),
			grpcCode:            codes.Unknown,
			causeFormatter:      defaultCauseFormatter,
			annotationFormatter: defaultAnnotationFormatter,
			lock:                &sync.RWMutex{},
		},
	}
	result = notImplementedErr.UnformattedError()
	require.Equal(t, strings.Index(result, "math: can't divide by zero"), -1)

}

func TestErrNotImplemented_Annotate(t *testing.T) {
	notImplementedErr := &ErrNotImplemented{
		errorCore: &errorCore{
			message:             "houston, we have a problem",
			cause:               errors.New("math: can't divide by zero"),
			consequences:        []error{errors.New("can't resolve equation")},
			annotations:         make(data.Annotations),
			grpcCode:            codes.Unknown,
			causeFormatter:      defaultCauseFormatter,
			annotationFormatter: defaultAnnotationFormatter,
			lock:                &sync.RWMutex{},
		},
	}
	ann := map[string]interface{}{
		"two": "second one",
		"eggs": struct {
			source string
			price  float64
		}{"chicken", 1.75},
	}
	result := notImplementedErr.Annotate("two", ann)
	require.Equal(t, result.Annotations()["two"], ann)

	notImplementedErr = &ErrNotImplemented{
		errorCore: &errorCore{
			message:             "houston, we have a problem",
			cause:               errors.New("math: can't divide by zero"),
			consequences:        []error{errors.New("can't resolve equation")},
			annotations:         make(data.Annotations),
			grpcCode:            codes.Unknown,
			causeFormatter:      defaultCauseFormatter,
			annotationFormatter: defaultAnnotationFormatter,
			lock:                &sync.RWMutex{},
		},
	}
	result = notImplementedErr.Annotate("two", ann)
	require.EqualValues(t, result.Annotations()["two"], ann)

}

func TestErrNotImplemented_GRPCCode(t *testing.T) {

	notImplementedErr := &ErrNotImplemented{
		errorCore: &errorCore{
			message:             "houston, we have a problem",
			cause:               errors.New("math: can't divide by zero"),
			consequences:        []error{errors.New("can't resolve equation")},
			annotations:         make(data.Annotations),
			grpcCode:            codes.Unimplemented,
			causeFormatter:      defaultCauseFormatter,
			annotationFormatter: defaultAnnotationFormatter,
			lock:                &sync.RWMutex{},
		},
	}
	result := notImplementedErr.getGRPCCode()
	require.EqualValues(t, result, codes.Unimplemented)

	notImplementedErr = &ErrNotImplemented{
		errorCore: &errorCore{
			message:             "houston, we have a problem",
			cause:               errors.New("math: can't divide by zero"),
			consequences:        []error{errors.New("can't resolve equation")},
			annotations:         make(data.Annotations),
			grpcCode:            codes.OK,
			causeFormatter:      defaultCauseFormatter,
			annotationFormatter: defaultAnnotationFormatter,
			lock:                &sync.RWMutex{},
		},
	}
	result = notImplementedErr.getGRPCCode()
	require.EqualValues(t, result, codes.OK)

}

func Test_RuntimePanicError(t *testing.T) {
	err := RuntimePanicError("pattern %s", "any error")
	require.EqualValues(t, reflect.TypeOf(err).String(), "*fail.ErrRuntimePanic")
}

func Test_RuntimePanicErrorWithCauseAndConsequences(t *testing.T) {
	err := RuntimePanicErrorWithCauseAndConsequences(errors.New("houston, we have a problem"), []error{}, false, "pattern %s", "any error")
	require.EqualValues(t, reflect.TypeOf(err).String(), "*fail.ErrRuntimePanic")
}

func TestErrRuntimePanic_IsNull(t *testing.T) {

	var err *ErrRuntimePanic = nil
	require.EqualValues(t, valid.IsNil(err), true)

	err = &ErrRuntimePanic{
		errorCore: &errorCore{
			message:             "houston, we have a problem",
			cause:               errors.New("math: can't divide by zero"),
			consequences:        []error{errors.New("can't resolve equation")},
			annotations:         make(data.Annotations),
			grpcCode:            codes.Unknown,
			causeFormatter:      defaultCauseFormatter,
			annotationFormatter: defaultAnnotationFormatter,
			lock:                &sync.RWMutex{},
		},
	}
	require.EqualValues(t, valid.IsNil(err), false)

	err = &ErrRuntimePanic{
		errorCore: &errorCore{
			message:             "houston, we have a problem",
			cause:               errors.New("math: can't divide by zero"),
			consequences:        []error{errors.New("can't resolve equation")},
			annotations:         make(data.Annotations),
			grpcCode:            codes.Unknown,
			causeFormatter:      defaultCauseFormatter,
			annotationFormatter: defaultAnnotationFormatter,
			lock:                &sync.RWMutex{},
		},
	}
	require.EqualValues(t, valid.IsNil(err), false)

}

func TestErrRuntimePanic_AddConsequence(t *testing.T) {

	runtimePanicErr := &ErrRuntimePanic{
		errorCore: &errorCore{
			message:             "houston, we have a problem",
			cause:               errors.New("math: can't divide by zero"),
			consequences:        []error{errors.New("can't resolve equation")},
			annotations:         make(data.Annotations),
			grpcCode:            codes.Unknown,
			causeFormatter:      defaultCauseFormatter,
			annotationFormatter: defaultAnnotationFormatter,
			lock:                &sync.RWMutex{},
		},
	}

	err := runtimePanicErr.AddConsequence(errors.New("current compute abort"))
	require.NotEqual(t, err, nil)

	runtimePanicErr = &ErrRuntimePanic{
		errorCore: &errorCore{
			message:             "houston, we have a problem",
			cause:               errors.New("math: can't divide by zero"),
			consequences:        []error{errors.New("can't resolve equation")},
			annotations:         make(data.Annotations),
			grpcCode:            codes.Unknown,
			causeFormatter:      defaultCauseFormatter,
			annotationFormatter: defaultAnnotationFormatter,
			lock:                &sync.RWMutex{},
		},
	}
	err = runtimePanicErr.AddConsequence(nil)
	require.NotEqual(t, err, nil)

	runtimePanicErr = &ErrRuntimePanic{
		errorCore: &errorCore{
			message:             "houston, we have a problem",
			cause:               errors.New("math: can't divide by zero"),
			consequences:        []error{errors.New("can't resolve equation")},
			annotations:         make(data.Annotations),
			grpcCode:            codes.Unknown,
			causeFormatter:      defaultCauseFormatter,
			annotationFormatter: defaultAnnotationFormatter,
			lock:                &sync.RWMutex{},
		},
	}
	_ = runtimePanicErr.AddConsequence(errors.New("current compute abort"))
	require.NotEqual(t, strings.Index(NewErrorList(runtimePanicErr.Consequences()).Error(), "current compute abort"), -1)

	runtimePanicErr = &ErrRuntimePanic{
		errorCore: &errorCore{
			message:             "houston, we have a problem",
			cause:               errors.New("math: can't divide by zero"),
			consequences:        []error{errors.New("can't resolve equation")},
			annotations:         make(data.Annotations),
			grpcCode:            codes.Unknown,
			causeFormatter:      defaultCauseFormatter,
			annotationFormatter: defaultAnnotationFormatter,
			lock:                &sync.RWMutex{},
		},
	}
	err = runtimePanicErr.AddConsequence(runtimePanicErr)
	require.EqualValues(t, fmt.Sprintf("%p", runtimePanicErr), fmt.Sprintf("%p", err))

}

func TestErrRuntimePanic_UnformattedError(t *testing.T) {

	runtimePanicErr := &ErrRuntimePanic{
		errorCore: &errorCore{
			message:             "houston, we have a problem",
			cause:               errors.New("math: can't divide by zero"),
			consequences:        []error{errors.New("can't resolve equation")},
			annotations:         make(data.Annotations),
			grpcCode:            codes.Unknown,
			causeFormatter:      defaultCauseFormatter,
			annotationFormatter: defaultAnnotationFormatter,
			lock:                &sync.RWMutex{},
		},
	}
	result := runtimePanicErr.UnformattedError()
	require.EqualValues(t, result, "houston, we have a problem")

	runtimePanicErr = &ErrRuntimePanic{
		errorCore: &errorCore{
			message:             "houston, we have a problem",
			cause:               errors.New("math: can't divide by zero"),
			consequences:        []error{errors.New("can't resolve equation")},
			annotations:         make(data.Annotations),
			grpcCode:            codes.Unknown,
			causeFormatter:      defaultCauseFormatter,
			annotationFormatter: defaultAnnotationFormatter,
			lock:                &sync.RWMutex{},
		},
	}
	result = runtimePanicErr.UnformattedError()
	require.Equal(t, strings.Index(result, "math: can't divide by zero"), -1)

}

func TestErrRuntimePanic_Annotate(t *testing.T) {
	runtimePanicErr := &ErrRuntimePanic{
		errorCore: &errorCore{
			message:             "houston, we have a problem",
			cause:               errors.New("math: can't divide by zero"),
			consequences:        []error{errors.New("can't resolve equation")},
			annotations:         make(data.Annotations),
			grpcCode:            codes.Unknown,
			causeFormatter:      defaultCauseFormatter,
			annotationFormatter: defaultAnnotationFormatter,
			lock:                &sync.RWMutex{},
		},
	}
	ann := map[string]interface{}{
		"two": "second one",
		"eggs": struct {
			source string
			price  float64
		}{"chicken", 1.75},
	}
	result := runtimePanicErr.Annotate("two", ann)
	require.Equal(t, result.Annotations()["two"], ann)

	runtimePanicErr = &ErrRuntimePanic{
		errorCore: &errorCore{
			message:             "houston, we have a problem",
			cause:               errors.New("math: can't divide by zero"),
			consequences:        []error{errors.New("can't resolve equation")},
			annotations:         make(data.Annotations),
			grpcCode:            codes.Unknown,
			causeFormatter:      defaultCauseFormatter,
			annotationFormatter: defaultAnnotationFormatter,
			lock:                &sync.RWMutex{},
		},
	}
	result = runtimePanicErr.Annotate("two", ann)
	require.EqualValues(t, result.Annotations()["two"], ann)

}

func TestErrRuntimePanic_GRPCCode(t *testing.T) {

	runtimePanicErr := &ErrRuntimePanic{
		errorCore: &errorCore{
			message:             "houston, we have a problem",
			cause:               errors.New("math: can't divide by zero"),
			consequences:        []error{errors.New("can't resolve equation")},
			annotations:         make(data.Annotations),
			grpcCode:            codes.Internal,
			causeFormatter:      defaultCauseFormatter,
			annotationFormatter: defaultAnnotationFormatter,
			lock:                &sync.RWMutex{},
		},
	}
	result := runtimePanicErr.getGRPCCode()
	require.EqualValues(t, result, codes.Internal)

	runtimePanicErr = &ErrRuntimePanic{
		errorCore: &errorCore{
			message:             "houston, we have a problem",
			cause:               errors.New("math: can't divide by zero"),
			consequences:        []error{errors.New("can't resolve equation")},
			annotations:         make(data.Annotations),
			grpcCode:            codes.OK,
			causeFormatter:      defaultCauseFormatter,
			annotationFormatter: defaultAnnotationFormatter,
			lock:                &sync.RWMutex{},
		},
	}
	result = runtimePanicErr.getGRPCCode()
	require.EqualValues(t, result, codes.OK)

}

func Test_InvalidInstanceError(t *testing.T) {
	err := InvalidInstanceError()
	require.EqualValues(t, reflect.TypeOf(err).String(), "*fail.ErrInvalidInstance")
}

<<<<<<< HEAD
func Test_InvalidInstanceErrorWithContext(t *testing.T) {
	err := InvalidInstanceError()
	func() {
		defer func() {
			r := recover()
			require.Nil(t, r)
		}()
		err.WithContext(nil)
	}()
	func() {
		defer func() {
			r := recover()
			require.Nil(t, r)
		}()
		err.WithContext(context.Background())
	}()
}

=======
>>>>>>> bd93ce1e
func Test_InvalidInstanceErrorWithCause(t *testing.T) {
	err := InvalidInstanceErrorWithCause(errors.New("houston, we have a problem"), []error{}, "any message")
	require.EqualValues(t, reflect.TypeOf(err).String(), "*fail.ErrInvalidInstance")
}

func TestErrInvalidInstance_IsNull(t *testing.T) {

	var err *ErrInvalidInstance = nil
	require.EqualValues(t, valid.IsNil(err), true)

	err = &ErrInvalidInstance{
		errorCore: &errorCore{
			message:             "houston, we have a problem",
			cause:               errors.New("math: can't divide by zero"),
			consequences:        []error{errors.New("can't resolve equation")},
			annotations:         make(data.Annotations),
			grpcCode:            codes.Unknown,
			causeFormatter:      defaultCauseFormatter,
			annotationFormatter: defaultAnnotationFormatter,
			lock:                &sync.RWMutex{},
		},
	}
	require.EqualValues(t, valid.IsNil(err), false)

	err = &ErrInvalidInstance{
		errorCore: &errorCore{
			message:             "houston, we have a problem",
			cause:               errors.New("math: can't divide by zero"),
			consequences:        []error{errors.New("can't resolve equation")},
			annotations:         make(data.Annotations),
			grpcCode:            codes.Unknown,
			causeFormatter:      defaultCauseFormatter,
			annotationFormatter: defaultAnnotationFormatter,
			lock:                &sync.RWMutex{},
		},
	}
	require.EqualValues(t, valid.IsNil(err), false)

}

func TestErrInvalidInstance_AddConsequence(t *testing.T) {

	invalidInstanceErr := &ErrInvalidInstance{
		errorCore: &errorCore{
			message:             "houston, we have a problem",
			cause:               errors.New("math: can't divide by zero"),
			consequences:        []error{errors.New("can't resolve equation")},
			annotations:         make(data.Annotations),
			grpcCode:            codes.Unknown,
			causeFormatter:      defaultCauseFormatter,
			annotationFormatter: defaultAnnotationFormatter,
			lock:                &sync.RWMutex{},
		},
	}

	err := invalidInstanceErr.AddConsequence(errors.New("current compute abort"))
	require.NotEqual(t, err, nil)

	invalidInstanceErr = &ErrInvalidInstance{
		errorCore: &errorCore{
			message:             "houston, we have a problem",
			cause:               errors.New("math: can't divide by zero"),
			consequences:        []error{errors.New("can't resolve equation")},
			annotations:         make(data.Annotations),
			grpcCode:            codes.Unknown,
			causeFormatter:      defaultCauseFormatter,
			annotationFormatter: defaultAnnotationFormatter,
			lock:                &sync.RWMutex{},
		},
	}
	err = invalidInstanceErr.AddConsequence(nil)
	require.NotEqual(t, err, nil)

	invalidInstanceErr = &ErrInvalidInstance{
		errorCore: &errorCore{
			message:             "houston, we have a problem",
			cause:               errors.New("math: can't divide by zero"),
			consequences:        []error{errors.New("can't resolve equation")},
			annotations:         make(data.Annotations),
			grpcCode:            codes.Unknown,
			causeFormatter:      defaultCauseFormatter,
			annotationFormatter: defaultAnnotationFormatter,
			lock:                &sync.RWMutex{},
		},
	}
	_ = invalidInstanceErr.AddConsequence(errors.New("current compute abort"))
	require.NotEqual(t, strings.Index(NewErrorList(invalidInstanceErr.Consequences()).Error(), "current compute abort"), -1)

	invalidInstanceErr = &ErrInvalidInstance{
		errorCore: &errorCore{
			message:             "houston, we have a problem",
			cause:               errors.New("math: can't divide by zero"),
			consequences:        []error{errors.New("can't resolve equation")},
			annotations:         make(data.Annotations),
			grpcCode:            codes.Unknown,
			causeFormatter:      defaultCauseFormatter,
			annotationFormatter: defaultAnnotationFormatter,
			lock:                &sync.RWMutex{},
		},
	}
	err = invalidInstanceErr.AddConsequence(invalidInstanceErr)
	require.EqualValues(t, fmt.Sprintf("%p", invalidInstanceErr), fmt.Sprintf("%p", err))

}

func TestErrInvalidInstance_UnformattedError(t *testing.T) {

	invalidInstanceErr := &ErrInvalidInstance{
		errorCore: &errorCore{
			message:             "houston, we have a problem",
			cause:               errors.New("math: can't divide by zero"),
			consequences:        []error{errors.New("can't resolve equation")},
			annotations:         make(data.Annotations),
			grpcCode:            codes.Unknown,
			causeFormatter:      defaultCauseFormatter,
			annotationFormatter: defaultAnnotationFormatter,
			lock:                &sync.RWMutex{},
		},
	}
	result := invalidInstanceErr.UnformattedError()
	require.EqualValues(t, result, "houston, we have a problem")

	invalidInstanceErr = &ErrInvalidInstance{
		errorCore: &errorCore{
			message:             "houston, we have a problem",
			cause:               errors.New("math: can't divide by zero"),
			consequences:        []error{errors.New("can't resolve equation")},
			annotations:         make(data.Annotations),
			grpcCode:            codes.Unknown,
			causeFormatter:      defaultCauseFormatter,
			annotationFormatter: defaultAnnotationFormatter,
			lock:                &sync.RWMutex{},
		},
	}
	result = invalidInstanceErr.UnformattedError()
	require.Equal(t, strings.Index(result, "math: can't divide by zero"), -1)

}

func TestErrInvalidInstance_Annotate(t *testing.T) {
	invalidInstanceErr := &ErrInvalidInstance{
		errorCore: &errorCore{
			message:             "houston, we have a problem",
			cause:               errors.New("math: can't divide by zero"),
			consequences:        []error{errors.New("can't resolve equation")},
			annotations:         make(data.Annotations),
			grpcCode:            codes.Unknown,
			causeFormatter:      defaultCauseFormatter,
			annotationFormatter: defaultAnnotationFormatter,
			lock:                &sync.RWMutex{},
		},
	}
	ann := map[string]interface{}{
		"two": "second one",
		"eggs": struct {
			source string
			price  float64
		}{"chicken", 1.75},
	}
	result := invalidInstanceErr.Annotate("two", ann)
	require.Equal(t, result.Annotations()["two"], ann)

	invalidInstanceErr = &ErrInvalidInstance{
		errorCore: &errorCore{
			message:             "houston, we have a problem",
			cause:               errors.New("math: can't divide by zero"),
			consequences:        []error{errors.New("can't resolve equation")},
			annotations:         make(data.Annotations),
			grpcCode:            codes.Unknown,
			causeFormatter:      defaultCauseFormatter,
			annotationFormatter: defaultAnnotationFormatter,
			lock:                &sync.RWMutex{},
		},
	}
	result = invalidInstanceErr.Annotate("two", ann)
	require.EqualValues(t, result.Annotations()["two"], ann)

}

func TestErrInvalidInstance_GRPCCode(t *testing.T) {

	invalidInstanceErr := &ErrInvalidInstance{
		errorCore: &errorCore{
			message:             "houston, we have a problem",
			cause:               errors.New("math: can't divide by zero"),
			consequences:        []error{errors.New("can't resolve equation")},
			annotations:         make(data.Annotations),
			grpcCode:            codes.FailedPrecondition,
			causeFormatter:      defaultCauseFormatter,
			annotationFormatter: defaultAnnotationFormatter,
			lock:                &sync.RWMutex{},
		},
	}
	result := invalidInstanceErr.getGRPCCode()
	require.EqualValues(t, result, codes.FailedPrecondition)

	invalidInstanceErr = &ErrInvalidInstance{
		errorCore: &errorCore{
			message:             "houston, we have a problem",
			cause:               errors.New("math: can't divide by zero"),
			consequences:        []error{errors.New("can't resolve equation")},
			annotations:         make(data.Annotations),
			grpcCode:            codes.OK,
			causeFormatter:      defaultCauseFormatter,
			annotationFormatter: defaultAnnotationFormatter,
			lock:                &sync.RWMutex{},
		},
	}
	result = invalidInstanceErr.getGRPCCode()
	require.EqualValues(t, result, codes.OK)

}

func Test_InvalidParameterError(t *testing.T) {
	err := InvalidParameterError("what is it", "any error")
	require.EqualValues(t, reflect.TypeOf(err).String(), "*fail.ErrInvalidParameter")
}

<<<<<<< HEAD
func Test_InvalidParameterErrorWithContext(t *testing.T) {
	err := InvalidParameterError("what is it", "any error")
	func() {
		defer func() {
			r := recover()
			require.Nil(t, r)
		}()
		err.WithContext(nil)
	}()
	func() {
		defer func() {
			r := recover()
			require.Nil(t, r)
		}()
		err.WithContext(context.Background())
	}()
}

=======
>>>>>>> bd93ce1e
func Test_InvalidParameterErrorWithCauseAndConsequences(t *testing.T) {
	err := InvalidParameterErrorWithCauseAndConsequences(errors.New("houston, we have a problem"), []error{}, "what is it", 1, "any error")
	require.EqualValues(t, reflect.TypeOf(err).String(), "*fail.ErrInvalidParameter")
}

func Test_InvalidParameterCannotBeNilError(t *testing.T) {

	err := InvalidParameterCannotBeNilError("what is it")
	require.EqualValues(t, reflect.TypeOf(err).String(), "*fail.ErrInvalidParameter")

}

func Test_InvalidParameterCannotBeEmptyStringError(t *testing.T) {

	err := InvalidParameterCannotBeEmptyStringError("what is it")
	require.EqualValues(t, reflect.TypeOf(err).String(), "*fail.ErrInvalidParameter")

}

func TestErrInvalidParameter_IsNull(t *testing.T) {

	var err *ErrInvalidParameter = nil
	require.EqualValues(t, valid.IsNil(err), true)

	err = &ErrInvalidParameter{
		errorCore: &errorCore{
			message:             "houston, we have a problem",
			cause:               errors.New("math: can't divide by zero"),
			consequences:        []error{errors.New("can't resolve equation")},
			annotations:         make(data.Annotations),
			grpcCode:            codes.Unknown,
			causeFormatter:      defaultCauseFormatter,
			annotationFormatter: defaultAnnotationFormatter,
			lock:                &sync.RWMutex{},
		},
	}
	require.EqualValues(t, valid.IsNil(err), false)

	err = &ErrInvalidParameter{
		errorCore: &errorCore{
			message:             "houston, we have a problem",
			cause:               errors.New("math: can't divide by zero"),
			consequences:        []error{errors.New("can't resolve equation")},
			annotations:         make(data.Annotations),
			grpcCode:            codes.Unknown,
			causeFormatter:      defaultCauseFormatter,
			annotationFormatter: defaultAnnotationFormatter,
			lock:                &sync.RWMutex{},
		},
	}
	require.EqualValues(t, valid.IsNil(err), false)

}

func TestErrInvalidParameter_AddConsequence(t *testing.T) {

	invalidParameterErr := &ErrInvalidParameter{
		errorCore: &errorCore{
			message:             "houston, we have a problem",
			cause:               errors.New("math: can't divide by zero"),
			consequences:        []error{errors.New("can't resolve equation")},
			annotations:         make(data.Annotations),
			grpcCode:            codes.Unknown,
			causeFormatter:      defaultCauseFormatter,
			annotationFormatter: defaultAnnotationFormatter,
			lock:                &sync.RWMutex{},
		},
	}

	err := invalidParameterErr.AddConsequence(errors.New("current compute abort"))
	require.NotEqual(t, err, nil)

	invalidParameterErr = &ErrInvalidParameter{
		errorCore: &errorCore{
			message:             "houston, we have a problem",
			cause:               errors.New("math: can't divide by zero"),
			consequences:        []error{errors.New("can't resolve equation")},
			annotations:         make(data.Annotations),
			grpcCode:            codes.Unknown,
			causeFormatter:      defaultCauseFormatter,
			annotationFormatter: defaultAnnotationFormatter,
			lock:                &sync.RWMutex{},
		},
	}
	err = invalidParameterErr.AddConsequence(nil)
	require.NotEqual(t, err, nil)

	invalidParameterErr = &ErrInvalidParameter{
		errorCore: &errorCore{
			message:             "houston, we have a problem",
			cause:               errors.New("math: can't divide by zero"),
			consequences:        []error{errors.New("can't resolve equation")},
			annotations:         make(data.Annotations),
			grpcCode:            codes.Unknown,
			causeFormatter:      defaultCauseFormatter,
			annotationFormatter: defaultAnnotationFormatter,
			lock:                &sync.RWMutex{},
		},
	}
	_ = invalidParameterErr.AddConsequence(errors.New("current compute abort"))
	require.NotEqual(t, strings.Index(NewErrorList(invalidParameterErr.Consequences()).Error(), "current compute abort"), -1)

	invalidParameterErr = &ErrInvalidParameter{
		errorCore: &errorCore{
			message:             "houston, we have a problem",
			cause:               errors.New("math: can't divide by zero"),
			consequences:        []error{errors.New("can't resolve equation")},
			annotations:         make(data.Annotations),
			grpcCode:            codes.Unknown,
			causeFormatter:      defaultCauseFormatter,
			annotationFormatter: defaultAnnotationFormatter,
			lock:                &sync.RWMutex{},
		},
	}
	err = invalidParameterErr.AddConsequence(invalidParameterErr)
	require.EqualValues(t, fmt.Sprintf("%p", invalidParameterErr), fmt.Sprintf("%p", err))

}

func TestErrInvalidParameter_UnformattedError(t *testing.T) {

	invalidParameterErr := &ErrInvalidParameter{
		errorCore: &errorCore{
			message:             "houston, we have a problem",
			cause:               errors.New("math: can't divide by zero"),
			consequences:        []error{errors.New("can't resolve equation")},
			annotations:         make(data.Annotations),
			grpcCode:            codes.Unknown,
			causeFormatter:      defaultCauseFormatter,
			annotationFormatter: defaultAnnotationFormatter,
			lock:                &sync.RWMutex{},
		},
	}
	result := invalidParameterErr.UnformattedError()
	require.EqualValues(t, result, "houston, we have a problem")

	invalidParameterErr = &ErrInvalidParameter{
		errorCore: &errorCore{
			message:             "houston, we have a problem",
			cause:               errors.New("math: can't divide by zero"),
			consequences:        []error{errors.New("can't resolve equation")},
			annotations:         make(data.Annotations),
			grpcCode:            codes.Unknown,
			causeFormatter:      defaultCauseFormatter,
			annotationFormatter: defaultAnnotationFormatter,
			lock:                &sync.RWMutex{},
		},
	}
	result = invalidParameterErr.UnformattedError()
	require.Equal(t, strings.Index(result, "math: can't divide by zero"), -1)

}

func TestErrInvalidParameter_Annotate(t *testing.T) {
	invalidParameterErr := &ErrInvalidParameter{
		errorCore: &errorCore{
			message:             "houston, we have a problem",
			cause:               errors.New("math: can't divide by zero"),
			consequences:        []error{errors.New("can't resolve equation")},
			annotations:         make(data.Annotations),
			grpcCode:            codes.Unknown,
			causeFormatter:      defaultCauseFormatter,
			annotationFormatter: defaultAnnotationFormatter,
			lock:                &sync.RWMutex{},
		},
	}
	ann := map[string]interface{}{
		"two": "second one",
		"eggs": struct {
			source string
			price  float64
		}{"chicken", 1.75},
	}
	result := invalidParameterErr.Annotate("two", ann)
	require.Equal(t, result.Annotations()["two"], ann)

	invalidParameterErr = &ErrInvalidParameter{
		errorCore: &errorCore{
			message:             "houston, we have a problem",
			cause:               errors.New("math: can't divide by zero"),
			consequences:        []error{errors.New("can't resolve equation")},
			annotations:         make(data.Annotations),
			grpcCode:            codes.Unknown,
			causeFormatter:      defaultCauseFormatter,
			annotationFormatter: defaultAnnotationFormatter,
			lock:                &sync.RWMutex{},
		},
	}
	result = invalidParameterErr.Annotate("two", ann)
	require.EqualValues(t, result.Annotations()["two"], ann)

}

func TestErrInvalidParameter_GRPCCode(t *testing.T) {

	invalidParameterErr := &ErrInvalidParameter{
		errorCore: &errorCore{
			message:             "houston, we have a problem",
			cause:               errors.New("math: can't divide by zero"),
			consequences:        []error{errors.New("can't resolve equation")},
			annotations:         make(data.Annotations),
			grpcCode:            codes.InvalidArgument,
			causeFormatter:      defaultCauseFormatter,
			annotationFormatter: defaultAnnotationFormatter,
			lock:                &sync.RWMutex{},
		},
	}
	result := invalidParameterErr.getGRPCCode()
	require.EqualValues(t, result, codes.InvalidArgument)

	invalidParameterErr = &ErrInvalidParameter{
		errorCore: &errorCore{
			message:             "houston, we have a problem",
			cause:               errors.New("math: can't divide by zero"),
			consequences:        []error{errors.New("can't resolve equation")},
			annotations:         make(data.Annotations),
			grpcCode:            codes.OK,
			causeFormatter:      defaultCauseFormatter,
			annotationFormatter: defaultAnnotationFormatter,
			lock:                &sync.RWMutex{},
		},
	}
	result = invalidParameterErr.getGRPCCode()
	require.EqualValues(t, result, codes.OK)

}

func Test_InvalidInstanceContentError(t *testing.T) {
	err := InvalidInstanceContentError("what is it", "any error")
	require.EqualValues(t, reflect.TypeOf(err).String(), "*fail.ErrInvalidInstanceContent")
}
<<<<<<< HEAD

func Test_InvalidInstanceContentErrorWithContext(t *testing.T) {
	err := InvalidInstanceContentError("what is it", "any error")
	func() {
		defer func() {
			r := recover()
			require.Nil(t, r)
		}()
		err.WithContext(nil)
	}()
	func() {
		defer func() {
			r := recover()
			require.Nil(t, r)
		}()
		err.WithContext(context.Background())
	}()
}
=======
>>>>>>> bd93ce1e

func Test_InvalidInstanceContentErrorWithCause(t *testing.T) {
	err := InvalidInstanceContentErrorWithCause(errors.New("houston, we have a problem"), []error{}, "what is it", "any error")
	require.EqualValues(t, reflect.TypeOf(err).String(), "*fail.ErrInvalidInstanceContent")
}

func TestErrInvalidInstanceContent_IsNull(t *testing.T) {

	var err *ErrInvalidInstanceContent = nil
	require.EqualValues(t, valid.IsNil(err), true)

	err = &ErrInvalidInstanceContent{
		errorCore: &errorCore{
			message:             "houston, we have a problem",
			cause:               errors.New("math: can't divide by zero"),
			consequences:        []error{errors.New("can't resolve equation")},
			annotations:         make(data.Annotations),
			grpcCode:            codes.Unknown,
			causeFormatter:      defaultCauseFormatter,
			annotationFormatter: defaultAnnotationFormatter,
			lock:                &sync.RWMutex{},
		},
	}
	require.EqualValues(t, valid.IsNil(err), false)

	err = &ErrInvalidInstanceContent{
		errorCore: &errorCore{
			message:             "houston, we have a problem",
			cause:               errors.New("math: can't divide by zero"),
			consequences:        []error{errors.New("can't resolve equation")},
			annotations:         make(data.Annotations),
			grpcCode:            codes.Unknown,
			causeFormatter:      defaultCauseFormatter,
			annotationFormatter: defaultAnnotationFormatter,
			lock:                &sync.RWMutex{},
		},
	}
	require.EqualValues(t, valid.IsNil(err), false)

}

func TestErrInvalidInstanceContent_AddConsequence(t *testing.T) {

	invalidInstanceContentErr := &ErrInvalidInstanceContent{
		errorCore: &errorCore{
			message:             "houston, we have a problem",
			cause:               errors.New("math: can't divide by zero"),
			consequences:        []error{errors.New("can't resolve equation")},
			annotations:         make(data.Annotations),
			grpcCode:            codes.Unknown,
			causeFormatter:      defaultCauseFormatter,
			annotationFormatter: defaultAnnotationFormatter,
			lock:                &sync.RWMutex{},
		},
	}

	err := invalidInstanceContentErr.AddConsequence(errors.New("current compute abort"))
	require.NotEqual(t, err, nil)

	invalidInstanceContentErr = &ErrInvalidInstanceContent{
		errorCore: &errorCore{
			message:             "houston, we have a problem",
			cause:               errors.New("math: can't divide by zero"),
			consequences:        []error{errors.New("can't resolve equation")},
			annotations:         make(data.Annotations),
			grpcCode:            codes.Unknown,
			causeFormatter:      defaultCauseFormatter,
			annotationFormatter: defaultAnnotationFormatter,
			lock:                &sync.RWMutex{},
		},
	}
	err = invalidInstanceContentErr.AddConsequence(nil)
	require.NotEqual(t, err, nil)

	invalidInstanceContentErr = &ErrInvalidInstanceContent{
		errorCore: &errorCore{
			message:             "houston, we have a problem",
			cause:               errors.New("math: can't divide by zero"),
			consequences:        []error{errors.New("can't resolve equation")},
			annotations:         make(data.Annotations),
			grpcCode:            codes.Unknown,
			causeFormatter:      defaultCauseFormatter,
			annotationFormatter: defaultAnnotationFormatter,
			lock:                &sync.RWMutex{},
		},
	}
	_ = invalidInstanceContentErr.AddConsequence(errors.New("current compute abort"))
	require.NotEqual(t, strings.Index(NewErrorList(invalidInstanceContentErr.Consequences()).Error(), "current compute abort"), -1)

	invalidInstanceContentErr = &ErrInvalidInstanceContent{
		errorCore: &errorCore{
			message:             "houston, we have a problem",
			cause:               errors.New("math: can't divide by zero"),
			consequences:        []error{errors.New("can't resolve equation")},
			annotations:         make(data.Annotations),
			grpcCode:            codes.Unknown,
			causeFormatter:      defaultCauseFormatter,
			annotationFormatter: defaultAnnotationFormatter,
			lock:                &sync.RWMutex{},
		},
	}
	err = invalidInstanceContentErr.AddConsequence(invalidInstanceContentErr)
	require.EqualValues(t, fmt.Sprintf("%p", invalidInstanceContentErr), fmt.Sprintf("%p", err))

}

func TestErrInvalidInstanceContent_UnformattedError(t *testing.T) {

	invalidInstanceContentErr := &ErrInvalidInstanceContent{
		errorCore: &errorCore{
			message:             "houston, we have a problem",
			cause:               errors.New("math: can't divide by zero"),
			consequences:        []error{errors.New("can't resolve equation")},
			annotations:         make(data.Annotations),
			grpcCode:            codes.Unknown,
			causeFormatter:      defaultCauseFormatter,
			annotationFormatter: defaultAnnotationFormatter,
			lock:                &sync.RWMutex{},
		},
	}
	result := invalidInstanceContentErr.UnformattedError()
	require.EqualValues(t, result, "houston, we have a problem")

	invalidInstanceContentErr = &ErrInvalidInstanceContent{
		errorCore: &errorCore{
			message:             "houston, we have a problem",
			cause:               errors.New("math: can't divide by zero"),
			consequences:        []error{errors.New("can't resolve equation")},
			annotations:         make(data.Annotations),
			grpcCode:            codes.Unknown,
			causeFormatter:      defaultCauseFormatter,
			annotationFormatter: defaultAnnotationFormatter,
			lock:                &sync.RWMutex{},
		},
	}
	result = invalidInstanceContentErr.UnformattedError()
	require.Equal(t, strings.Index(result, "math: can't divide by zero"), -1)

}

func TestErrInvalidInstanceContent_Annotate(t *testing.T) {
	invalidInstanceContentErr := &ErrInvalidInstanceContent{
		errorCore: &errorCore{
			message:             "houston, we have a problem",
			cause:               errors.New("math: can't divide by zero"),
			consequences:        []error{errors.New("can't resolve equation")},
			annotations:         make(data.Annotations),
			grpcCode:            codes.Unknown,
			causeFormatter:      defaultCauseFormatter,
			annotationFormatter: defaultAnnotationFormatter,
			lock:                &sync.RWMutex{},
		},
	}
	ann := map[string]interface{}{
		"two": "second one",
		"eggs": struct {
			source string
			price  float64
		}{"chicken", 1.75},
	}
	result := invalidInstanceContentErr.Annotate("two", ann)
	require.Equal(t, result.Annotations()["two"], ann)

	invalidInstanceContentErr = &ErrInvalidInstanceContent{
		errorCore: &errorCore{
			message:             "houston, we have a problem",
			cause:               errors.New("math: can't divide by zero"),
			consequences:        []error{errors.New("can't resolve equation")},
			annotations:         make(data.Annotations),
			grpcCode:            codes.Unknown,
			causeFormatter:      defaultCauseFormatter,
			annotationFormatter: defaultAnnotationFormatter,
			lock:                &sync.RWMutex{},
		},
	}
	result = invalidInstanceContentErr.Annotate("two", ann)
	require.EqualValues(t, result.Annotations()["two"], ann)

}

func TestErrInvalidInstanceContent_GRPCCode(t *testing.T) {

	invalidInstanceContentErr := &ErrInvalidInstanceContent{
		errorCore: &errorCore{
			message:             "houston, we have a problem",
			cause:               errors.New("math: can't divide by zero"),
			consequences:        []error{errors.New("can't resolve equation")},
			annotations:         make(data.Annotations),
			grpcCode:            codes.FailedPrecondition,
			causeFormatter:      defaultCauseFormatter,
			annotationFormatter: defaultAnnotationFormatter,
			lock:                &sync.RWMutex{},
		},
	}
	result := invalidInstanceContentErr.getGRPCCode()
	require.EqualValues(t, result, codes.FailedPrecondition)

	invalidInstanceContentErr = &ErrInvalidInstanceContent{
		errorCore: &errorCore{
			message:             "houston, we have a problem",
			cause:               errors.New("math: can't divide by zero"),
			consequences:        []error{errors.New("can't resolve equation")},
			annotations:         make(data.Annotations),
			grpcCode:            codes.OK,
			causeFormatter:      defaultCauseFormatter,
			annotationFormatter: defaultAnnotationFormatter,
			lock:                &sync.RWMutex{},
		},
	}
	result = invalidInstanceContentErr.getGRPCCode()
	require.EqualValues(t, result, codes.OK)

}

func Test_InconsistentError(t *testing.T) {
	err := InconsistentError("any error")
	require.EqualValues(t, reflect.TypeOf(err).String(), "*fail.ErrInconsistent")
}

<<<<<<< HEAD
func Test_InconsistentErrorWithContext(t *testing.T) {
	err := InconsistentError("any error")
	func() {
		defer func() {
			r := recover()
			require.Nil(t, r)
		}()
		err.WithContext(nil)
	}()
	func() {
		defer func() {
			r := recover()
			require.Nil(t, r)
		}()
		err.WithContext(context.Background())
	}()
}

=======
>>>>>>> bd93ce1e
func Test_InconsistentErrorWithCause(t *testing.T) {
	err := InconsistentErrorWithCause(errors.New("houston, we have a problem"), []error{}, "any error")
	require.EqualValues(t, reflect.TypeOf(err).String(), "*fail.ErrInconsistent")
}

func TestErrInconsistent_IsNull(t *testing.T) {

	var err *ErrInconsistent = nil
	require.EqualValues(t, valid.IsNil(err), true)

	err = &ErrInconsistent{
		errorCore: &errorCore{
			message:             "houston, we have a problem",
			cause:               errors.New("math: can't divide by zero"),
			consequences:        []error{errors.New("can't resolve equation")},
			annotations:         make(data.Annotations),
			grpcCode:            codes.Unknown,
			causeFormatter:      defaultCauseFormatter,
			annotationFormatter: defaultAnnotationFormatter,
			lock:                &sync.RWMutex{},
		},
	}
	require.EqualValues(t, valid.IsNil(err), false)

	err = &ErrInconsistent{
		errorCore: &errorCore{
			message:             "houston, we have a problem",
			cause:               errors.New("math: can't divide by zero"),
			consequences:        []error{errors.New("can't resolve equation")},
			annotations:         make(data.Annotations),
			grpcCode:            codes.Unknown,
			causeFormatter:      defaultCauseFormatter,
			annotationFormatter: defaultAnnotationFormatter,
			lock:                &sync.RWMutex{},
		},
	}
	require.EqualValues(t, valid.IsNil(err), false)

}

func TestErrInconsistent_AddConsequence(t *testing.T) {

	inconsistentErr := &ErrInconsistent{
		errorCore: &errorCore{
			message:             "houston, we have a problem",
			cause:               errors.New("math: can't divide by zero"),
			consequences:        []error{errors.New("can't resolve equation")},
			annotations:         make(data.Annotations),
			grpcCode:            codes.Unknown,
			causeFormatter:      defaultCauseFormatter,
			annotationFormatter: defaultAnnotationFormatter,
			lock:                &sync.RWMutex{},
		},
	}

	err := inconsistentErr.AddConsequence(errors.New("current compute abort"))
	require.NotEqual(t, err, nil)

	inconsistentErr = &ErrInconsistent{
		errorCore: &errorCore{
			message:             "houston, we have a problem",
			cause:               errors.New("math: can't divide by zero"),
			consequences:        []error{errors.New("can't resolve equation")},
			annotations:         make(data.Annotations),
			grpcCode:            codes.Unknown,
			causeFormatter:      defaultCauseFormatter,
			annotationFormatter: defaultAnnotationFormatter,
			lock:                &sync.RWMutex{},
		},
	}
	err = inconsistentErr.AddConsequence(nil)
	require.NotEqual(t, err, nil)

	inconsistentErr = &ErrInconsistent{
		errorCore: &errorCore{
			message:             "houston, we have a problem",
			cause:               errors.New("math: can't divide by zero"),
			consequences:        []error{errors.New("can't resolve equation")},
			annotations:         make(data.Annotations),
			grpcCode:            codes.Unknown,
			causeFormatter:      defaultCauseFormatter,
			annotationFormatter: defaultAnnotationFormatter,
			lock:                &sync.RWMutex{},
		},
	}
	_ = inconsistentErr.AddConsequence(errors.New("current compute abort"))
	require.NotEqual(t, strings.Index(NewErrorList(inconsistentErr.Consequences()).Error(), "current compute abort"), -1)

	inconsistentErr = &ErrInconsistent{
		errorCore: &errorCore{
			message:             "houston, we have a problem",
			cause:               errors.New("math: can't divide by zero"),
			consequences:        []error{errors.New("can't resolve equation")},
			annotations:         make(data.Annotations),
			grpcCode:            codes.Unknown,
			causeFormatter:      defaultCauseFormatter,
			annotationFormatter: defaultAnnotationFormatter,
			lock:                &sync.RWMutex{},
		},
	}
	err = inconsistentErr.AddConsequence(inconsistentErr)
	require.EqualValues(t, fmt.Sprintf("%p", inconsistentErr), fmt.Sprintf("%p", err))

}

func TestErrInconsistent_UnformattedError(t *testing.T) {

	inconsistentErr := &ErrInconsistent{
		errorCore: &errorCore{
			message:             "houston, we have a problem",
			cause:               errors.New("math: can't divide by zero"),
			consequences:        []error{errors.New("can't resolve equation")},
			annotations:         make(data.Annotations),
			grpcCode:            codes.Unknown,
			causeFormatter:      defaultCauseFormatter,
			annotationFormatter: defaultAnnotationFormatter,
			lock:                &sync.RWMutex{},
		},
	}
	result := inconsistentErr.UnformattedError()
	require.EqualValues(t, result, "houston, we have a problem")

	inconsistentErr = &ErrInconsistent{
		errorCore: &errorCore{
			message:             "houston, we have a problem",
			cause:               errors.New("math: can't divide by zero"),
			consequences:        []error{errors.New("can't resolve equation")},
			annotations:         make(data.Annotations),
			grpcCode:            codes.Unknown,
			causeFormatter:      defaultCauseFormatter,
			annotationFormatter: defaultAnnotationFormatter,
			lock:                &sync.RWMutex{},
		},
	}
	result = inconsistentErr.UnformattedError()
	require.Equal(t, strings.Index(result, "math: can't divide by zero"), -1)

}

func TestErrInconsistent_Annotate(t *testing.T) {
	inconsistentErr := &ErrInconsistent{
		errorCore: &errorCore{
			message:             "houston, we have a problem",
			cause:               errors.New("math: can't divide by zero"),
			consequences:        []error{errors.New("can't resolve equation")},
			annotations:         make(data.Annotations),
			grpcCode:            codes.Unknown,
			causeFormatter:      defaultCauseFormatter,
			annotationFormatter: defaultAnnotationFormatter,
			lock:                &sync.RWMutex{},
		},
	}
	ann := map[string]interface{}{
		"two": "second one",
		"eggs": struct {
			source string
			price  float64
		}{"chicken", 1.75},
	}
	result := inconsistentErr.Annotate("two", ann)
	require.Equal(t, result.Annotations()["two"], ann)

	inconsistentErr = &ErrInconsistent{
		errorCore: &errorCore{
			message:             "houston, we have a problem",
			cause:               errors.New("math: can't divide by zero"),
			consequences:        []error{errors.New("can't resolve equation")},
			annotations:         make(data.Annotations),
			grpcCode:            codes.Unknown,
			causeFormatter:      defaultCauseFormatter,
			annotationFormatter: defaultAnnotationFormatter,
			lock:                &sync.RWMutex{},
		},
	}
	result = inconsistentErr.Annotate("two", ann)
	require.EqualValues(t, result.Annotations()["two"], ann)

}

func TestErrInconsistent_GRPCCode(t *testing.T) {

	inconsistentErr := &ErrInconsistent{
		errorCore: &errorCore{
			message:             "houston, we have a problem",
			cause:               errors.New("math: can't divide by zero"),
			consequences:        []error{errors.New("can't resolve equation")},
			annotations:         make(data.Annotations),
			grpcCode:            codes.DataLoss,
			causeFormatter:      defaultCauseFormatter,
			annotationFormatter: defaultAnnotationFormatter,
			lock:                &sync.RWMutex{},
		},
	}
	result := inconsistentErr.getGRPCCode()
	require.EqualValues(t, result, codes.DataLoss) // FIXME: DataLoss ??

	inconsistentErr = &ErrInconsistent{
		errorCore: &errorCore{
			message:             "houston, we have a problem",
			cause:               errors.New("math: can't divide by zero"),
			consequences:        []error{errors.New("can't resolve equation")},
			annotations:         make(data.Annotations),
			grpcCode:            codes.OK,
			causeFormatter:      defaultCauseFormatter,
			annotationFormatter: defaultAnnotationFormatter,
			lock:                &sync.RWMutex{},
		},
	}
	result = inconsistentErr.getGRPCCode()
	require.EqualValues(t, result, codes.OK)

}

func Test_ExecutionError(t *testing.T) {
	xerr := ExecutionError(errors.New("exit error"), "any error")
	require.EqualValues(t, reflect.TypeOf(xerr).String(), "*fail.ErrExecution")
	require.Contains(t, xerr.Error(), "any error")

	var cmd *exec.Cmd

	if runtime.GOOS == "windows" {
		cmd = exec.Command("timeout", "10")
	} else {
		cmd = exec.Command("bash", "-c", "sleep 10")
	}

	if err := cmd.Start(); err != nil {
		t.Error(err)
		t.Fail()
	} else {
		err := cmd.Process.Kill()
		if err != nil {
			t.FailNow()
		}

		err = cmd.Wait()
		if reflect.TypeOf(err).String() == "*exec.ExitError" {
			xerr = ExecutionError(err, "any error")
			require.EqualValues(t, reflect.TypeOf(xerr).String(), "*fail.ErrExecution")
			require.Contains(t, xerr.Error(), "any error")
			if runtime.GOOS != "windows" {
				require.Contains(t, xerr.Error(), "signal: killed")
			}
		}
	}
}

<<<<<<< HEAD
func Test_ExecutionErrorWithContext(t *testing.T) {
	xerr := ExecutionError(errors.New("exit error"), "any error")
	func() {
		defer func() {
			r := recover()
			require.Nil(t, r)
		}()
		xerr.WithContext(nil)
	}()
	func() {
		defer func() {
			r := recover()
			require.Nil(t, r)
		}()
		xerr.WithContext(context.Background())
	}()
}

=======
>>>>>>> bd93ce1e
func Test_ExecutionErrorWithCause(t *testing.T) {
	xerr := ExecutionErrorWithCause(errors.New("exit error"), []error{}, "any error")
	require.EqualValues(t, reflect.TypeOf(xerr).String(), "*fail.ErrExecution")
	require.Contains(t, xerr.Error(), "any error")
}

func TestErrExecution_IsNull(t *testing.T) {

	var err *ErrExecution = nil
	require.EqualValues(t, valid.IsNil(err), true)
	require.EqualValues(t, valid.IsNull(err), true)

	err = &ErrExecution{
		errorCore: &errorCore{
			message:             "houston, we have a problem",
			cause:               errors.New("math: can't divide by zero"),
			consequences:        []error{errors.New("can't resolve equation")},
			annotations:         make(data.Annotations),
			grpcCode:            codes.Unknown,
			causeFormatter:      defaultCauseFormatter,
			annotationFormatter: defaultAnnotationFormatter,
			lock:                &sync.RWMutex{},
		},
	}
	require.EqualValues(t, valid.IsNil(err), false)
	require.EqualValues(t, valid.IsNull(err), false)

	err = &ErrExecution{
		errorCore: &errorCore{
			message:             "houston, we have a problem",
			cause:               errors.New("math: can't divide by zero"),
			consequences:        []error{errors.New("can't resolve equation")},
			annotations:         data.Annotations{"retcode": errors.New("-1")},
			grpcCode:            codes.Unknown,
			causeFormatter:      defaultCauseFormatter,
			annotationFormatter: defaultAnnotationFormatter,
			lock:                &sync.RWMutex{},
		},
	}

	require.EqualValues(t, valid.IsNil(err), false)
	require.EqualValues(t, valid.IsNull(err), false)

}

func TestErrExecution_AddConsequence(t *testing.T) {

	executionErr := &ErrExecution{
		errorCore: &errorCore{
			message:             "houston, we have a problem",
			cause:               errors.New("math: can't divide by zero"),
			consequences:        []error{errors.New("can't resolve equation")},
			annotations:         make(data.Annotations),
			grpcCode:            codes.Unknown,
			causeFormatter:      defaultCauseFormatter,
			annotationFormatter: defaultAnnotationFormatter,
			lock:                &sync.RWMutex{},
		},
	}

	err := executionErr.AddConsequence(errors.New("current compute abort"))
	require.NotEqual(t, err, nil)

	executionErr = &ErrExecution{
		errorCore: &errorCore{
			message:             "houston, we have a problem",
			cause:               errors.New("math: can't divide by zero"),
			consequences:        []error{errors.New("can't resolve equation")},
			annotations:         make(data.Annotations),
			grpcCode:            codes.Unknown,
			causeFormatter:      defaultCauseFormatter,
			annotationFormatter: defaultAnnotationFormatter,
			lock:                &sync.RWMutex{},
		},
	}
	err = executionErr.AddConsequence(nil)
	require.NotEqual(t, err, nil)

	executionErr = &ErrExecution{
		errorCore: &errorCore{
			message:             "houston, we have a problem",
			cause:               errors.New("math: can't divide by zero"),
			consequences:        []error{errors.New("can't resolve equation")},
			annotations:         make(data.Annotations),
			grpcCode:            codes.Unknown,
			causeFormatter:      defaultCauseFormatter,
			annotationFormatter: defaultAnnotationFormatter,
			lock:                &sync.RWMutex{},
		},
	}
	_ = executionErr.AddConsequence(errors.New("current compute abort"))
	require.NotEqual(t, strings.Index(NewErrorList(executionErr.Consequences()).Error(), "current compute abort"), -1)

	executionErr = &ErrExecution{
		errorCore: &errorCore{
			message:             "houston, we have a problem",
			cause:               errors.New("math: can't divide by zero"),
			consequences:        []error{errors.New("can't resolve equation")},
			annotations:         make(data.Annotations),
			grpcCode:            codes.Unknown,
			causeFormatter:      defaultCauseFormatter,
			annotationFormatter: defaultAnnotationFormatter,
			lock:                &sync.RWMutex{},
		},
	}
	err = executionErr.AddConsequence(executionErr)
	require.EqualValues(t, fmt.Sprintf("%p", executionErr), fmt.Sprintf("%p", err))

}

func TestErrExecution_UnformattedError(t *testing.T) {

	executionErr := &ErrExecution{
		errorCore: &errorCore{
			message:             "houston, we have a problem",
			cause:               errors.New("math: can't divide by zero"),
			consequences:        []error{errors.New("can't resolve equation")},
			annotations:         make(data.Annotations),
			grpcCode:            codes.Unknown,
			causeFormatter:      defaultCauseFormatter,
			annotationFormatter: defaultAnnotationFormatter,
			lock:                &sync.RWMutex{},
		},
	}
	result := executionErr.UnformattedError()
	require.EqualValues(t, result, "houston, we have a problem")

	executionErr = &ErrExecution{
		errorCore: &errorCore{
			message:             "houston, we have a problem",
			cause:               errors.New("math: can't divide by zero"),
			consequences:        []error{errors.New("can't resolve equation")},
			annotations:         make(data.Annotations),
			grpcCode:            codes.Unknown,
			causeFormatter:      defaultCauseFormatter,
			annotationFormatter: defaultAnnotationFormatter,
			lock:                &sync.RWMutex{},
		},
	}
	result = executionErr.UnformattedError()
	require.Equal(t, strings.Index(result, "math: can't divide by zero"), -1)

}

func TestErrExecution_Annotate(t *testing.T) {
	executionErr := &ErrExecution{
		errorCore: &errorCore{
			message:             "houston, we have a problem",
			cause:               errors.New("math: can't divide by zero"),
			consequences:        []error{errors.New("can't resolve equation")},
			annotations:         make(data.Annotations),
			grpcCode:            codes.Unknown,
			causeFormatter:      defaultCauseFormatter,
			annotationFormatter: defaultAnnotationFormatter,
			lock:                &sync.RWMutex{},
		},
	}
	ann := map[string]interface{}{
		"two": "second one",
		"eggs": struct {
			source string
			price  float64
		}{"chicken", 1.75},
	}
	result := executionErr.Annotate("two", ann)
	require.Equal(t, result.Annotations()["two"], ann)

	executionErr = &ErrExecution{
		errorCore: &errorCore{
			message:             "houston, we have a problem",
			cause:               errors.New("math: can't divide by zero"),
			consequences:        []error{errors.New("can't resolve equation")},
			annotations:         make(data.Annotations),
			grpcCode:            codes.Unknown,
			causeFormatter:      defaultCauseFormatter,
			annotationFormatter: defaultAnnotationFormatter,
			lock:                &sync.RWMutex{},
		},
	}
	result = executionErr.Annotate("two", ann)
	require.EqualValues(t, result.Annotations()["two"], ann)

}

func TestErrExecution_GRPCCode(t *testing.T) {

	executionErr := &ErrExecution{
		errorCore: &errorCore{
			message:             "houston, we have a problem",
			cause:               errors.New("math: can't divide by zero"),
			consequences:        []error{errors.New("can't resolve equation")},
			annotations:         make(data.Annotations),
			grpcCode:            codes.Internal,
			causeFormatter:      defaultCauseFormatter,
			annotationFormatter: defaultAnnotationFormatter,
			lock:                &sync.RWMutex{},
		},
	}
	result := executionErr.getGRPCCode()
	require.EqualValues(t, result, codes.Internal)

	executionErr = &ErrExecution{
		errorCore: &errorCore{
			message:             "houston, we have a problem",
			cause:               errors.New("math: can't divide by zero"),
			consequences:        []error{errors.New("can't resolve equation")},
			annotations:         make(data.Annotations),
			grpcCode:            codes.OK,
			causeFormatter:      defaultCauseFormatter,
			annotationFormatter: defaultAnnotationFormatter,
			lock:                &sync.RWMutex{},
		},
	}
	result = executionErr.getGRPCCode()
	require.EqualValues(t, result, codes.OK)

}

func Test_AlteredNothingError(t *testing.T) {
	err := AlteredNothingError("any error")
	require.EqualValues(t, reflect.TypeOf(err).String(), "*fail.ErrAlteredNothing")
}
<<<<<<< HEAD

func Test_AlteredNothingErrorWithContext(t *testing.T) {
	err := AlteredNothingError("any error")
	func() {
		defer func() {
			r := recover()
			require.Nil(t, r)
		}()
		err.WithContext(nil)
	}()
	func() {
		defer func() {
			r := recover()
			require.Nil(t, r)
		}()
		err.WithContext(context.Background())
	}()
}
=======
>>>>>>> bd93ce1e

func Test_AlteredNothingErrorWithCause(t *testing.T) {
	err := AlteredNothingErrorWithCause(errors.New("houston, we have a problem"), []error{}, "any error")
	require.EqualValues(t, reflect.TypeOf(err).String(), "*fail.ErrAlteredNothing")
}

func TestErrAlteredNothing_IsNull(t *testing.T) {

	var err *ErrAlteredNothing = nil
	require.EqualValues(t, valid.IsNil(err), true)

	err = &ErrAlteredNothing{
		errorCore: &errorCore{
			message:             "houston, we have a problem",
			cause:               errors.New("math: can't divide by zero"),
			consequences:        []error{errors.New("can't resolve equation")},
			annotations:         make(data.Annotations),
			grpcCode:            codes.Unknown,
			causeFormatter:      defaultCauseFormatter,
			annotationFormatter: defaultAnnotationFormatter,
			lock:                &sync.RWMutex{},
		},
	}
	require.EqualValues(t, valid.IsNil(err), false)

	err = &ErrAlteredNothing{
		errorCore: &errorCore{
			message:             "houston, we have a problem",
			cause:               errors.New("math: can't divide by zero"),
			consequences:        []error{errors.New("can't resolve equation")},
			annotations:         make(data.Annotations),
			grpcCode:            codes.Unknown,
			causeFormatter:      defaultCauseFormatter,
			annotationFormatter: defaultAnnotationFormatter,
			lock:                &sync.RWMutex{},
		},
	}
	require.EqualValues(t, valid.IsNil(err), false)

}

func TestErrAlteredNothing_AddConsequence(t *testing.T) {

	alteredNilErr := &ErrAlteredNothing{
		errorCore: &errorCore{
			message:             "houston, we have a problem",
			cause:               errors.New("math: can't divide by zero"),
			consequences:        []error{errors.New("can't resolve equation")},
			annotations:         make(data.Annotations),
			grpcCode:            codes.Unknown,
			causeFormatter:      defaultCauseFormatter,
			annotationFormatter: defaultAnnotationFormatter,
			lock:                &sync.RWMutex{},
		},
	}

	err := alteredNilErr.AddConsequence(errors.New("current compute abort"))
	require.NotEqual(t, err, nil)

	alteredNilErr = &ErrAlteredNothing{
		errorCore: &errorCore{
			message:             "houston, we have a problem",
			cause:               errors.New("math: can't divide by zero"),
			consequences:        []error{errors.New("can't resolve equation")},
			annotations:         make(data.Annotations),
			grpcCode:            codes.Unknown,
			causeFormatter:      defaultCauseFormatter,
			annotationFormatter: defaultAnnotationFormatter,
			lock:                &sync.RWMutex{},
		},
	}
	err = alteredNilErr.AddConsequence(nil)
	require.NotEqual(t, err, nil)

	alteredNilErr = &ErrAlteredNothing{
		errorCore: &errorCore{
			message:             "houston, we have a problem",
			cause:               errors.New("math: can't divide by zero"),
			consequences:        []error{errors.New("can't resolve equation")},
			annotations:         make(data.Annotations),
			grpcCode:            codes.Unknown,
			causeFormatter:      defaultCauseFormatter,
			annotationFormatter: defaultAnnotationFormatter,
			lock:                &sync.RWMutex{},
		},
	}
	_ = alteredNilErr.AddConsequence(errors.New("current compute abort"))
	require.NotEqual(t, strings.Index(NewErrorList(alteredNilErr.Consequences()).Error(), "current compute abort"), -1)

	alteredNilErr = &ErrAlteredNothing{
		errorCore: &errorCore{
			message:             "houston, we have a problem",
			cause:               errors.New("math: can't divide by zero"),
			consequences:        []error{errors.New("can't resolve equation")},
			annotations:         make(data.Annotations),
			grpcCode:            codes.Unknown,
			causeFormatter:      defaultCauseFormatter,
			annotationFormatter: defaultAnnotationFormatter,
			lock:                &sync.RWMutex{},
		},
	}
	err = alteredNilErr.AddConsequence(alteredNilErr)
	require.EqualValues(t, fmt.Sprintf("%p", alteredNilErr), fmt.Sprintf("%p", err))

}

func TestErrAlteredNothing_UnformattedError(t *testing.T) {

	alteredNilErr := &ErrAlteredNothing{
		errorCore: &errorCore{
			message:             "houston, we have a problem",
			cause:               errors.New("math: can't divide by zero"),
			consequences:        []error{errors.New("can't resolve equation")},
			annotations:         make(data.Annotations),
			grpcCode:            codes.Unknown,
			causeFormatter:      defaultCauseFormatter,
			annotationFormatter: defaultAnnotationFormatter,
			lock:                &sync.RWMutex{},
		},
	}
	result := alteredNilErr.UnformattedError()
	require.EqualValues(t, result, "houston, we have a problem")

	alteredNilErr = &ErrAlteredNothing{
		errorCore: &errorCore{
			message:             "houston, we have a problem",
			cause:               errors.New("math: can't divide by zero"),
			consequences:        []error{errors.New("can't resolve equation")},
			annotations:         make(data.Annotations),
			grpcCode:            codes.Unknown,
			causeFormatter:      defaultCauseFormatter,
			annotationFormatter: defaultAnnotationFormatter,
			lock:                &sync.RWMutex{},
		},
	}
	result = alteredNilErr.UnformattedError()
	require.Equal(t, strings.Index(result, "math: can't divide by zero"), -1)

}

func TestErrAlteredNothing_Annotate(t *testing.T) {
	alteredNilErr := &ErrAlteredNothing{
		errorCore: &errorCore{
			message:             "houston, we have a problem",
			cause:               errors.New("math: can't divide by zero"),
			consequences:        []error{errors.New("can't resolve equation")},
			annotations:         make(data.Annotations),
			grpcCode:            codes.Unknown,
			causeFormatter:      defaultCauseFormatter,
			annotationFormatter: defaultAnnotationFormatter,
			lock:                &sync.RWMutex{},
		},
	}
	ann := map[string]interface{}{
		"two": "second one",
		"eggs": struct {
			source string
			price  float64
		}{"chicken", 1.75},
	}
	result := alteredNilErr.Annotate("two", ann)
	require.Equal(t, result.Annotations()["two"], ann)

	alteredNilErr = &ErrAlteredNothing{
		errorCore: &errorCore{
			message:             "houston, we have a problem",
			cause:               errors.New("math: can't divide by zero"),
			consequences:        []error{errors.New("can't resolve equation")},
			annotations:         make(data.Annotations),
			grpcCode:            codes.Unknown,
			causeFormatter:      defaultCauseFormatter,
			annotationFormatter: defaultAnnotationFormatter,
			lock:                &sync.RWMutex{},
		},
	}
	result = alteredNilErr.Annotate("two", ann)
	require.EqualValues(t, result.Annotations()["two"], ann)

}

func TestErrAlteredNothing_GRPCCode(t *testing.T) {

	alteredNilErr := &ErrAlteredNothing{
		errorCore: &errorCore{
			message:             "houston, we have a problem",
			cause:               errors.New("math: can't divide by zero"),
			consequences:        []error{errors.New("can't resolve equation")},
			annotations:         make(data.Annotations),
			grpcCode:            codes.PermissionDenied,
			causeFormatter:      defaultCauseFormatter,
			annotationFormatter: defaultAnnotationFormatter,
			lock:                &sync.RWMutex{},
		},
	}
	result := alteredNilErr.getGRPCCode()
	require.EqualValues(t, result, codes.PermissionDenied)

	alteredNilErr = &ErrAlteredNothing{
		errorCore: &errorCore{
			message:             "houston, we have a problem",
			cause:               errors.New("math: can't divide by zero"),
			consequences:        []error{errors.New("can't resolve equation")},
			annotations:         make(data.Annotations),
			grpcCode:            codes.OK,
			causeFormatter:      defaultCauseFormatter,
			annotationFormatter: defaultAnnotationFormatter,
			lock:                &sync.RWMutex{},
		},
	}
	result = alteredNilErr.getGRPCCode()
	require.EqualValues(t, result, codes.OK)

}

func Test_UnknownError(t *testing.T) {
	err := UnknownError("any error")
	require.EqualValues(t, reflect.TypeOf(err).String(), "*fail.ErrUnknown")
}

<<<<<<< HEAD
func Test_UnknownErrorWithContext(t *testing.T) {
	err := UnknownError("any error")
	func() {
		defer func() {
			r := recover()
			require.Nil(t, r)
		}()
		err.WithContext(nil)
	}()
	func() {
		defer func() {
			r := recover()
			require.Nil(t, r)
		}()
		err.WithContext(context.Background())
	}()
}

=======
>>>>>>> bd93ce1e
func Test_UnknownErrorWithCause(t *testing.T) {
	err := UnknownErrorWithCause(errors.New("houston, we have a problem"), []error{}, "any error")
	require.EqualValues(t, reflect.TypeOf(err).String(), "*fail.ErrUnknown")
}

func TestErrUnknown_IsNull(t *testing.T) {

	var err *ErrUnknown = nil
	require.EqualValues(t, valid.IsNil(err), true)

	err = &ErrUnknown{
		errorCore: &errorCore{
			message:             "houston, we have a problem",
			cause:               errors.New("math: can't divide by zero"),
			consequences:        []error{errors.New("can't resolve equation")},
			annotations:         make(data.Annotations),
			grpcCode:            codes.Unknown,
			causeFormatter:      defaultCauseFormatter,
			annotationFormatter: defaultAnnotationFormatter,
			lock:                &sync.RWMutex{},
		},
	}
	require.EqualValues(t, valid.IsNil(err), false)

	err = &ErrUnknown{
		errorCore: &errorCore{
			message:             "houston, we have a problem",
			cause:               errors.New("math: can't divide by zero"),
			consequences:        []error{errors.New("can't resolve equation")},
			annotations:         make(data.Annotations),
			grpcCode:            codes.Unknown,
			causeFormatter:      defaultCauseFormatter,
			annotationFormatter: defaultAnnotationFormatter,
			lock:                &sync.RWMutex{},
		},
	}
	require.EqualValues(t, valid.IsNil(err), false)

}

func TestErrUnknown_AddConsequence(t *testing.T) {

	unknownErr := &ErrUnknown{
		errorCore: &errorCore{
			message:             "houston, we have a problem",
			cause:               errors.New("math: can't divide by zero"),
			consequences:        []error{errors.New("can't resolve equation")},
			annotations:         make(data.Annotations),
			grpcCode:            codes.Unknown,
			causeFormatter:      defaultCauseFormatter,
			annotationFormatter: defaultAnnotationFormatter,
			lock:                &sync.RWMutex{},
		},
	}

	err := unknownErr.AddConsequence(errors.New("current compute abort"))
	require.NotEqual(t, err, nil)

	unknownErr = &ErrUnknown{
		errorCore: &errorCore{
			message:             "houston, we have a problem",
			cause:               errors.New("math: can't divide by zero"),
			consequences:        []error{errors.New("can't resolve equation")},
			annotations:         make(data.Annotations),
			grpcCode:            codes.Unknown,
			causeFormatter:      defaultCauseFormatter,
			annotationFormatter: defaultAnnotationFormatter,
			lock:                &sync.RWMutex{},
		},
	}
	err = unknownErr.AddConsequence(nil)
	require.NotEqual(t, err, nil)

	unknownErr = &ErrUnknown{
		errorCore: &errorCore{
			message:             "houston, we have a problem",
			cause:               errors.New("math: can't divide by zero"),
			consequences:        []error{errors.New("can't resolve equation")},
			annotations:         make(data.Annotations),
			grpcCode:            codes.Unknown,
			causeFormatter:      defaultCauseFormatter,
			annotationFormatter: defaultAnnotationFormatter,
			lock:                &sync.RWMutex{},
		},
	}
	_ = unknownErr.AddConsequence(errors.New("current compute abort"))
	require.NotEqual(t, strings.Index(NewErrorList(unknownErr.Consequences()).Error(), "current compute abort"), -1)

	unknownErr = &ErrUnknown{
		errorCore: &errorCore{
			message:             "houston, we have a problem",
			cause:               errors.New("math: can't divide by zero"),
			consequences:        []error{errors.New("can't resolve equation")},
			annotations:         make(data.Annotations),
			grpcCode:            codes.Unknown,
			causeFormatter:      defaultCauseFormatter,
			annotationFormatter: defaultAnnotationFormatter,
			lock:                &sync.RWMutex{},
		},
	}
	err = unknownErr.AddConsequence(unknownErr)
	require.EqualValues(t, fmt.Sprintf("%p", unknownErr), fmt.Sprintf("%p", err))

}

func TestErrUnknown_UnformattedError(t *testing.T) {

	unknownErr := &ErrUnknown{
		errorCore: &errorCore{
			message:             "houston, we have a problem",
			cause:               errors.New("math: can't divide by zero"),
			consequences:        []error{errors.New("can't resolve equation")},
			annotations:         make(data.Annotations),
			grpcCode:            codes.Unknown,
			causeFormatter:      defaultCauseFormatter,
			annotationFormatter: defaultAnnotationFormatter,
			lock:                &sync.RWMutex{},
		},
	}
	result := unknownErr.UnformattedError()
	require.EqualValues(t, result, "houston, we have a problem")

	unknownErr = &ErrUnknown{
		errorCore: &errorCore{
			message:             "houston, we have a problem",
			cause:               errors.New("math: can't divide by zero"),
			consequences:        []error{errors.New("can't resolve equation")},
			annotations:         make(data.Annotations),
			grpcCode:            codes.Unknown,
			causeFormatter:      defaultCauseFormatter,
			annotationFormatter: defaultAnnotationFormatter,
			lock:                &sync.RWMutex{},
		},
	}
	result = unknownErr.UnformattedError()
	require.Equal(t, strings.Index(result, "math: can't divide by zero"), -1)

}

func TestErrUnknown_Annotate(t *testing.T) {
	unknownErr := &ErrUnknown{
		errorCore: &errorCore{
			message:             "houston, we have a problem",
			cause:               errors.New("math: can't divide by zero"),
			consequences:        []error{errors.New("can't resolve equation")},
			annotations:         make(data.Annotations),
			grpcCode:            codes.Unknown,
			causeFormatter:      defaultCauseFormatter,
			annotationFormatter: defaultAnnotationFormatter,
			lock:                &sync.RWMutex{},
		},
	}
	ann := map[string]interface{}{
		"two": "second one",
		"eggs": struct {
			source string
			price  float64
		}{"chicken", 1.75},
	}
	result := unknownErr.Annotate("two", ann)
	require.Equal(t, result.Annotations()["two"], ann)

	unknownErr = &ErrUnknown{
		errorCore: &errorCore{
			message:             "houston, we have a problem",
			cause:               errors.New("math: can't divide by zero"),
			consequences:        []error{errors.New("can't resolve equation")},
			annotations:         make(data.Annotations),
			grpcCode:            codes.Unknown,
			causeFormatter:      defaultCauseFormatter,
			annotationFormatter: defaultAnnotationFormatter,
			lock:                &sync.RWMutex{},
		},
	}
	result = unknownErr.Annotate("two", ann)
	require.EqualValues(t, result.Annotations()["two"], ann)

}

func TestErrUnknown_GRPCCode(t *testing.T) {

	unknownErr := &ErrUnknown{
		errorCore: &errorCore{
			message:             "houston, we have a problem",
			cause:               errors.New("math: can't divide by zero"),
			consequences:        []error{errors.New("can't resolve equation")},
			annotations:         make(data.Annotations),
			grpcCode:            codes.Unknown,
			causeFormatter:      defaultCauseFormatter,
			annotationFormatter: defaultAnnotationFormatter,
			lock:                &sync.RWMutex{},
		},
	}
	result := unknownErr.getGRPCCode()
	require.EqualValues(t, result, codes.Unknown)

	unknownErr = &ErrUnknown{
		errorCore: &errorCore{
			message:             "houston, we have a problem",
			cause:               errors.New("math: can't divide by zero"),
			consequences:        []error{errors.New("can't resolve equation")},
			annotations:         make(data.Annotations),
			grpcCode:            codes.OK,
			causeFormatter:      defaultCauseFormatter,
			annotationFormatter: defaultAnnotationFormatter,
			lock:                &sync.RWMutex{},
		},
	}
	result = unknownErr.getGRPCCode()
	require.EqualValues(t, result, codes.OK)

}<|MERGE_RESOLUTION|>--- conflicted
+++ resolved
@@ -40,7 +40,6 @@
 	grpcCode uint
 }
 
-<<<<<<< HEAD
 // data.Annotatable
 func (e *BrokenError) Annotate(key string, value data.Annotation) data.Annotatable { return nil }
 func (e *BrokenError) Annotations() data.Annotations                               { return nil }
@@ -65,31 +64,6 @@
 func (e *BrokenError) Valid() bool { return e.msg != "" }
 
 // Error
-=======
-//data.Annotatable
-func (e *BrokenError) Annotate(key string, value data.Annotation) data.Annotatable { return nil }
-func (e *BrokenError) Annotations() data.Annotations                               { return nil }
-func (e *BrokenError) Annotation(key string) (data.Annotation, bool)               { return nil, false }
-
-//causer
-func (e *BrokenError) Cause() error     { return nil }
-func (e *BrokenError) RootCause() error { return nil }
-
-//consequencer
-func (e *BrokenError) Consequences() []error      { return make([]error, 0) }
-func (e *BrokenError) AddConsequence(error) Error { return nil }
-
-//error
-func (e *BrokenError) Error() string { return e.msg }
-
-//NullValue
-func (e *BrokenError) IsNull() bool { return e.msg == "" }
-
-//ToGRPCStatus
-func (e *BrokenError) Valid() bool { return e.msg != "" }
-
-//Error
->>>>>>> bd93ce1e
 func (e *BrokenError) UnformattedError() string { return e.msg }
 func (e *BrokenError) ToGRPCStatus() error      { return nil }
 
@@ -930,7 +904,6 @@
 	require.EqualValues(t, reflect.TypeOf(err).String(), "*fail.ErrWarning")
 }
 
-<<<<<<< HEAD
 func Test_WarningErrorWithContext(t *testing.T) {
 	err := WarningError(errors.New("math: can't divide by zero"), "Any message")
 	func() {
@@ -949,8 +922,6 @@
 	}()
 }
 
-=======
->>>>>>> bd93ce1e
 func Test_WarningErrorWithCauseAndConsequences(t *testing.T) {
 	err := WarningErrorWithCauseAndConsequences(errors.New("math: can't divide by zero"), []error{errors.New("it fails")}, "Any message")
 	require.EqualValues(t, reflect.TypeOf(err).String(), "*fail.ErrWarning")
@@ -2088,7 +2059,6 @@
 	require.EqualValues(t, reflect.TypeOf(err).String(), "*fail.ErrInvalidRequest")
 }
 
-<<<<<<< HEAD
 func Test_InvalidRequestErrorWithContext(t *testing.T) {
 	err := InvalidRequestError("Any message")
 	func() {
@@ -2107,8 +2077,6 @@
 	}()
 }
 
-=======
->>>>>>> bd93ce1e
 func Test_InvalidRequestErrorWithCause(t *testing.T) {
 	err := InvalidRequestErrorWithCause(errors.New("houston, we have a problem"), []error{}, "Any message")
 	require.EqualValues(t, reflect.TypeOf(err).String(), "*fail.ErrInvalidRequest")
@@ -2570,7 +2538,6 @@
 	err := NotAuthenticatedError("Any message")
 	require.EqualValues(t, reflect.TypeOf(err).String(), "*fail.ErrNotAuthenticated")
 }
-<<<<<<< HEAD
 
 func Test_NotAuthenticatedErrorWithContext(t *testing.T) {
 	err := NotAuthenticatedError("Any message")
@@ -2589,8 +2556,6 @@
 		err.WithContext(context.Background())
 	}()
 }
-=======
->>>>>>> bd93ce1e
 
 func Test_NotAuthenticatedErrorWithCause(t *testing.T) {
 	err := NotAuthenticatedErrorWithCause(errors.New("houston, we have a problem"), []error{}, "Any message")
@@ -2812,7 +2777,6 @@
 	err := ForbiddenError("Any message")
 	require.EqualValues(t, reflect.TypeOf(err).String(), "*fail.ErrForbidden")
 }
-<<<<<<< HEAD
 
 func Test_ForbiddenErrorWithContext(t *testing.T) {
 	err := ForbiddenError("Any message")
@@ -2831,8 +2795,6 @@
 		err.WithContext(context.Background())
 	}()
 }
-=======
->>>>>>> bd93ce1e
 
 func Test_ForbiddenErrorWithCause(t *testing.T) {
 	err := ForbiddenErrorWithCause(errors.New("houston, we have a problem"), []error{}, "Any message")
@@ -3302,7 +3264,6 @@
 	require.EqualValues(t, reflect.TypeOf(err).String(), "*fail.ErrOverflow")
 }
 
-<<<<<<< HEAD
 func Test_OverflowErrorWithContext(t *testing.T) {
 	err := OverflowError(errors.New("math: can't divide by zero"), 30, "any error")
 	func() {
@@ -3321,8 +3282,6 @@
 	}()
 }
 
-=======
->>>>>>> bd93ce1e
 func Test_OverflowErrorWithCause(t *testing.T) {
 	err := OverflowErrorWithCause(errors.New("math: can't divide by zero"), 30, []error{}, "any error")
 	require.EqualValues(t, reflect.TypeOf(err).String(), "*fail.ErrOverflow")
@@ -3544,7 +3503,6 @@
 	require.EqualValues(t, reflect.TypeOf(err).String(), "*fail.ErrOverload")
 }
 
-<<<<<<< HEAD
 func Test_OverloadErrorWithContext(t *testing.T) {
 	err := OverloadError("any error")
 	func() {
@@ -3563,8 +3521,6 @@
 	}()
 }
 
-=======
->>>>>>> bd93ce1e
 func Test_OverloadErrorWithCause(t *testing.T) {
 	err := OverloadErrorWithCause(errors.New("houston, we have a problem"), []error{}, "any error")
 	require.EqualValues(t, reflect.TypeOf(err).String(), "*fail.ErrOverload")
@@ -4239,7 +4195,6 @@
 	require.EqualValues(t, reflect.TypeOf(err).String(), "*fail.ErrInvalidInstance")
 }
 
-<<<<<<< HEAD
 func Test_InvalidInstanceErrorWithContext(t *testing.T) {
 	err := InvalidInstanceError()
 	func() {
@@ -4258,8 +4213,6 @@
 	}()
 }
 
-=======
->>>>>>> bd93ce1e
 func Test_InvalidInstanceErrorWithCause(t *testing.T) {
 	err := InvalidInstanceErrorWithCause(errors.New("houston, we have a problem"), []error{}, "any message")
 	require.EqualValues(t, reflect.TypeOf(err).String(), "*fail.ErrInvalidInstance")
@@ -4478,7 +4431,6 @@
 	require.EqualValues(t, reflect.TypeOf(err).String(), "*fail.ErrInvalidParameter")
 }
 
-<<<<<<< HEAD
 func Test_InvalidParameterErrorWithContext(t *testing.T) {
 	err := InvalidParameterError("what is it", "any error")
 	func() {
@@ -4497,8 +4449,6 @@
 	}()
 }
 
-=======
->>>>>>> bd93ce1e
 func Test_InvalidParameterErrorWithCauseAndConsequences(t *testing.T) {
 	err := InvalidParameterErrorWithCauseAndConsequences(errors.New("houston, we have a problem"), []error{}, "what is it", 1, "any error")
 	require.EqualValues(t, reflect.TypeOf(err).String(), "*fail.ErrInvalidParameter")
@@ -4730,7 +4680,6 @@
 	err := InvalidInstanceContentError("what is it", "any error")
 	require.EqualValues(t, reflect.TypeOf(err).String(), "*fail.ErrInvalidInstanceContent")
 }
-<<<<<<< HEAD
 
 func Test_InvalidInstanceContentErrorWithContext(t *testing.T) {
 	err := InvalidInstanceContentError("what is it", "any error")
@@ -4749,8 +4698,6 @@
 		err.WithContext(context.Background())
 	}()
 }
-=======
->>>>>>> bd93ce1e
 
 func Test_InvalidInstanceContentErrorWithCause(t *testing.T) {
 	err := InvalidInstanceContentErrorWithCause(errors.New("houston, we have a problem"), []error{}, "what is it", "any error")
@@ -4970,7 +4917,6 @@
 	require.EqualValues(t, reflect.TypeOf(err).String(), "*fail.ErrInconsistent")
 }
 
-<<<<<<< HEAD
 func Test_InconsistentErrorWithContext(t *testing.T) {
 	err := InconsistentError("any error")
 	func() {
@@ -4989,8 +4935,6 @@
 	}()
 }
 
-=======
->>>>>>> bd93ce1e
 func Test_InconsistentErrorWithCause(t *testing.T) {
 	err := InconsistentErrorWithCause(errors.New("houston, we have a problem"), []error{}, "any error")
 	require.EqualValues(t, reflect.TypeOf(err).String(), "*fail.ErrInconsistent")
@@ -5238,7 +5182,6 @@
 	}
 }
 
-<<<<<<< HEAD
 func Test_ExecutionErrorWithContext(t *testing.T) {
 	xerr := ExecutionError(errors.New("exit error"), "any error")
 	func() {
@@ -5257,8 +5200,6 @@
 	}()
 }
 
-=======
->>>>>>> bd93ce1e
 func Test_ExecutionErrorWithCause(t *testing.T) {
 	xerr := ExecutionErrorWithCause(errors.New("exit error"), []error{}, "any error")
 	require.EqualValues(t, reflect.TypeOf(xerr).String(), "*fail.ErrExecution")
@@ -5481,7 +5422,6 @@
 	err := AlteredNothingError("any error")
 	require.EqualValues(t, reflect.TypeOf(err).String(), "*fail.ErrAlteredNothing")
 }
-<<<<<<< HEAD
 
 func Test_AlteredNothingErrorWithContext(t *testing.T) {
 	err := AlteredNothingError("any error")
@@ -5500,8 +5440,6 @@
 		err.WithContext(context.Background())
 	}()
 }
-=======
->>>>>>> bd93ce1e
 
 func Test_AlteredNothingErrorWithCause(t *testing.T) {
 	err := AlteredNothingErrorWithCause(errors.New("houston, we have a problem"), []error{}, "any error")
@@ -5721,7 +5659,6 @@
 	require.EqualValues(t, reflect.TypeOf(err).String(), "*fail.ErrUnknown")
 }
 
-<<<<<<< HEAD
 func Test_UnknownErrorWithContext(t *testing.T) {
 	err := UnknownError("any error")
 	func() {
@@ -5740,8 +5677,6 @@
 	}()
 }
 
-=======
->>>>>>> bd93ce1e
 func Test_UnknownErrorWithCause(t *testing.T) {
 	err := UnknownErrorWithCause(errors.New("houston, we have a problem"), []error{}, "any error")
 	require.EqualValues(t, reflect.TypeOf(err).String(), "*fail.ErrUnknown")
