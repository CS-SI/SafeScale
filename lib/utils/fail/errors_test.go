--- conflicted
+++ resolved
@@ -63,7 +63,6 @@
 
 }
 
-<<<<<<< HEAD
 func Test_NewErrorWithCause(t *testing.T) {
 
 	o := struct{}{}
@@ -71,15 +70,6 @@
 	require.EqualValues(t, reflect.TypeOf(err).String(), "*fail.ErrUnqualified")
 	require.NotEqual(t, strings.Index(err.Error(), "math: can't divide by zero"), -1)
 
-=======
-func TestAFailErrorIsAnError(t *testing.T) {
-	var what error
-	tfe := NewError("ouch")
-	what = tfe
-	if what == nil {
-		t.Errorf("Cannot be")
-	}
->>>>>>> d551e668
 }
 
 func Test_NewErrorWithCauseAndConsequences(t *testing.T) {
@@ -103,7 +93,6 @@
 
 }
 
-<<<<<<< HEAD
 func TestErrorCore_IsNull(t *testing.T) {
 
 	var err *errorCore = nil
@@ -120,29 +109,6 @@
 	}
 	require.EqualValues(t, err.IsNull(), true)
 	err = &errorCore{
-=======
-func TestConstructors(t *testing.T) {
-	ha := fmt.Errorf("too late")
-
-	hab := NewErrorWithCause(ha, "surprise")
-	if hab.IsNull() {
-		t.Fail()
-	}
-
-	hac := NewErrorWithCauseAndConsequences(ha, []error{ha}, "unexpected")
-	if hac.IsNull() {
-		t.Fail()
-	}
-
-	had := NotFoundErrorWithCause(ha, "horror")
-	if had.IsNull() {
-		t.Fail()
-	}
-}
-
-func TestAManuallyCreatedInternalErrorMightBeNil(t *testing.T) {
-	ha := errorCore{
->>>>>>> d551e668
 		message:             "",
 		cause:               nil,
 		consequences:        []error{errors.New("can't resolve equation")},
@@ -1283,7 +1249,6 @@
 
 }
 
-<<<<<<< HEAD
 func TestErrTimeout_Annotate(t *testing.T) {
 
 	timeout := &ErrTimeout{
@@ -1298,43 +1263,6 @@
 			lock:                nil, //&sync.RWMutex{},
 
 		},
-=======
-func TestAddSelf(t *testing.T) {
-	origin := NewError("It was DNS")
-	toe := TimeoutError(origin, 100*time.Millisecond, "we tried to connect to google and we failed")
-	tob := toe.AddConsequence(toe)
-
-	assert.EqualValues(t, toe, tob)
-	assert.True(t, len(toe.Consequences()) == 0)
-}
-
-func TestAddWrappedSelf(t *testing.T) {
-	origin := NewError("It was DNS")
-	toe := TimeoutError(origin, 100*time.Millisecond, "we tried to connect to google and we failed")
-	tob := toe.AddConsequence(Wrap(toe, "meaningless info"))
-
-	assert.EqualValues(t, toe, tob)
-	assert.True(t, len(toe.Consequences()) == 0)
-	assert.True(t, len(tob.Consequences()) == 0)
-}
-
-func TestAddWrappedCustomSelf(t *testing.T) {
-	origin := NewError("It was DNS")
-	toe := TimeoutError(origin, 100*time.Millisecond, "we tried to connect to google and we failed")
-	tob := toe.AddConsequence(fmt.Errorf("meaningless info: %w", toe))
-
-	assert.EqualValues(t, toe, tob)
-	assert.True(t, len(toe.Consequences()) == 0)
-	assert.True(t, len(tob.Consequences()) == 0)
-}
-
-func TestPrettyPrintErrorWithExtraInformation(t *testing.T) {
-	origin := NewError("It was DNS")
-	toe := TimeoutError(origin, 100*time.Millisecond, "we tried to connect to google and we failed")
-	formatted := toe.Error()
-	if !strings.Contains(formatted, "we tried to connect to google and we failed (timeout: 100ms): It was DNS") {
-		t.Errorf("the formatting is wrong: %s", formatted)
->>>>>>> d551e668
 	}
 	ann := map[string]interface{}{
 		"two": "second one",
@@ -1396,17 +1324,7 @@
 
 }
 
-<<<<<<< HEAD
 func TestErrTimeout_GRPCCode(t *testing.T) {
-=======
-func TestNotNilCheckCast(t *testing.T) {
-	// typed nil issues
-	defer func() {
-		if a := recover(); a != nil {
-			t.Logf("We panicked, this is a serious problem, it means that when we check for nil in our errors, we might be wrong")
-		}
-	}()
->>>>>>> d551e668
 
 	timeout := &ErrTimeout{
 		errorCore: &errorCore{
@@ -1423,7 +1341,6 @@
 	result := timeout.GRPCCode()
 	require.EqualValues(t, result, codes.Unknown)
 
-<<<<<<< HEAD
 	timeout = &ErrTimeout{
 		errorCore: &errorCore{
 			message:             "math: can't divide by zero",
@@ -1442,28 +1359,6 @@
 }
 
 func TestErrTimeout_Cause(t *testing.T) {
-=======
-	var nilErrTimeout *ErrTimeout = nil
-	if origin != nil { // working with pointers to interfaces is dangerous, here we misinterpret origin as not nil (but it is)
-		if origin == nilErrTimeout { // nil and nilErrTimeout, are not the same, the type matters, here we detect that actually is a nil, and we force the panic to prove the point
-			t.Logf("a nil that is not interpreted as a nil, calling origin.whatever actually panics, put it to the test")
-			_ = origin.GRPCCode()
-			t.FailNow() // we won't reach this line
-		}
-		t.FailNow()
-	} else {
-		t.FailNow()
-	}
-}
-
-func TestNotNilCheckCastNoProblems(t *testing.T) {
-	// typed nil issues
-	defer func() {
-		if a := recover(); a != nil {
-			t.Errorf("We panicked, this is a serious problem, it means that when we check for nil in our errors, we might be wrong")
-		}
-	}()
->>>>>>> d551e668
 
 	timeout := &ErrTimeout{
 		errorCore: &errorCore{
@@ -1480,7 +1375,6 @@
 	err := timeout.Cause()
 	require.EqualValues(t, strings.Contains("from null instance", err.Error()), true)
 
-<<<<<<< HEAD
 	timeout = &ErrTimeout{
 		errorCore: &errorCore{
 			message:             "math: can't divide by zero",
@@ -6577,14 +6471,4 @@
 	err = unknownErr.Cause()
 	require.EqualValues(t, err, nil)
 
-=======
-	var nilErrTimeout *ErrTimeout = nil
-	if origin != nil { // this test work well, when we return something that is NOT a pointer to an interface, no problems...
-		if origin == nilErrTimeout { // nil and nilErrTimeout, are not the same
-			t.Logf("a nil that is not interpreted as a nil, calling origin.whatever actually panics, put it to the test")
-			_ = origin.GRPCCode()
-		}
-		t.FailNow()
-	}
->>>>>>> d551e668
 }