--- conflicted
+++ resolved
@@ -38,66 +38,6 @@
 
 func logrus_capture(routine func()) string {
 
-<<<<<<< HEAD
-=======
-func liveDangerously(panicflag bool) (err error) {
-	spew.Dump(&err)
-	defer OnPanic(&err)
-
-	if panicflag {
-		doPanic()
-	}
-
-	return nil
-}
-
-func liveDangerouslyInGoroutine(panicflag bool) (err error) {
-	dudu := make(chan error)
-	go func() {
-		var crash error
-		defer func() {
-			if crash != nil {
-				dudu <- crash
-			}
-		}()
-		defer OnPanic(&crash)
-
-		if panicflag {
-			doPanic()
-		}
-
-		dudu <- crash
-	}()
-
-	return <-dudu
-}
-
-func TestLogErrorWithPanicInGoroutine(t *testing.T) {
-	err := liveDangerouslyInGoroutine(true)
-	if err == nil {
-		t.Errorf("Panic error shouldn't go unnoticed")
-	} else {
-		message := err.Error()
-		if !strings.Contains(message, "Ouch") {
-			t.Errorf("Panic should contain panic info...")
-		}
-	}
-}
-
-func TestLogErrorWithPanic(t *testing.T) {
-	err := liveDangerously(true)
-	if err == nil {
-		t.Errorf("Panic error shouldn't go unnoticed")
-	} else {
-		message := err.Error()
-		if !strings.Contains(message, "Ouch") {
-			t.Errorf("Panic should contain panic info...")
-		}
-	}
-}
-
-func TestExitLogError(t *testing.T) {
->>>>>>> d551e668
 	rescueStdout := os.Stdout
 	r, w, _ := os.Pipe()
 	os.Stdout = w
