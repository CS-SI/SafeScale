--- conflicted
+++ resolved
@@ -54,11 +54,8 @@
 	}
 
 	switch v := err.(type) {
-<<<<<<< HEAD
-=======
 	case *ErrRuntimePanic, *ErrInvalidInstance, *ErrInvalidInstanceContent, *ErrInvalidParameter:
 		// These errors are systematically logged, no need to log them twice
->>>>>>> 1796156f
 	case *Error:
 		if *v != nil {
 			logLevelFn(fmt.Sprintf(outputErrorTemplate, in, *v))
@@ -165,21 +162,6 @@
 	if x := recover(); x != nil {
 		switch v := err.(type) {
 		case *Error:
-<<<<<<< HEAD
-			if *v != nil {
-				*v = RuntimePanicError("runtime panic occurred:\n%s", callstack.IgnoreTraceUntil(x, "src/runtime/panic", callstack.FirstOccurence))
-			} else {
-				logrus.Errorf(callstack.DecorateWith("fail.OnPanic()", "panic intercepted but '*err' is nil", "", 5))
-			}
-		case *error:
-			if *v != nil {
-				*v = RuntimePanicError("runtime panic occurred: %+v", x)
-			} else {
-				logrus.Errorf(callstack.DecorateWith("fail.OnPanic()", "panic intercepted but '*err' is nil", "", 5))
-			}
-		default:
-			logrus.Errorf(callstack.DecorateWith("fail.OnPanic()", "panic intercepted but invalid parameter 'err'", fmt.Sprintf("unexpected type '%s'", reflect.TypeOf(err).String()), 5))
-=======
 			if v != nil {
 				*v = RuntimePanicError("runtime panic occurred:\n%s", callstack.IgnoreTraceUntil(x, "src/runtime/panic", callstack.FirstOccurence))
 			} else {
@@ -193,7 +175,6 @@
 			}
 		default:
 			logrus.Errorf(callstack.DecorateWith("fail.OnPanic()", " intercepted panic but parameter 'err' is invalid", fmt.Sprintf("unexpected type '%s'", reflect.TypeOf(err).String()), 5))
->>>>>>> 1796156f
 		}
 	}
 }