--- conflicted
+++ resolved
@@ -120,11 +120,7 @@
 // ToErrorSlice transforms ErrorList to []error
 func (el *ErrorList) ToErrorSlice() []error {
 	if el == nil {
-<<<<<<< HEAD
-		logrus.Errorf("invalid call of EErrorList.ToErrorSlice() from nil instance")
-=======
 		logrus.Errorf("invalid call of ErrorList.ToErrorSlice() from nil instance")
->>>>>>> 2c6e8fc2
 		return []error{}
 	}
 	if el.IsNull() {
