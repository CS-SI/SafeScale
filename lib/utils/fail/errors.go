/*
 * Copyright 2018-2020, CS Systemes d'Information, http://csgroup.eu
 *
 * Licensed under the Apache License, Version 2.0 (the "License");
 * you may not use this file except in compliance with the License.
 * You may obtain a copy of the License at
 *
 *     http://www.apache.org/licenses/LICENSE-2.0
 *
 * Unless required by applicable law or agreed to in writing, software
 * distributed under the License is distributed on an "AS IS" BASIS,
 * WITHOUT WARRANTIES OR CONDITIONS OF ANY KIND, either express or implied.
 * See the License for the specific language governing permissions and
 * limitations under the License.
 */

package fail

import (
	"encoding/json"
	"fmt"
	"os/exec"
	"syscall"
	"time"

	"github.com/sirupsen/logrus"
	"google.golang.org/grpc/codes"
	grpcstatus "google.golang.org/grpc/status"

	"github.com/CS-SI/SafeScale/lib/utils/data"
	"github.com/CS-SI/SafeScale/lib/utils/debug/callstack"
	"github.com/CS-SI/SafeScale/lib/utils/strprocess"
)

// consequencer is the interface exposing the methods manipulating consequences
type consequencer interface {
	Consequences() []error      // returns a slice of consequences
	AddConsequence(error) Error // adds a consequence to an error
}

// causer is the interface exposing the methods manipulating cause
type causer interface {
	CauseFormatter(func(Error) string) // defines a function used to format a causer output to string
	Cause() error                      // returns the first immediate cause of an error
	//CauseError() string                // returns the cause of an error as an error
	RootCause() error // returns the root cause of an error
	//RootCauseError() string            // returns the root cause of an error as string
}

// Error defines the interface of a SafeScale error
type Error interface {
	data.NullValue
	data.Annotatable
	causer
	consequencer
	error

	// Cause() error     // returns the first immediate cause of an error
	// RootCause() error // returns the root cause of an error

	// // ConsequenceFormatter(func(Error) string)
	// AddConsequence(err error) Error
	// Consequences() []error

	AnnotationFormatter(func(data.Annotations) string)

	ForceSetCause(error) Error // set the cause of the error
	TrySetCause(error) bool    // set the cause of the error if not already set

	// Error() string   // VPL: comes from error...

	GRPCCode() codes.Code
	ToGRPCStatus() error
}

// errorCore is the implementation of interface Error
type errorCore struct {
	message             string
	cause               error
	causeFormatter      func(Error) string
	annotations         data.Annotations
	annotationFormatter func(data.Annotations) string
	consequences        []error
	// consequenceFormatter func(Error) string
	grpcCode codes.Code
}

// NewError creates a new failure report
func NewError(msg ...interface{}) Error {
	return newError(nil, nil, msg...)
}

// NewErrorWithCause creates a new failure report with a cause
func NewErrorWithCause(cause error, msg ...interface{}) Error {
	return newError(cause, nil, msg...)
}

// NewErrorWithCauseAndConsequences creates a new failure report with a cause and a list of teardown problems 'consequences'
func NewErrorWithCauseAndConsequences(cause error, consequences []error, msg ...interface{}) Error {
	return newError(cause, consequences, msg...)
}

// newError creates a new failure report with a message 'message', a causer error 'causer' and a list of teardown problems 'consequences'
func newError(cause error, consequences []error, msg ...interface{}) *errorCore {
	if consequences == nil {
		consequences = []error{}
	}
	r := errorCore{
		message:             strprocess.FormatStrings(msg...),
		cause:               cause,
		consequences:        consequences,
		annotations:         make(data.Annotations),
		grpcCode:            codes.Unknown,
		causeFormatter:      defaultCauseFormatter,
		annotationFormatter: defaultAnnotationFormatter,
		// consequenceFormatter: defaultConsequenceFormatter,
	}
	return &r
}

// IsNull tells if the instance is to be considered as null value
func (e *errorCore) IsNull() bool {
	if e == nil {
		return true
	}
	// if there is no message, no cause and causeFormatter is nil, this is not a correctly initialized 'errorCore', so called a null value of 'errorCore'
	if e.message == "" && e.cause == nil && e.causeFormatter == nil && e.annotationFormatter == nil {
		return true
	}
	return false
}

// defaultCauseFormatter generates a string containing information about the causing error and the derived errors while trying to clean up
func defaultCauseFormatter(e Error) string {
	if e.IsNull() {
		logrus.Errorf(callstack.DecorateWith("invalid call:", "errorCore.CauseFormatter()", "from null instance", 0))
		return ""
	}

	msgFinal := ""

	errCore := e.(*errorCore)
	if errCore.cause != nil {
		msgFinal += ": "
		msgFinal += errCore.cause.Error()
	}

	lenConseq := len(errCore.consequences)
	if lenConseq > 0 {
		msgFinal += "[with consequences {"
		for ind, con := range errCore.consequences {
			msgFinal += con.Error()
			if ind+1 < lenConseq {
				msgFinal += ";"
			}
		}
		msgFinal += "}]"
	}

	return msgFinal
}

// ForceSetCause sets the cause error even if already set
func (e *errorCore) ForceSetCause(err error) Error {
	// e.IsNull() not used here, it's not a mistake
	//if e == nil {
	if e.IsNull() {
		logrus.Errorf(callstack.DecorateWith("invalid call:", "errorCore.ForceSetCause", "from nil", 0))
		return ToError(err)
	}
	if e.cause != nil {
		return e
	}
	e.cause = err
	return e
}

// TrySetCause sets the cause error if not already set
// Returns true if cause has been successfully set, false if cause was already set
func (e *errorCore) TrySetCause(err error) bool {
	// e.IsNull() not used here, it's not a mistake
	//if e == nil {
	if e.IsNull() {
		return false
	}
	if err == nil {
		return e.cause == nil
	}
	if e.cause != nil {
		return false
	}
	e.cause = err
	return true
}

// CauseFormatter defines the func uses to format cause to string
func (e *errorCore) CauseFormatter(formatter func(Error) string) {
	// e.IsNull() not used here, it's not a mistake
	//if e == nil {
	if e.IsNull() {
		logrus.Errorf(callstack.DecorateWith("invalid call:", "errorCore.CauseFormatter", "from nil", 0))
		return
	}
	if formatter == nil {
		logrus.Errorf("invalid nil pointer for parameter 'formatter'")
		return
	}
	e.causeFormatter = formatter
}

// Cause returns an error's cause
func (e errorCore) Cause() error {
	if e.IsNull() {
		logrus.Errorf(callstack.DecorateWith("invalid call:", "errorCore.Cause()", "from null instance", 0))
		return nil
	}
	return e.cause
}

//// CauseError returns the string of the error cause
//// VPL: is it really necessary ? e.Cause().Error() does the job...
//func (e errorCore) CauseError() string {
//	if !e.IsNull() {
//		if e.cause != nil {
//			return e.cause.Error()
//		}
//	}
//	return ""
//}

// RootCause returns the initial error's cause
func (e errorCore) RootCause() error {
	if e.IsNull() {
		logrus.Errorf(callstack.DecorateWith("invalid call:", "errorCore.RootCause()", "from null instance", 0))
		return nil
	}
	return RootCause(e)
}

//// RootCauseError returns the string corresponding to the root cause
//// VPL: is it really necessary ? e.RootCause().Error() does the job...
//func (e errorCore) RootCauseError() string {
//	if !e.IsNull() {
//		err := e.RootCause()
//		if err != nil {
//			return err.Error()
//		}
//	}
//	return ""
//}

// defaultAnnotationFormatter ...
func defaultAnnotationFormatter(a data.Annotations) string {
	if a == nil {
		logrus.Errorf(callstack.DecorateWith("invalid parameter: ", "'a'", "cannot be nil", 0))
		return ""
	}
	j, err := json.Marshal(a)

	if err != nil {
		return ""
	}

	return string(j)
}

// Annotations ...
func (e errorCore) Annotations() data.Annotations {
	return e.annotations
}

// Annotation ...
func (e errorCore) Annotation(key string) (data.Annotation, bool) {
	r, ok := e.annotations[key]
	return r, ok
}

// Annotate ...
// satisfies interface data.Annotatable
func (e *errorCore) Annotate(key string, value data.Annotation) data.Annotatable {
	// e.IsNull() not used here, it's not a mistake
	//if e == nil {
	if e.IsNull() {
		logrus.Errorf(callstack.DecorateWith("invalid call:", "errorCore.Annotate()", "from nil", 0))
		return e
	}

	if e.annotations == nil {
		e.annotations = make(data.Annotations)
	}
	e.annotations[key] = value

	return e
}

// AnnotationFormatter defines the func to use to format annotations
func (e *errorCore) AnnotationFormatter(formatter func(data.Annotations) string) {
	// e.IsNull() not used here, it's not a mistake
	//if e == nil {
	if e.IsNull() {
		logrus.Errorf(callstack.DecorateWith("invalid call:", "errorCore.AnnotationFormatter()", "from nil", 0))
		return
	}
	if formatter == nil {
		logrus.Errorf("invalid nil value for parameter 'formatter'")
		return
	}
	e.annotationFormatter = formatter
}

// AddConsequence adds an error 'err' to the list of consequences
func (e *errorCore) AddConsequence(err error) Error {
	// e.IsNull() not used here, it's not a mistake
	//if e == nil {
	if e.IsNull() {
		logrus.Errorf(callstack.DecorateWith("invalid call:", "errorCore.AddConsequence()", "from null instance", 0))
		return e
	}
	if err != nil {
		if e.consequences == nil {
			e.consequences = []error{}
		}
		e.consequences = append(e.consequences, err)
	}
	return e
}

// Consequences returns the consequences of current error (detected teardown problems)
func (e errorCore) Consequences() []error {
	if e.IsNull() {
		logrus.Errorf("invalid call of errorCore.Consequences() from null instance")
		return []error{}
	}
	return e.consequences
}

// Error returns a human-friendly error explanation
// satisfies interface error
func (e errorCore) Error() string {
	if e.IsNull() {
		logrus.Errorf("invalid call of errorCore.Error() from null instance")
		return ""
	}

	msgFinal := e.message

	if e.causeFormatter != nil {
		msgFinal += e.causeFormatter(&e)
	}

	if len(e.annotations) > 0 {
		msgFinal += "\nWith annotations: "
		msgFinal += e.annotationFormatter(e.annotations)
	}

	return msgFinal
}

// GRPCCode returns the appropriate error code to use with gRPC
func (e errorCore) GRPCCode() codes.Code {
	if e.IsNull() {
		logrus.Errorf("invalid call of errorCore.GRPCCode() from null instance")
		return codes.Unknown
	}
	return e.grpcCode
}

// ToGRPCStatus returns a grpcstatus struct from error
func (e errorCore) ToGRPCStatus() error {
	if e.IsNull() {
		logrus.Errorf("invalid call of errorCore.ToGRPCStatus() from null instance")
		return nil
	}
	return grpcstatus.Errorf(e.GRPCCode(), e.Error())
}

// ErrTimeout defines a ErrTimeout error
type ErrTimeout struct {
	*errorCore
	dur time.Duration
}

// TimeoutError returns an ErrTimeout instance
func TimeoutError(cause error, dur time.Duration, msg ...interface{}) *ErrTimeout {
	r := newError(cause, nil, msg...)
	r.grpcCode = codes.DeadlineExceeded
	return &ErrTimeout{
		errorCore: r,
		dur:       dur,
	}
}

// IsNull tells if the instance is null
func (e *ErrTimeout) IsNull() bool {
	return e == nil || e.errorCore.IsNull()
}

// AddConsequence ...
func (e *ErrTimeout) AddConsequence(err error) Error {
	if e.IsNull() {
		logrus.Errorf(callstack.DecorateWith("invalid call:", "errorCore.AddConsequence()", "from null instance", 0))
		return &ErrTimeout{}
	}
	_ = e.errorCore.AddConsequence(err)
	return e
}

// Annotate ...
func (e *ErrTimeout) Annotate(key string, value data.Annotation) data.Annotatable {
	if e.IsNull() {
		logrus.Errorf(callstack.DecorateWith("invalid call:", "ErrTimeout.Annotate()", "from null instance", 0))
		return e
	}
	_ = e.errorCore.Annotate(key, value)
	return e
}

// ErrNotFound resource not found error
type ErrNotFound struct {
	*errorCore
}

// NotFoundError creates a ErrNotFound error
func NotFoundError(msg ...interface{}) *ErrNotFound {
	r := newError(nil, nil, msg...)
	r.grpcCode = codes.NotFound
	return &ErrNotFound{r}
}

// IsNull tells if the instance is null
func (e *ErrNotFound) IsNull() bool {
	return e == nil || e.errorCore.IsNull()
}

// AddConsequence ...
func (e *ErrNotFound) AddConsequence(err error) Error {
	if e.IsNull() {
		logrus.Errorf(callstack.DecorateWith("invalid call:", "ErrNotFound.AddConsequence()", "from null instance", 0))
		return e
	}
	_ = e.errorCore.AddConsequence(err)
	return e
}

// Annotate ...
func (e *ErrNotFound) Annotate(key string, value data.Annotation) data.Annotatable {
	if e.IsNull() {
		logrus.Errorf(callstack.DecorateWith("invalid call:", "ErrNotFound.Annotate()", "from null instance", 0))
		return e.Annotate(key, value)
	}
	_ = e.errorCore.Annotate(key, value)
	return e
}

// ErrNotAvailable resource not available error
type ErrNotAvailable struct {
	*errorCore
}

// NotAvailableError creates a ErrNotAvailable error
func NotAvailableError(msg ...interface{}) *ErrNotAvailable {
	r := newError(nil, nil, msg...)
	r.grpcCode = codes.Unavailable
	return &ErrNotAvailable{r}
}

// IsNull tells if the instance is null
func (e *ErrNotAvailable) IsNull() bool {
	return e == nil || e.errorCore.IsNull()
}

// AddConsequence ...
func (e *ErrNotAvailable) AddConsequence(err error) Error {
	if e.IsNull() {
		logrus.Errorf(callstack.DecorateWith("invalid call:", "ErrNotAvailable.AddConsequence()", "from null instance", 0))
		return e
	}
	_ = e.errorCore.AddConsequence(err)
	return e
}

// Annotate ...
func (e *ErrNotAvailable) Annotate(key string, value data.Annotation) data.Annotatable {
	if e.IsNull() {
		logrus.Errorf(callstack.DecorateWith("invalid call:", "ErrNotAvailable.Annotate()", "from null instance", 0))
		return e
	}
	_ = e.errorCore.Annotate(key, value)
	return e
}

// ErrDuplicate already exists error
type ErrDuplicate struct {
	*errorCore
}

// DuplicateError creates a ErrDuplicate error
func DuplicateError(msg ...interface{}) *ErrDuplicate {
	r := newError(nil, nil, msg...)
	r.grpcCode = codes.AlreadyExists
	return &ErrDuplicate{r}
}

// IsNull tells if the instance is null
func (e *ErrDuplicate) IsNull() bool {
	return e == nil || e.errorCore.IsNull()
}

// AddConsequence ...
func (e *ErrDuplicate) AddConsequence(err error) Error {
	if e.IsNull() {
		logrus.Errorf(callstack.DecorateWith("invalid call:", "ErrDuplicate.AddConsequence()", "from null instance", 0))
		return e
	}
	_ = e.errorCore.AddConsequence(err)
	return e
}

// Annotate ...
// satisfies interface data.Annotatable
func (e *ErrDuplicate) Annotate(key string, value data.Annotation) data.Annotatable {
	if e.IsNull() {
		logrus.Errorf(callstack.DecorateWith("invalid call:", "ErrDuplicate.Annotate()", "from null instance", 0))
		return e
	}
	_ = e.errorCore.Annotate(key, value)
	return e
}

// ErrInvalidRequest ...
type ErrInvalidRequest struct {
	*errorCore
}

// InvalidRequestError creates a ErrInvalidRequest error
func InvalidRequestError(msg ...interface{}) Error {
	r := newError(nil, nil, msg...)
	r.grpcCode = codes.InvalidArgument
	return &ErrInvalidRequest{r}
}

// IsNull tells if the instance is null
func (e *ErrInvalidRequest) IsNull() bool {
	return e == nil || e.errorCore.IsNull()
}

// AddConsequence ...
func (e *ErrInvalidRequest) AddConsequence(err error) Error {
	if e.IsNull() {
		logrus.Errorf(callstack.DecorateWith("invalid call:", "ErrInvalidRequest.AddConsequence()", "from null instance", 0))
		return e
	}
	_ = e.errorCore.AddConsequence(err)
	return e
}

// Annotate overloads errorCore.Annotate() to make sure the type returned is the same as the caller
// satisfies interface data.Annotatable
func (e *ErrInvalidRequest) Annotate(key string, value data.Annotation) data.Annotatable {
	if e.IsNull() {
		logrus.Errorf(callstack.DecorateWith("invalid call:", "ErrInvalidRequest.Annotate()", "from null instance", 0))
		return e
	}
	_ = e.errorCore.Annotate(key, value)
	return e
}

// ErrSyntax ...
type ErrSyntax struct {
	*errorCore
}

// SyntaxError creates a ErrSyntax error
func SyntaxError(msg ...interface{}) *ErrSyntax {
	r := newError(nil, nil, msg...)
	r.grpcCode = codes.Internal
	return &ErrSyntax{r}
}

// IsNull tells if the instance is null
func (e *ErrSyntax) IsNull() bool {
	return e == nil || e.errorCore.IsNull()
}

// AddConsequence ...
func (e *ErrSyntax) AddConsequence(err error) Error {
	if e.IsNull() {
		logrus.Errorf(callstack.DecorateWith("invalid call:", "ErrSyntax.AddConsequence()", "from null instance", 0))
		return e
	}
	_ = e.errorCore.AddConsequence(err)
	return e
}

// Annotate ...
func (e *ErrSyntax) Annotate(key string, value data.Annotation) data.Annotatable {
	if e.IsNull() {
		logrus.Errorf(callstack.DecorateWith("invalid call:", "ErrSyntax.Annotate()", "from null instance", 0))
		return e
	}
	_ = e.errorCore.Annotate(key, value)
	return e
}

// ErrNotAuthenticated when action is done without being authenticated first
type ErrNotAuthenticated struct {
	*errorCore
}

// NotAuthenticatedError creates a ErrNotAuthenticated error
func NotAuthenticatedError(msg ...interface{}) *ErrNotAuthenticated {
	r := newError(nil, nil, msg...)
	r.grpcCode = codes.Unauthenticated
	return &ErrNotAuthenticated{r}
}

// IsNull tells if the instance is null
func (e *ErrNotAuthenticated) IsNull() bool {
	return e == nil || e.errorCore.IsNull()
}

// AddConsequence ...
func (e *ErrNotAuthenticated) AddConsequence(err error) Error {
	if e.IsNull() {
		logrus.Errorf(callstack.DecorateWith("invalid call:", "ErrNotAuthenticated.AddConsequence()", "from null instance", 0))
		return e
	}
	_ = e.errorCore.AddConsequence(err)
	return e
}

// Annotate ...
func (e *ErrNotAuthenticated) Annotate(key string, value data.Annotation) data.Annotatable {
	if e.IsNull() {
		logrus.Errorf(callstack.DecorateWith("invalid call:", "ErrNotAuthenticated.Annotate()", "from null instance", 0))
		return e
	}
	_ = e.errorCore.Annotate(key, value)
	return e
}

// ErrForbidden when action is not allowed.
type ErrForbidden struct {
	*errorCore
}

// ForbiddenError creates a ErrForbidden error
func ForbiddenError(msg ...interface{}) *ErrForbidden {
	r := newError(nil, nil, msg...)
	r.grpcCode = codes.PermissionDenied
	return &ErrForbidden{r}
}

// IsNull tells if the instance is null
func (e *ErrForbidden) IsNull() bool {
	return e == nil || e.errorCore.IsNull()
}

// AddConsequence ...
func (e *ErrForbidden) AddConsequence(err error) Error {
	if e.IsNull() {
		logrus.Errorf(callstack.DecorateWith("invalid call:", "ErrForbidden.AddConsequence()", "from null instance", 0))
		return e
	}
	_ = e.errorCore.AddConsequence(err)
	return e
}

// Annotate ...
func (e *ErrForbidden) Annotate(key string, value data.Annotation) data.Annotatable {
	if e.IsNull() {
		logrus.Errorf(callstack.DecorateWith("invalid call:", "ErrForbidden.Annotate()", "from null instance", 0))
		return e
	}
	_ = e.errorCore.Annotate(key, value)
	return e
}

// ErrAborted ...
type ErrAborted struct {
	*errorCore
}

// AbortedError creates a ErrAborted error
func AbortedError(err error, msg ...interface{}) *ErrAborted {
	var message string
	if len(msg) == 0 {
		message = "ErrAborted"
	} else {
		message = strprocess.FormatStrings(msg...)
	}
	r := newError(err, nil, message)
	r.grpcCode = codes.Aborted
	return &ErrAborted{r}
}

// IsNull tells if the instance is null
func (e *ErrAborted) IsNull() bool {
	return e == nil || e.errorCore.IsNull()
}

// AddConsequence ...
func (e *ErrAborted) AddConsequence(err error) Error {
	if e.IsNull() {
		logrus.Errorf(callstack.DecorateWith("invalid call:", "ErrAborted.AddConsequence()", "from null instance", 0))
		return e
	}
	_ = e.errorCore.AddConsequence(err)
	return e
}

// Annotate ...
func (e *ErrAborted) Annotate(key string, value data.Annotation) data.Annotatable {
	if e.IsNull() {
		logrus.Errorf(callstack.DecorateWith("invalid call:", "ErrAborted.Annotate()", "from null instance", 0))
		return e
	}
	_ = e.errorCore.Annotate(key, value)
	return e
}

// ErrOverflow is used when a limit is reached
type ErrOverflow struct {
	*errorCore
	limit uint
}

// OverflowError creates a ErrOverflow error
func OverflowError(err error, limit uint, msg ...interface{}) *ErrOverflow {
	message := strprocess.FormatStrings(msg...)
	if limit > 0 {
		limitMsg := fmt.Sprintf("(limit: %d)", limit)
		if message != "" {
			message += " "
		}
		message += limitMsg
	}
	r := newError(err, nil, message)
	r.grpcCode = codes.OutOfRange
	return &ErrOverflow{
		errorCore: r,
		limit:     limit,
	}
}

// IsNull tells if the instance is null
func (e *ErrOverflow) IsNull() bool {
	return e == nil || e.errorCore.IsNull()
}

// AddConsequence ...
func (e *ErrOverflow) AddConsequence(err error) Error {
	if e.IsNull() {
		logrus.Errorf(callstack.DecorateWith("invalid call:", "ErrOverflow.AddConsequence()", "from null instance", 0))
		return e
	}
	_ = e.errorCore.AddConsequence(err)
	return e
}

// Annotate ...
func (e *ErrOverflow) Annotate(key string, value data.Annotation) data.Annotatable {
	if e.IsNull() {
		logrus.Errorf(callstack.DecorateWith("invalid call:", "ErrOverflow.Annotate()", "from null instance", 0))
		return e
	}
	_ = e.errorCore.Annotate(key, value)
	return e
}

// ErrOverload when action cannot be honored because provider is overloaded (ie too many requests occured in a given time).
type ErrOverload struct {
	*errorCore
}

// OverloadError creates a ErrOverload error
func OverloadError(msg ...interface{}) *ErrOverload {
	r := newError(nil, nil, msg...)
	r.grpcCode = codes.ResourceExhausted
	return &ErrOverload{r}
}

// IsNull tells if the instance is null
func (e *ErrOverload) IsNull() bool {
	return e == nil || e.errorCore.IsNull()
}

// AddConsequence ...
func (e *ErrOverload) AddConsequence(err error) Error {
	if e.IsNull() {
		logrus.Errorf(callstack.DecorateWith("invalid call:", "ErrOverload.AddConsequence()", "from null instance", 0))
		return e
	}
	_ = e.errorCore.AddConsequence(err)
	return e
}

// Annotate ...
func (e *ErrOverload) Annotate(key string, value data.Annotation) data.Annotatable {
	if e.IsNull() {
		logrus.Errorf(callstack.DecorateWith("invalid call:", "ErrOverload.Annotate()", "from null instance", 0))
		return e
	}
	_ = e.errorCore.Annotate(key, value)
	return e
}

// ErrNotImplemented ...
type ErrNotImplemented struct {
	*errorCore
}

// NotImplementedError creates a ErrNotImplemented report
func NotImplementedError(msg ...interface{}) *ErrNotImplemented {
	r := newError(nil, nil, callstack.DecorateWith("not implemented yet:", strprocess.FormatStrings(msg...), "", 0))
	r.grpcCode = codes.Unimplemented
	return &ErrNotImplemented{r}
}

// IsNull tells if the instance is null
func (e *ErrNotImplemented) IsNull() bool {
	return e == nil || e.errorCore.IsNull()
}

// NotImplementedErrorWithReason creates a ErrNotImplemented report
func NotImplementedErrorWithReason(what string, why string) Error {
	r := newError(nil, nil, callstack.DecorateWith("not implemented yet:", what, why, 0))
	r.grpcCode = codes.Unimplemented
	return &ErrNotImplemented{r}
}

// AddConsequence ...
func (e *ErrNotImplemented) AddConsequence(err error) Error {
	if e.IsNull() {
		logrus.Errorf(callstack.DecorateWith("invalid call:", "ErrNotImplemented.AddConsequence()", "from null instance", 0))
		return e
	}
	_ = e.errorCore.AddConsequence(err)
	return e
}

// Annotate ...
func (e *ErrNotImplemented) Annotate(key string, value data.Annotation) data.Annotatable {
	if e.IsNull() {
		logrus.Errorf(callstack.DecorateWith("invalid call:", "ErrNotImplemented.Annotate()", "from null instance", 0))
		return e
	}
	_ = e.errorCore.Annotate(key, value)
	return e
}

// ErrRuntimePanic ...
type ErrRuntimePanic struct {
	*errorCore
}

// RuntimePanicError creates a ErrRuntimePanic error
func RuntimePanicError(msg ...interface{}) *ErrRuntimePanic {
	r := newError(nil, nil, callstack.DecorateWith(strprocess.FormatStrings(msg...), "", "", 0))
	r.grpcCode = codes.Internal
	// This error is systematically logged
	logrus.Error(r.Error())
	return &ErrRuntimePanic{r}
}

// IsNull tells if the instance is null
func (e *ErrRuntimePanic) IsNull() bool {
	return e == nil || e.errorCore.IsNull()
}

// AddConsequence ...
func (e *ErrRuntimePanic) AddConsequence(err error) Error {
	if e.IsNull() {
		logrus.Errorf(callstack.DecorateWith("invalid call:", "ErrRuntimePanic.AddConsequence()", "from null instance", 0))
		return e
	}
	_ = e.errorCore.AddConsequence(err)
	return e
}

// Annotate ...
func (e *ErrRuntimePanic) Annotate(key string, value data.Annotation) data.Annotatable {
	if e.IsNull() {
		logrus.Errorf(callstack.DecorateWith("invalid call:", "ErrRuntimePanic.Annotate()", "from null instance", 0))
		return e
	}
	_ = e.errorCore.Annotate(key, value)
	return e
}

// ErrInvalidInstance has to be used when a method is called from an instance equal to nil
type ErrInvalidInstance struct {
	*errorCore
}

// InvalidInstanceError creates a ErrInvalidInstance error
func InvalidInstanceError() *ErrInvalidInstance {
	r := newError(nil, nil, callstack.DecorateWith("invalid instance:", "", "calling method from a nil pointer", 0))
	r.grpcCode = codes.FailedPrecondition
	// Systematically log this kind of error
	logrus.Error(r.Error())
	return &ErrInvalidInstance{r}
}

// IsNull tells if the instance is null
func (e *ErrInvalidInstance) IsNull() bool {
	return e == nil || e.errorCore.IsNull()
}

// AddConsequence ...
func (e *ErrInvalidInstance) AddConsequence(err error) Error {
	if e.IsNull() {
		logrus.Errorf(callstack.DecorateWith("invalid call:", "ErrInvalidInstance.AddConsequence()", "from null instance", 0))
		return e
	}
	_ = e.errorCore.AddConsequence(err)
	return e
}

// Annotate ...
func (e *ErrInvalidInstance) Annotate(key string, value data.Annotation) data.Annotatable {
	if e.IsNull() {
		logrus.Errorf(callstack.DecorateWith("invalid call:", "ErrInvalidInstance.Annotate()", "from null instance", 0))
		return e
	}
	_ = e.errorCore.Annotate(key, value)
	return e
}

// ErrInvalidParameter ...
type ErrInvalidParameter struct {
	*errorCore
}

// InvalidParameterError creates a ErrInvalidParameter error
func InvalidParameterError(what string, why ...interface{}) *ErrInvalidParameter {
	r := newError(nil, nil, callstack.DecorateWith("invalid parameter: ", what, strprocess.FormatStrings(why...), 0))
	r.grpcCode = codes.FailedPrecondition
	// Systematically log this kind of error
	logrus.Error(r.Error())
	return &ErrInvalidParameter{r}
}

// IsNull tells if the instance is null
func (e *ErrInvalidParameter) IsNull() bool {
	return e == nil || e.errorCore.IsNull()
}

// AddConsequence ...
func (e *ErrInvalidParameter) AddConsequence(err error) Error {
	if e.IsNull() {
		logrus.Errorf(callstack.DecorateWith("invalid call:", "ErrInvalidParameter.AddConsequence()", "from null instance", 0))
		return e
	}
	_ = e.errorCore.AddConsequence(err)
	return e
}

// Annotate ...
func (e *ErrInvalidParameter) Annotate(key string, value data.Annotation) data.Annotatable {
	if e.IsNull() {
		logrus.Errorf(callstack.DecorateWith("invalid call:", "ErrInvalidParameter.Annotate()", "from null instance", 0))
		return e
	}
	_ = e.errorCore.Annotate(key, value)
	return e
}

// ErrInvalidInstanceContent has to be used when a property of an instance contains invalid property
type ErrInvalidInstanceContent struct {
	*errorCore
}

// InvalidInstanceContentError returns an instance of ErrInvalidInstanceContent.
func InvalidInstanceContentError(what, why string) *ErrInvalidInstanceContent {
	r := newError(nil, nil, callstack.DecorateWith("invalid instance content:", what, why, 0))
	r.grpcCode = codes.FailedPrecondition
	// Systematically log this kind of error
	logrus.Error(r.Error())
	return &ErrInvalidInstanceContent{r}
}

// IsNull tells if the instance is null
func (e *ErrInvalidInstanceContent) IsNull() bool {
	return e == nil || e.errorCore.IsNull()
}

// AddConsequence ...
func (e *ErrInvalidInstanceContent) AddConsequence(err error) Error {
	if e.IsNull() {
		logrus.Errorf(callstack.DecorateWith("invalid call:", "ErrInvalidInstanceContent.AddConsequence()", "from null instance", 0))
		return e
	}
	_ = e.errorCore.AddConsequence(err)
	return e
}

// Annotate ...
func (e *ErrInvalidInstanceContent) Annotate(key string, value data.Annotation) data.Annotatable {
	if e.IsNull() {
		logrus.Errorf(callstack.DecorateWith("invalid call:", "ErrInvalidInstanceContent.Annotate()", "from null instance", 0))
		return e
	}
	_ = e.errorCore.Annotate(key, value)
	return e
}

// ErrInconsistent is used when data used is ErrInconsistent
type ErrInconsistent struct {
	*errorCore
}

// InconsistentError creates a ErrInconsistent error
func InconsistentError(msg ...interface{}) *ErrInconsistent {
	r := newError(nil, nil, callstack.DecorateWith(strprocess.FormatStrings(msg...), "", "", 0))
	r.grpcCode = codes.DataLoss
	return &ErrInconsistent{r}
}

// IsNull tells if the instance is null
func (e *ErrInconsistent) IsNull() bool {
	return e == nil || e.errorCore.IsNull()
}

// AddConsequence ...
func (e *ErrInconsistent) AddConsequence(err error) Error {
	if e.IsNull() {
		logrus.Errorf(callstack.DecorateWith("invalid call:", "ErrInconsistent.AddConsequence()", "from null instance", 0))
		return e
	}
	_ = e.errorCore.AddConsequence(err)
	return e
}

// Annotate ...
func (e *ErrInconsistent) Annotate(key string, value data.Annotation) data.Annotatable {
	if e.IsNull() {
		logrus.Errorf(callstack.DecorateWith("invalid call:", "ErrInconsistent.Annotate()", "from null instance", 0))
		return e
	}
	_ = e.errorCore.Annotate(key, value)
	return e
}

// ErrExecution is used when code ErrExecution failed
type ErrExecution struct {
	*errorCore
}

// ExecutionError creates a ErrExecution error
func ExecutionError(exitError error, msg ...interface{}) *ErrExecution {
	r := newError(exitError, nil, msg...)
	r.grpcCode = codes.Internal

	retcode := int(-1)
	stderr := ""
	if ee, ok := exitError.(*exec.ExitError); ok {
		if status, ok := ee.Sys().(syscall.WaitStatus); ok {
			retcode = status.ExitStatus()
		}
		stderr = string(ee.Stderr)
	}
<<<<<<< HEAD

	ee := &ErrExecution{errorCore: r}
	ee.Annotate("retcode", retcode).Annotate("stderr", stderr)

	return ee
=======
	outErr := &ErrExecution{errorCore: r}
	_ = outErr.Annotate("retcode", retcode).Annotate("stderr", stderr)
	return outErr
>>>>>>> 5a7b7d85
}

// IsNull tells if the instance is null
func (e *ErrExecution) IsNull() bool {
	if e == nil {
		return true
	}
	if _, ok := e.Annotation("retcode"); ok {
		return false
	}
	return e.errorCore.IsNull()
}

// AddConsequence ...
func (e *ErrExecution) AddConsequence(err error) Error {
	if e.IsNull() {
		logrus.Errorf(callstack.DecorateWith("invalid call:", "ErrExecution.AddConsequence()", "from null instance", 0))
		return e
	}
	_ = e.errorCore.AddConsequence(err)
	return e
}

// Annotate ...
func (e *ErrExecution) Annotate(key string, value data.Annotation) data.Annotatable {
	if e.IsNull() {
		logrus.Errorf(callstack.DecorateWith("invalid call:", "ErrExecution.Annotate()", "from null instance", 0))
		return e
	}
	_ = e.errorCore.Annotate(key, value)
	return e
}

// ErrAlteredNothing is used when an Alter() call changed nothing
type ErrAlteredNothing struct {
	*errorCore
}

// AlteredNothingError creates an ErrAlteredNothing error
func AlteredNothingError(msg ...interface{}) *ErrAlteredNothing {
	r := newError(nil, nil, msg...)
	r.grpcCode = codes.PermissionDenied
	return &ErrAlteredNothing{r}
}

// IsNull tells if the instance is null
func (e *ErrAlteredNothing) IsNull() bool {
	return e == nil || e.errorCore.IsNull()
}

// AddConsequence ...
func (e *ErrAlteredNothing) AddConsequence(err error) Error {
	if e.IsNull() {
		logrus.Errorf(callstack.DecorateWith("invalid call:", "ErrAlteredNothing.AddConsequence()", "from null instance", 0))
		return e
	}
	_ = e.errorCore.AddConsequence(err)
	return e
}

// Annotate ...
func (e *ErrAlteredNothing) Annotate(key string, value data.Annotation) data.Annotatable {
	if e.IsNull() {
		logrus.Errorf(callstack.DecorateWith("invalid call:", "ErrAlteredNothing.Annotate()", "from null instance", 0))
		return e
	}
	_ = e.errorCore.Annotate(key, value)
	return e
}

// ErrUnknown is used when situation is unknown
type ErrUnknown struct {
	*errorCore
}

// UnknownError creates a ErrForbidden error
func UnknownError(msg ...interface{}) *ErrForbidden {
	r := newError(nil, nil, msg...)
	r.grpcCode = codes.PermissionDenied
	return &ErrForbidden{r}
}

// IsNull tells if the instance is null
func (e *ErrUnknown) IsNull() bool {
	return e == nil || e.errorCore.IsNull()
}

// AddConsequence ...
func (e *ErrUnknown) AddConsequence(err error) Error {
	if e.IsNull() {
		logrus.Errorf(callstack.DecorateWith("invalid call:", "ErrUnknown.AddConsequence()", "from null instance", 0))
		return e
	}
	_ = e.errorCore.AddConsequence(err)
	return e
}

// Annotate ...
func (e *ErrUnknown) Annotate(key string, value data.Annotation) data.Annotatable {
	if e.IsNull() {
		logrus.Errorf(callstack.DecorateWith("invalid call:", "ErrUnknown.Annotate()", "from null instance", 0))
		return e
	}
	_ = e.errorCore.Annotate(key, value)
	return e
}<|MERGE_RESOLUTION|>--- conflicted
+++ resolved
@@ -1060,17 +1060,9 @@
 		}
 		stderr = string(ee.Stderr)
 	}
-<<<<<<< HEAD
-
-	ee := &ErrExecution{errorCore: r}
-	ee.Annotate("retcode", retcode).Annotate("stderr", stderr)
-
-	return ee
-=======
 	outErr := &ErrExecution{errorCore: r}
 	_ = outErr.Annotate("retcode", retcode).Annotate("stderr", stderr)
 	return outErr
->>>>>>> 5a7b7d85
 }
 
 // IsNull tells if the instance is null
