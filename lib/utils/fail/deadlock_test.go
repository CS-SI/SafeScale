--- conflicted
+++ resolved
@@ -61,18 +61,10 @@
 		err.lock.Lock()
 		fmt.Println("Luck reaching this line")
 		fmt.Println("but now it doesn't matter, waitTimeoutWithoutDeadlock detects the deadlock and can fail -> show error in test suit instead of crashing")
-<<<<<<< HEAD
-
-	}, 1000*time.Millisecond)
-
-	if !success { // It never ended, there is a deadlock with high probability
-		t.Logf("It seems we have a deadlock in function: Test_whateverThatMightDeadlockTheRightWay")
-=======
 	}()
 	failed := waitTimeoutWithoutDeadlock(&wg, 1000*time.Millisecond) // the test should take 2,3 ms (without the 2nd lock.Lock()), so waiting 1000 ms is a very safe bet
 	if failed {                                                      // It never ended, there is a deadlock with high probability
 		t.Logf("It seems we have a deadlock in function: Test_whateverThatMightDeadlockTheRightWay, this was expected, no problem")
->>>>>>> 4f14fd0a
 	} else {
 		t.FailNow() // In this, test, a deadlock is expected, if we don't detect one -> problem
 	}
