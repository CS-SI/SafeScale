--- conflicted
+++ resolved
@@ -19,14 +19,8 @@
 import (
 	txttmpl "text/template"
 
-<<<<<<< HEAD
-	"github.com/Masterminds/sprig"
-
-	"github.com/CS-SI/SafeScale/v21/lib/utils/fail"
-=======
 	"github.com/CS-SI/SafeScale/v21/lib/utils/fail"
 	sprig "github.com/Masterminds/sprig/v3"
->>>>>>> 2166906f
 )
 
 // Parse returns a text template with default funcs declared
