--- conflicted
+++ resolved
@@ -20,11 +20,6 @@
 	"io/ioutil"
 	"os"
 
-<<<<<<< HEAD
-=======
-	"github.com/sirupsen/logrus"
-
->>>>>>> bd93ce1e
 	"github.com/CS-SI/SafeScale/v22/lib/utils/fail"
 )
 
@@ -46,11 +41,7 @@
 func CreateTempFileFromString(content string, filemode os.FileMode) (*os.File, fail.Error) {
 	defaultTmpDir := os.TempDir()
 
-<<<<<<< HEAD
 	f, err := os.CreateTemp(defaultTmpDir, "")
-=======
-	f, err := ioutil.TempFile(defaultTmpDir, "")
->>>>>>> bd93ce1e
 	if err != nil {
 		return nil, fail.ExecutionError(err, "failed to create temporary file")
 	}
@@ -69,10 +60,5 @@
 		return nil, fail.ExecutionError(err, "failed to close temporary file")
 	}
 
-<<<<<<< HEAD
-=======
-	// logrus.Tracef("New temporary file %s", f.Name())
-
->>>>>>> bd93ce1e
 	return f, nil
 }