/*
 * Copyright 2018-2022, CS Systemes d'Information, http://csgroup.eu
 *
 * Licensed under the Apache License, Version 2.0 (the "License");
 * you may not use this file except in compliance with the License.
 * You may obtain a copy of the License at
 *
 *     http://www.apache.org/licenses/LICENSE-2.0
 *
 * Unless required by applicable law or agreed to in writing, software
 * distributed under the License is distributed on an "AS IS" BASIS,
 * WITHOUT WARRANTIES OR CONDITIONS OF ANY KIND, either express or implied.
 * See the License for the specific language governing permissions and
 * limitations under the License.
 */

package temporal

import (
	"time"

	"github.com/CS-SI/SafeScale/v22/lib/utils/fail"
<<<<<<< HEAD
=======
	"github.com/pelletier/go-toml/v2"
>>>>>>> bd93ce1e
)

const (
	// DefaultContextTimeout default timeout for grpc command invocation
	defaultContextTimeout = 1 * time.Minute

	// defaultHostOperationTimeout default timeout to handle operations
	defaultHostOperationTimeout = 150 * time.Second

	// defaultHostBootTimeout default boot timeout
	defaultHostBootTimeout = 3 * time.Minute

	// defaultHostCreationTimeout timeout for grpc command relative to host creation (3x boot + 1)
	defaultHostCreationTimeout = 10 * time.Minute

	// defaultHostLongOperationTimeout is a Long timeout
	defaultHostLongOperationTimeout = 14 * time.Minute

	// defaultHostCleanupTimeout is the default timeout of host teardown operations
	defaultHostCleanupTimeout = 5 * time.Minute

	// defaultCommunicationTimeout is the default timeout for HTTP communication with Provider
	defaultCommunicationTimeout = 3 * time.Minute

	// defaultMetadataTimeout default timeout to handle object storage issues
	defaultMetadataTimeout = 150 * time.Second

	// defaultOperationTimeout default timeout to handle operations
	defaultOperationTimeout = 150 * time.Second

	// defaultWaitAfterReboot time we wait after a reboot before trying SSH connection
	defaultWaitAfterReboot = 100 * time.Second

	// defaultSSHConnectionTimeout is the default ssh timeout connection
	defaultSSHConnectionTimeout = 3 * time.Minute

	// defaultConnectionTimeout is the default connection timeout
	defaultConnectionTimeout = 2 * time.Minute

	// defaultExecutionTimeout is the default linux command operation timeout
	defaultExecutionTimeout = 8 * time.Minute

	// defaultMetadataReadAfterWriteTimeout is the default timeout applied to validate metadata write is effective
	defaultMetadataReadAfterWriteTimeout = 30 * time.Second

	// defaultSmallDelay is the predefined small delay
	defaultSmallDelay = 1 * time.Second

	// defaultNormalDelay is the default delay
	defaultNormalDelay = 2 * time.Second

	// defaultBigDelay is a big delay
	defaultBigDelay = 5 * time.Second
)

//go:generate minimock -o mocks/mock_timings.go -i github.com/CS-SI/SafeScale/v22/lib/utils/temporal.Timings

type Timings interface {
	// OperationTimeout ...
	OperationTimeout() time.Duration

	// HostOperationTimeout ...
	HostOperationTimeout() time.Duration

	// HostLongOperationTimeout ...
	HostLongOperationTimeout() time.Duration

	// HostCreationTimeout ...
	HostCreationTimeout() time.Duration

	// HostBootTimeout ...
	HostBootTimeout() time.Duration

	// HostCleanupTimeout ...
	HostCleanupTimeout() time.Duration

	// CommunicationTimeout ...
	CommunicationTimeout() time.Duration

	// ConnectionTimeout ...
	ConnectionTimeout() time.Duration

	// ContextTimeout ...
	ContextTimeout() time.Duration

	// ExecutionTimeout ...
	ExecutionTimeout() time.Duration

	// SSHConnectionTimeout ...
	SSHConnectionTimeout() time.Duration

	// MetadataTimeout ...
	MetadataTimeout() time.Duration

<<<<<<< HEAD
	// RebootTimeout ...
=======
	// RebootTimeout
>>>>>>> bd93ce1e
	RebootTimeout() time.Duration

	// MetadataReadAfterWriteTimeout ...
	MetadataReadAfterWriteTimeout() time.Duration

	// SmallDelay ...
	SmallDelay() time.Duration
	// NormalDelay returns the currently configure normal delay stored in Timings
	NormalDelay() time.Duration
	// BigDelay returns the currently configured big delay stored in Timings
	BigDelay() time.Duration
}

type Timeouts struct {
	Communication          time.Duration `json:"timeout_communication,omitempty" mapstructure:"communication"`
	Connection             time.Duration `json:"timeout_connection,omitempty" mapstructure:"connection"`
	Context                time.Duration `json:"timeout_context,omitempty" mapstructure:"context"`
	HostCreation           time.Duration `json:"timeout_host_creation,omitempty" mapstructure:"hostcreation"`
	HostBoot               time.Duration `json:"timeout_host_boot,omitempty" mapstructure:"hostboot"`
	HostCleanup            time.Duration `json:"timeout_host_cleanup,omitempty" mapstructure:"hostcleanup"`
	HostOperation          time.Duration `json:"timeout_host_operation,omitempty" mapstructure:"hostoperation"`
	HostLongOperation      time.Duration `json:"timeout_host_long_operation,omitempty" mapstructure:"hostlongoperation"`
	Operation              time.Duration `json:"timeout_operation,omitempty" mapstructure:"operation"`
	SSHConnection          time.Duration `json:"timeout_ssh_connection,omitempty" mapstructure:"sshconnection"`
	Metadata               time.Duration `json:"timeout_metadata,omitempty" mapstructure:"metadata"`
	MetadataReadAfterWrite time.Duration `json:"timeout_metadata_raw,omitempty" mapstructure:"metadatareadafterwrite"`
	RebootTimeout          time.Duration `json:"timeout_reboot,omitempty" mapstructure:"reboot"`
}

type Delays struct {
	Small  time.Duration `json:"delay_small,omitempty" mapstructure:"small"`
	Normal time.Duration `json:"delay_normal,omitempty" mapstructure:"normal"`
	Big    time.Duration `json:"delay_big,omitempty" mapstructure:"big"`
}

type MutableTimings struct {
	Timeouts `json:"timeouts" mapstructure:"timeouts"`
	Delays   `json:"delays" mapstructure:"delays"`
}

// NewTimings creates a new instance of MutableTimings with default values
func NewTimings() *MutableTimings {
	return &MutableTimings{
		Timeouts: Timeouts{
			Communication:          CommunicationTimeout(),
			Connection:             ConnectionTimeout(),
			Context:                ContextTimeout(),
			HostCreation:           HostCreationTimeout(),
			HostCleanup:            HostCleanupTimeout(),
			HostBoot:               HostBootTimeout(),
			HostOperation:          HostOperationTimeout(),
			HostLongOperation:      HostLongOperationTimeout(),
			Operation:              OperationTimeout(),
			Metadata:               MetadataTimeout(),
			MetadataReadAfterWrite: MetadataReadAfterWriteTimeout(),
			SSHConnection:          SSHConnectionTimeout(),
			RebootTimeout:          RebootTimeout(),
		},
		Delays: Delays{
			Small:  SmallDelay(),
			Normal: NormalDelay(),
			Big:    BigDelay(),
		},
	}
}

func (t *MutableTimings) Update(a *MutableTimings) error {
	if t == nil {
		return fail.InvalidInstanceError()
	}
	if a == nil {
		return nil
	}
	t.Timeouts.Communication = a.Timeouts.Communication
	t.Timeouts.Connection = a.Timeouts.Connection
	t.Timeouts.Context = a.Timeouts.Context
	t.Timeouts.HostCreation = a.HostCreation
<<<<<<< HEAD
	t.Timeouts.HostBoot = a.HostBoot
=======
>>>>>>> bd93ce1e
	t.Timeouts.HostCleanup = a.Timeouts.HostCleanup
	t.Timeouts.HostOperation = a.HostOperation
	t.Timeouts.HostLongOperation = a.Timeouts.HostLongOperation
	t.Timeouts.Operation = a.Operation
	t.Timeouts.Metadata = a.Timeouts.Metadata
	t.Timeouts.MetadataReadAfterWrite = a.MetadataReadAfterWrite
	t.Timeouts.SSHConnection = a.Timeouts.SSHConnection
	t.Timeouts.RebootTimeout = a.Timeouts.RebootTimeout
	t.Delays.Small = a.Delays.Small
	t.Delays.Normal = a.Delays.Normal
	t.Delays.Big = a.Delays.Big

	return nil
}

// ContextTimeout returns the configured timeout for context (optionally overloaded from ENV)
func (t *MutableTimings) ContextTimeout() time.Duration {
	if t == nil {
		return ContextTimeout()
	}

	return t.Timeouts.Context
}

// ConnectionTimeout returns the configured timeout for connection
func (t *MutableTimings) ConnectionTimeout() time.Duration {
	if t == nil {
		return ConnectionTimeout()
	}

	return t.Timeouts.Connection
}

// ExecutionTimeout returns the configured timeout for execution
func (t *MutableTimings) ExecutionTimeout() time.Duration {
	if t == nil {
		return ExecutionTimeout()
	}

	return t.Timeouts.Operation
}

// OperationTimeout returns the configured timeout for operation (optionally overloaded from ENV)
func (t *MutableTimings) OperationTimeout() time.Duration {
	if t == nil {
		return OperationTimeout()
	}

	return t.Timeouts.Operation
}

// HostCreationTimeout returns the configured timeout for host creation (optionally overloaded from ENV)
func (t *MutableTimings) HostCreationTimeout() time.Duration {
	if t == nil {
		return HostCreationTimeout()
	}

	return t.Timeouts.HostCreation
}

// HostBootTimeout ...
func (t *MutableTimings) HostBootTimeout() time.Duration {
	if t == nil {
		return HostBootTimeout()
	}

	return t.Timeouts.HostBoot
}

// HostCleanupTimeout returns the configured timeout for host cleanup
func (t *MutableTimings) HostCleanupTimeout() time.Duration {
	if t == nil {
		return HostCleanupTimeout()
	}

	return t.Timeouts.HostCleanup
}

// HostOperationTimeout returns the configured timeout for host operation (other than creation or cleanup)
func (t *MutableTimings) HostOperationTimeout() time.Duration {
	if t == nil {
		return HostOperationTimeout()
	}

	return t.Timeouts.HostOperation
}

// CommunicationTimeout returns the configured timeout for communication (optionally overloaded from ENV)
func (t *MutableTimings) CommunicationTimeout() time.Duration {
	if t == nil {
		return CommunicationTimeout()
	}

	return t.Timeouts.Communication
}

// HostLongOperationTimeout returns the configured timeout for long Host operation (optionally overloaded from ENV)
func (t *MutableTimings) HostLongOperationTimeout() time.Duration {
	if t == nil {
		return HostLongOperationTimeout()
	}

	return t.Timeouts.HostLongOperation
}

// SSHConnectionTimeout returns the configured timeout for SSH connection
func (t *MutableTimings) SSHConnectionTimeout() time.Duration {
	if t == nil {
		return SSHConnectionTimeout()
	}

	return t.Timeouts.SSHConnection
}

// MetadataTimeout returns the configured timeout for metadata access
func (t *MutableTimings) MetadataTimeout() time.Duration {
	if t == nil {
		return MetadataTimeout()
	}

	return t.Timeouts.Metadata
}

// MetadataReadAfterWriteTimeout returns the configured timeout for metadata read after write
func (t *MutableTimings) MetadataReadAfterWriteTimeout() time.Duration {
	if t == nil {
		return MetadataReadAfterWriteTimeout()
	}

	return t.Timeouts.MetadataReadAfterWrite
}

// RebootTimeout returns the time we wait after a reboot before trying SSH connection
func (t *MutableTimings) RebootTimeout() time.Duration {
	if t == nil {
		return RebootTimeout()
	}

	return t.Timeouts.RebootTimeout
}

// SmallDelay returns the duration of a small delay
func (t *MutableTimings) SmallDelay() time.Duration {
	if t == nil {
		return SmallDelay()
	}

	return t.Delays.Small
}

// NormalDelay returns the duration of a normal delay
func (t *MutableTimings) NormalDelay() time.Duration {
	if t == nil {
		return NormalDelay()
	}

	return t.Delays.Normal
}

// BigDelay returns the duration of a big delay
func (t *MutableTimings) BigDelay() time.Duration {
	if t == nil {
		return BigDelay()
	}

	return t.Delays.Big
}

// CommunicationTimeout ...
func CommunicationTimeout() time.Duration {
	//FIXME: add env var doc
	return getFromEnv(defaultCommunicationTimeout, "SAFESCALE_COMMUNICATION_TIMEOUT")
}

// MetadataReadAfterWriteTimeout ...
func MetadataReadAfterWriteTimeout() time.Duration {
	//FIXME: add env var doc
	return getFromEnv(defaultMetadataReadAfterWriteTimeout, "SAFESCALE_METADATA_READ_AFTER_WRITE_TIMEOUT")
}

func RebootTimeout() time.Duration {
<<<<<<< HEAD
=======
	//FIXME: add env var doc
>>>>>>> bd93ce1e
	return getFromEnv(defaultWaitAfterReboot, "SAFESCALE_REBOOT_TIMEOUT")
}

// HostLongOperationTimeout ...
func HostLongOperationTimeout() time.Duration {
	//FIXME: add env var doc
	return getFromEnv(defaultHostLongOperationTimeout, "SAFESCALE_HOST_LONG_OPERATION_TIMEOUT")
}

// ContextTimeout ...
func ContextTimeout() time.Duration {
	//FIXME: add env var doc
	return getFromEnv(defaultContextTimeout, "SAFESCALE_CONTEXT_TIMEOUT")
}

// MetadataTimeout ...
func MetadataTimeout() time.Duration {
	//FIXME: add env var doc
	return getFromEnv(defaultMetadataTimeout, "SAFESCALE_METADATA_TIMEOUT")
}

// HostOperationTimeout ...
func HostOperationTimeout() time.Duration {
	//FIXME: add env var doc
	return getFromEnv(defaultHostOperationTimeout, "SAFESCALE_HOST_TIMEOUT")
}

// OperationTimeout ...
func OperationTimeout() time.Duration {
	//FIXME: add env var doc
	return getFromEnv(defaultOperationTimeout, "SAFESCALE_OP_TIMEOUT", "SAFESCALE_OPERATION_TIMEOUT")
}

// HostCreationTimeout ...
func HostCreationTimeout() time.Duration {
	//FIXME: add env var doc
	return getFromEnv(defaultHostCreationTimeout, "SAFESCALE_HOST_CREATION_TIMEOUT")
}

// HostBootTimeout ...
func HostBootTimeout() time.Duration {
	return getFromEnv(defaultHostBootTimeout, "SAFESCALE_HOST_BOOT_TIMEOUT")
}

// HostCleanupTimeout ...
func HostCleanupTimeout() time.Duration {
	//FIXME: add env var doc
	return getFromEnv(defaultHostCleanupTimeout, "SAFESCALE_HOST_CLEANUP_TIMEOUT")
}

// SSHConnectionTimeout ...
func SSHConnectionTimeout() time.Duration {
	//FIXME: add env var doc
	return getFromEnv(defaultSSHConnectionTimeout, "SAFESCALE_SSH_CONNECTION_TIMEOUT", "SAFESCALE_SSH_CONNECT_TIMEOUT")
}

// ConnectionTimeout ...
func ConnectionTimeout() time.Duration {
	//FIXME: add env var doc
	return getFromEnv(defaultConnectionTimeout, "SAFESCALE_CONNECTION_TIMEOUT", "SAFESCALE_CONNECT_TIMEOUT")
}

// ExecutionTimeout ...
func ExecutionTimeout() time.Duration {
	//FIXME: add env var doc
	return getFromEnv(defaultExecutionTimeout, "SAFESCALE_EXECUTION_TIMEOUT")
}

// MinDelay ...
func MinDelay() time.Duration {
	//FIXME: add env var doc
	return getFromEnv(defaultSmallDelay, "SAFESCALE_MIN_DELAY", "SAFESCALE_SMALL_DELAY")
}

// SmallDelay is a synonym for MinDelay
func SmallDelay() time.Duration {
	return MinDelay()
}

// NormalDelay returns the duration for a normal delay
func NormalDelay() time.Duration {
	//FIXME: add env var doc
	return getFromEnv(defaultNormalDelay, "SAFESCALE_DEFAULT_DELAY", "SAFESCALE_NORMAL_DELAY")
}

// DefaultDelay is a synonym for NormalDelay
func DefaultDelay() time.Duration {
	return NormalDelay()
}

// BigDelay returns the duration for a big delay
func BigDelay() time.Duration {
	//FIXME: add env var doc
	return getFromEnv(defaultBigDelay, "SAFESCALE_BIG_DELAY")
}<|MERGE_RESOLUTION|>--- conflicted
+++ resolved
@@ -20,10 +20,6 @@
 	"time"
 
 	"github.com/CS-SI/SafeScale/v22/lib/utils/fail"
-<<<<<<< HEAD
-=======
-	"github.com/pelletier/go-toml/v2"
->>>>>>> bd93ce1e
 )
 
 const (
@@ -118,11 +114,7 @@
 	// MetadataTimeout ...
 	MetadataTimeout() time.Duration
 
-<<<<<<< HEAD
 	// RebootTimeout ...
-=======
-	// RebootTimeout
->>>>>>> bd93ce1e
 	RebootTimeout() time.Duration
 
 	// MetadataReadAfterWriteTimeout ...
@@ -200,10 +192,7 @@
 	t.Timeouts.Connection = a.Timeouts.Connection
 	t.Timeouts.Context = a.Timeouts.Context
 	t.Timeouts.HostCreation = a.HostCreation
-<<<<<<< HEAD
 	t.Timeouts.HostBoot = a.HostBoot
-=======
->>>>>>> bd93ce1e
 	t.Timeouts.HostCleanup = a.Timeouts.HostCleanup
 	t.Timeouts.HostOperation = a.HostOperation
 	t.Timeouts.HostLongOperation = a.Timeouts.HostLongOperation
@@ -385,10 +374,6 @@
 }
 
 func RebootTimeout() time.Duration {
-<<<<<<< HEAD
-=======
-	//FIXME: add env var doc
->>>>>>> bd93ce1e
 	return getFromEnv(defaultWaitAfterReboot, "SAFESCALE_REBOOT_TIMEOUT")
 }
 
