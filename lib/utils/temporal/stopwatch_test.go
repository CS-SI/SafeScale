--- conflicted
+++ resolved
@@ -104,24 +104,6 @@
 
 	fmt.Println("3", res)
 
-<<<<<<< HEAD
-	if !(strings.Contains(res, "0.03") || strings.Contains(res, "0.04")) {
-		t.Errorf("This should be near 30 ms and it isn't: %s", res)
-	}
-
-	stowa.Start()
-	time.Sleep(10 * time.Millisecond)
-	stowa.Pause()
-	stowa.Pause() // Double call have to do nothing
-
-	time.Sleep(time.Second)
-	stowa.Start()
-	time.Sleep(20 * time.Millisecond)
-	stowa.Stop()
-
-	res = FormatDuration(stowa.GetDuration())
-=======
->>>>>>> 2258897e
 	if !(strings.Contains(res, "0.03") || strings.Contains(res, "0.04")) {
 		t.Errorf("This should be near 30 ms and it isn't: %s", res)
 	}
