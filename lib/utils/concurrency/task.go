/*
 * Copyright 2018-2021, CS Systemes d'Information, http://csgroup.eu
 *
 * Licensed under the Apache License, Version 2.0 (the "License");
 * you may not use this file except in compliance with the License.
 * You may obtain a copy of the License at
 *
 *     http://www.apache.org/licenses/LICENSE-2.0
 *
 * Unless required by applicable law or agreed to in writing, software
 * distributed under the License is distributed on an "AS IS" BASIS,
 * WITHOUT WARRANTIES OR CONDITIONS OF ANY KIND, either express or implied.
 * See the License for the specific language governing permissions and
 * limitations under the License.
 */

package concurrency

import (
	"context"
	"sync"
	"sync/atomic"
	"time"

	uuid "github.com/satori/go.uuid"
	"github.com/sirupsen/logrus"

	"github.com/CS-SI/SafeScale/lib/utils/data"
	"github.com/CS-SI/SafeScale/lib/utils/debug/tracing"
	"github.com/CS-SI/SafeScale/lib/utils/fail"
)

//go:generate stringer -type=TaskStatus

// TaskStatus ...
type TaskStatus int

const (
	UNKNOWN TaskStatus = iota // status is unknown
	READY                     // the task is ready to start
	RUNNING                   // the task is running
	DONE                      // the task has run and is done
	ABORTED                   // the task has been aborted
	TIMEOUT                   // the task ran out of time
)

// TaskParameters ...
type TaskParameters interface{}

// TaskResult ...
type TaskResult interface{}

// TaskAction defines the type of the function that can be started by a Task.
// NOTE: you have to check if task is aborted inside this function using method t.ErrAborted(),
//       to be able to stop the process when task is aborted (no matter what
//       the abort reason is), and permit to end properly. Otherwise this may lead to goroutine leak
//       (there is no good way to stop forcibly a goroutine).
// Example:
// task.Start(func(task concurrency.Task, p TaskParameters) (concurrency.TaskResult, fail.Error) {
// ...
//    for {
//        if task.ErrAborted() {
//            break // or return
//        }
//        ...
//    }
//    return nil
// }, nil)
type TaskAction func(t Task, parameters TaskParameters) (TaskResult, fail.Error)

// TaskGuard ...
type TaskGuard interface {
	TryWait() (bool, TaskResult, fail.Error)
	Wait() (TaskResult, fail.Error)
	WaitFor(time.Duration) (bool, TaskResult, fail.Error)
}

// TaskCore is the interface of core methods to control Task and TaskGroup
type TaskCore interface {
	Abort() fail.Error
	Abortable() (bool, fail.Error)
	Aborted() bool
	DisarmAbortSignal() func()
	ID() (string, fail.Error)
	Signature() string
	Status() (TaskStatus, fail.Error)
	Context() context.Context
	LastError() (error, fail.Error)
	Result() (TaskResult, fail.Error)
	SetID(string) fail.Error

	Run(fn TaskAction, params TaskParameters, options ...data.ImmutableKeyValue) (TaskResult, fail.Error)
	Start(fn TaskAction, params TaskParameters, options ...data.ImmutableKeyValue) (Task, fail.Error)
	StartWithTimeout(fn TaskAction, params TaskParameters, timeout time.Duration, options ...data.ImmutableKeyValue) (Task, fail.Error)
}

// Task is the interface of a task running in goroutine, allowing to identity (indirectly) goroutines
type Task interface {
	TaskCore
	TaskGuard
}

type taskStats struct {
	runBegin           time.Time
	controllerBegin    time.Time
	runDuration        time.Duration
	controllerDuration time.Duration
	events             struct {
		cancel        []time.Time
		timeout       []time.Time
		abort         []time.Time
		runTerminated []time.Time
	}
}

// task is a structure allowing to identify (indirectly) goroutines
type task struct {
	lock sync.RWMutex
	id   string

	ctx    context.Context
	cancel context.CancelFunc
	status TaskStatus

	controllerTerminatedCh chan struct{} // Used to signal Wait() (and siblings) the controller of the go routine has terminated
	runTerminatedCh        chan struct{} // Used by go routine to signal it has done its processing
	abortCh                chan struct{} // Used to signal the routine it has to stop processing

	err    fail.Error
	result chan TaskResult

	abortDisengaged      bool // used to not react on abort signal
	cancelDisengaged     bool // used to not react on cancel signal (internal use only, not exposed by API)
	runTerminated        bool // used to keep track of run terminated state
	controllerTerminated bool // used to keep track of controller terminated state
	resultObtained       bool // used to know that the result has been returned by the TaskAction

	start    time.Time
	duration time.Duration

	stats taskStats
}

const (
	// keywordInheritParentIDOption is the string to use to make task inherit the ID ofr the parent task
	keywordInheritParentIDOption = "inherit_parent_id"
	keywordAmendID               = "amend_id"
)

var (
	globalTask            atomic.Value
	InheritParentIDOption = data.NewImmutableKeyValue(keywordInheritParentIDOption, true)
)

// AmendID returns a data.ImmutableKeyValue containing string to add to task ID
// to be used as option on NewXXX functions that accept such options
func AmendID(id string) data.ImmutableKeyValue {
	return data.NewImmutableKeyValue(keywordAmendID, id)
}

// RootTask is the "task to rule them all"
func RootTask() (rt Task, xerr fail.Error) {
	defer fail.OnPanic(&xerr)
	anon := globalTask.Load()
	if anon == nil {
		newT, err := newTask(context.Background(), nil)
		if err != nil {
			return nil, err
		}

		newT.id = "0"
		globalTask.Store(newT)
		anon = globalTask.Load()
	}
	return anon.(Task), nil
}

// VoidTask is a new task that do nothing
func VoidTask() (Task, fail.Error) {
	return NewTask()
}

// user-defined type to use as key in context.WithValue()
type taskContextKey = string

const (
	KeyForTaskInContext taskContextKey = "task"
)

// TaskFromContext extracts the task instance from context
// If there is no task in the context, returns a VoidTask()
func TaskFromContext(ctx context.Context) (Task, fail.Error) {
	if ctx != nil {
		if ctxValue := ctx.Value(KeyForTaskInContext); ctxValue != nil {
			if task, ok := ctxValue.(Task); ok {
				return task, nil
			}
			return nil, fail.InconsistentError("context value for '%s' is not a 'concurrency.Task'", KeyForTaskInContext)
		}
		return nil, fail.NotAvailableError("cannot find a value for '%s' in context", KeyForTaskInContext)
	}

	return nil, fail.InvalidParameterCannotBeNilError("ctx")
}

// NewTask creates a new instance of Task
func NewTask() (Task, fail.Error) {
	return newTask(context.Background(), nil)
}

// NewUnbreakableTask is a new task that cannot be aborted by default (but this can be changed with IgnoreAbortSignal(false))
func NewUnbreakableTask() (Task, fail.Error) {
	nt, err := newTask(context.Background(), nil) // nolint
	if err != nil {
		return nil, err
	}

	// To be able to For safety, normally the cancel signal capture routine is not started in this case...
	nt.abortDisengaged = true
	return nt, nil
}

// NewTaskWithParent creates a subtask
// Such a task can be aborted if the parent one can be
func NewTaskWithParent(parentTask Task, options ...data.ImmutableKeyValue) (Task, fail.Error) {
	if parentTask == nil {
		return nil, fail.InvalidParameterError("parentTask", "must not be nil")
	}

	return newTask(context.Background(), parentTask, options...)
}

// NewTaskWithContext creates an instance of Task with context
func NewTaskWithContext(ctx context.Context, options ...data.ImmutableKeyValue) (Task, fail.Error) {
	if ctx == nil {
		return nil, fail.InvalidParameterCannotBeNilError("ctx")
	}

	return newTask(ctx, nil, options...)
}

// newTask creates a new Task from parentTask or using ctx as parent context
func newTask(ctx context.Context, parentTask Task, options ...data.ImmutableKeyValue) (nt *task, xerr fail.Error) {
	defer fail.OnPanic(&xerr)
	var (
		childContext context.Context
		cancel       context.CancelFunc
	)

	if ctx == nil {
		return nil, fail.InvalidParameterError("ctx", "cannot be nil!, use context.TODO() or context.Background() instead!")
	}

	if parentTask == nil {
		if ctx == context.TODO() {
			childContext, cancel = context.WithCancel(context.Background())
		} else {
			childContext, cancel = context.WithCancel(ctx)
		}
	} else {
		childContext, cancel = context.WithCancel(parentTask.(*task).ctx)
	}
	instance := &task{
		cancel:                 cancel,
		status:                 READY,
		abortCh:                make(chan struct{}, 1),
		runTerminatedCh:        make(chan struct{}, 1),
		controllerTerminatedCh: make(chan struct{}, 1),
		result:                 make(chan TaskResult),
	}

	generateID := true
	if len(options) > 0 {
		for _, v := range options {
			switch v.Key() { // nolint
			case keywordInheritParentIDOption:
				value, ok := v.Value().(bool)
				if ok && value && parentTask != nil {
					generateID = false
					id, xerr := parentTask.ID()
					if xerr != nil {
						return nil, xerr
					}
					instance.id = id
				}
			}
		}
	}

	if generateID {
		u, err := uuid.NewV4()
		if err != nil {
			return nil, fail.Wrap(err, "failed to create a new task")
		}

		instance.id = u.String()
	}

	if len(options) > 0 {
		for _, v := range options {
			switch v.Key() { // nolint
			case keywordAmendID:
				value, ok := v.Value().(string)
				if ok {
					instance.id += "+" + value
				}
			}
		}
	}

	instance.ctx = context.WithValue(childContext, KeyForTaskInContext, instance)

	return instance, nil
}

// IsNull ...
func (instance *task) IsNull() bool {
	if instance == nil {
		return true
	}
	instance.lock.RLock()
	defer instance.lock.RUnlock()
	return instance.id == ""
}

// LastError returns the last error of the Task
func (instance *task) LastError() (error, fail.Error) { // nolint
	if instance.IsNull() {
		return nil, fail.InvalidInstanceError()
	}

	instance.lock.RLock()
	defer instance.lock.RUnlock()

	return instance.err, nil
}

// Result returns the result of the ended task
func (instance *task) Result() (TaskResult, fail.Error) {
	if instance.IsNull() {
		return nil, fail.InvalidInstanceError()
	}

	instance.lock.RLock()
	defer instance.lock.RUnlock()

	if instance.status != DONE {
		return nil, fail.InvalidRequestError("task is not done, there is no result yet")
	}

	return <-instance.result, nil
}

// ID returns an unique id for the task
func (instance *task) ID() (string, fail.Error) {
	if instance.IsNull() {
		return "", fail.InvalidInstanceError()
	}

	instance.lock.RLock()
	defer instance.lock.RUnlock()

	return instance.id, nil
}

// Signature builds the "signature" of the task passed as parameter,
// ie a string representation of the task ID in the format "{task <id>}".
func (instance *task) Signature() string {
	if instance.IsNull() {
		return ""
	}

	instance.lock.RLock()
	defer instance.lock.RUnlock()

	return instance.signature()
}

// Signature returns a string as signature
func (instance *task) signature() string {
	if instance.id != "" {
		return `{task ` + instance.id + `}`
	}
	return ""
}

// Status returns the current task status
func (instance *task) Status() (TaskStatus, fail.Error) {
	if instance.IsNull() {
		return 0, fail.InvalidInstanceError()
	}

	instance.lock.RLock()
	defer instance.lock.RUnlock()

	return instance.status, nil
}

// Context returns the context associated to the task
func (instance *task) Context() context.Context {
	if instance.IsNull() {
		return context.TODO()
	}

	instance.lock.RLock()
	defer instance.lock.RUnlock()

	return instance.ctx
}

// SetID allows specifying task ID. The uniqueness of the ID through all the tasks
// becomes the responsibility of the developer...
func (instance *task) SetID(id string) fail.Error {
	if instance.IsNull() {
		return fail.InvalidInstanceError()
	}
	if id == "" {
		return fail.InvalidParameterError("id", "cannot be empty!")
	}
	if id == "0" {
		return fail.InvalidParameterError("id", "cannot be '0', reserved for root task")
	}

	instance.lock.Lock()
	defer instance.lock.Unlock()

	switch instance.status {
	case READY:
		instance.id = id
		return nil

	case ABORTED:
		fallthrough
	case RUNNING:
		fallthrough
	case TIMEOUT:
		return fail.InconsistentError("cannot set ID of a Task in status (%s)", instance.status)

	case DONE:
		return fail.InconsistentError("cannot set ID of a terminated (status %s) Task", instance.status)

	case UNKNOWN:
		fallthrough
	default:
		return fail.InconsistentError("cannot set ID of the Task: invalid status (%s)", instance.status)
	}
}

// Start runs in goroutine the function with parameters
func (instance *task) Start(action TaskAction, params TaskParameters, options ...data.ImmutableKeyValue) (Task, fail.Error) {
	if instance.IsNull() {
		return nil, fail.InvalidInstanceError()
	}

	return instance.StartWithTimeout(action, params, 0, options...)
}

// StartWithTimeout runs in goroutine the TaskAction with TaskParameters, and stops after timeout (if > 0)
// If timeout happens, error returned will be '*fail.ErrTimeout'
func (instance *task) StartWithTimeout(action TaskAction, params TaskParameters, timeout time.Duration, options ...data.ImmutableKeyValue) (Task, fail.Error) {
	if instance.IsNull() {
		return nil, fail.InvalidInstanceError()
	}

	instance.lock.RLock()
	status := instance.status
	instance.lock.RUnlock()

	switch status {
	case READY:
		if action == nil {
			instance.lock.Lock()
			instance.status = DONE
			instance.lock.Unlock()
		} else {
			instance.lock.Lock()
			instance.status = RUNNING
			instance.runTerminatedCh = make(chan struct{}, 1)
			instance.abortCh = make(chan struct{}, 1)
			instance.controllerTerminatedCh = make(chan struct{}, 1)
			instance.lock.Unlock()

			go func() {
				ctrlErr := instance.controller(action, params, timeout)

				instance.lock.Lock()
				defer instance.lock.Unlock()

				if ctrlErr != nil {
					if instance.err != nil {
						_ = instance.err.AddConsequence(fail.Wrap(ctrlErr, "unexpected error running the Task controller"))
					} else {
						instance.err = fail.Wrap(ctrlErr, "unexpected error running the Task controller")
					}
				}
			}()
		}
		return instance, nil

	case ABORTED:
		return nil, fail.InconsistentError("cannot start on Task '%s': reuse is forbidden (already aborted)", instance.id)
	case TIMEOUT:
		return nil, fail.InconsistentError("cannot start on Task '%s': reuse is forbidden (already timeout)", instance.id)
	case RUNNING:
		return nil, fail.InconsistentError("cannot start on Task '%s': reuse is forbidden (already running)", instance.id)
	case DONE:
		return nil, fail.InconsistentError("cannot start on Task '%s': reuse is forbidden (already done)", instance.id)

	case UNKNOWN:
		fallthrough
	default:
		return nil, fail.InconsistentError("cannot start Task '%s': unknown status (%s)", instance.id, instance.status)
	}
}

// controller controls the start, termination and possibly abortion of the action
func (instance *task) controller(action TaskAction, params TaskParameters, timeout time.Duration) fail.Error {
	if instance.IsNull() {
		return fail.InvalidInstanceError()
	}

	traceR := newTracer(instance, tracing.ShouldTrace("concurrency.task"))

	instance.lock.Lock()
	instance.stats.controllerBegin = time.Now()
	instance.lock.Unlock()

	go func() {
		instance.lock.Lock()
		instance.stats.runBegin = time.Now()
		instance.lock.Unlock()

		instance.run(action, params)

		instance.lock.Lock()
		instance.stats.runDuration = time.Since(instance.stats.runBegin)
		instance.lock.Unlock()
	}()

	if timeout > 0 {
		canceled, expired, finished, xerr := instance.reactWithTimeout(timeout, traceR)
		if xerr != nil {
			return xerr
		}

		switch {
		case finished:
			return nil
		case expired:
			return instance.reactAfterExpired(traceR)
		case canceled:
			return instance.reactAfterCanceledWithTimeout(timeout, traceR)
		default:
			return fail.InconsistentError("controller state is inconsistent: neither finished nor expired nor canceled")
		}
	} else {
		canceled, finished, xerr := instance.reactWithoutTimeout(traceR)
		if xerr != nil {
			return xerr
		}

		switch {
		case finished:
			return nil
		case canceled:
			return instance.reactAfterCanceledWithoutTimeout(traceR)
		default:
			return fail.InconsistentError("controller state is inconsistent: neither finished nor canceled")
		}
	}
}

// reactWithTimeout reacts on events with timeout
func (instance *task) reactWithTimeout(timeout time.Duration, traceR *tracer) (canceled, expired, finished bool, xerr fail.Error) {
	for !finished && !canceled {
		select {
		case <-instance.ctx.Done():
			eventTime := time.Now()
			instance.lock.Lock()
			instance.stats.events.cancel = append(instance.stats.events.cancel, eventTime)
			status := instance.status
			terminated := len(instance.runTerminatedCh) > 0
			traceR.trace("received cancel signal after %v\n", time.Since(instance.stats.controllerBegin))
			instance.lock.Unlock()

			if status != ABORTED && status != TIMEOUT && !terminated {
				xerr = instance.processCancel(traceR)
				if xerr != nil {
					return canceled, expired, finished, xerr
				}
			}
			canceled = true

		case <-instance.abortCh:
			eventTime := time.Now()
			instance.lock.Lock()
			instance.stats.events.abort = append(instance.stats.events.abort, eventTime)
			traceR.trace("received abort signal after %v\n", time.Since(instance.stats.controllerBegin))
			instance.lock.Unlock()

			xerr = instance.processAbort(traceR)
			if xerr != nil {
				return canceled, expired, finished, xerr
			}

		case <-instance.runTerminatedCh:
			eventTime := time.Now()
			instance.lock.Lock()
			instance.stats.events.runTerminated = append(instance.stats.events.runTerminated, eventTime)
			traceR.trace("received run termination signal after %v\n", time.Since(instance.stats.controllerBegin))
			instance.lock.Unlock()

			instance.processTerminated(traceR)
			finished = true // stop to react on signals

		case <-time.After(timeout):
			eventTime := time.Now()
			instance.lock.Lock()
			instance.stats.events.timeout = append(instance.stats.events.timeout, eventTime)
			traceR.trace("received timeout signal after %v\n", time.Since(instance.stats.controllerBegin))
			instance.lock.Unlock()

			instance.processTimeout(timeout)
			expired = true // Stop to trigger timeout signal
		}
	}

	return canceled, expired, finished, nil
}

// reactWithoutTimeout reacts on events without timeout
func (instance *task) reactWithoutTimeout(traceR *tracer) (canceled, finished bool, xerr fail.Error) {
	for !finished && !canceled {
		select {
		case <-instance.ctx.Done():
			eventTime := time.Now()
			instance.lock.Lock()
			instance.stats.events.cancel = append(instance.stats.events.cancel, eventTime)
			status := instance.status
			terminated := len(instance.runTerminatedCh) > 0
			traceR.trace("received cancel signal after %v\n", time.Since(instance.stats.controllerBegin))
			instance.lock.Unlock()

			if status != ABORTED && status != TIMEOUT && !terminated {
				xerr := instance.processCancel(traceR)
				if xerr != nil {
					return canceled, finished, xerr
				}
			}
			canceled = true

		case <-instance.abortCh:
			eventTime := time.Now()
			instance.lock.Lock()
			instance.stats.events.abort = append(instance.stats.events.abort, eventTime)
			traceR.trace("received abort signal after %v\n", time.Since(instance.stats.controllerBegin))
			instance.lock.Unlock()

			xerr := instance.processAbort(traceR)
			if xerr != nil {
				return canceled, finished, xerr
			}

		case <-instance.runTerminatedCh:
			eventTime := time.Now()
			instance.lock.Lock()
			instance.stats.events.runTerminated = append(instance.stats.events.runTerminated, eventTime)
			traceR.trace("received run termination signal after %v\n", time.Since(instance.stats.controllerBegin))
			instance.lock.Unlock()

			instance.processTerminated(traceR)
			finished = true // stop to react on signals
		}
	}

	return canceled, finished, nil
}

// reactAfterExpired reacts on events after timeout has occurred
func (instance *task) reactAfterExpired(traceR *tracer) fail.Error {
	var finished bool
	for !finished {
		select {
		case <-instance.abortCh:
			eventTime := time.Now()
			instance.lock.Lock()
			instance.stats.events.abort = append(instance.stats.events.abort, eventTime)
			traceR.trace("received abort signal after %v\n", time.Since(instance.stats.controllerBegin))
			instance.lock.Unlock()

			xerr := instance.processAbort(traceR)
			if xerr != nil {
				return xerr
			}

		case <-instance.runTerminatedCh:
			eventTime := time.Now()
			instance.lock.Lock()
			instance.stats.events.runTerminated = append(instance.stats.events.runTerminated, eventTime)
			traceR.trace("received run termination signal after %v\n", time.Since(instance.stats.controllerBegin))
			instance.lock.Unlock()

			instance.processTerminated(traceR)
			finished = true // stop to react on signals
		}
	}
	return nil
}

// reactAfterCanceledWithTimeout reacts on events after task has been canceled but not yet terminated (and timeout may still occur)
func (instance *task) reactAfterCanceledWithTimeout(timeout time.Duration, traceR *tracer) fail.Error {
	var finished bool
	for !finished {
		select {
		case <-instance.abortCh:
			eventTime := time.Now()
			instance.lock.Lock()
			instance.stats.events.abort = append(instance.stats.events.abort, eventTime)
			traceR.trace("received abort signal after %v\n", time.Since(instance.stats.controllerBegin))
			instance.lock.Unlock()

			xerr := instance.processAbort(traceR)
			if xerr != nil {
				return xerr
			}

		case <-instance.runTerminatedCh:
			eventTime := time.Now()
			instance.lock.Lock()
			instance.stats.events.runTerminated = append(instance.stats.events.runTerminated, eventTime)
			traceR.trace("received run termination signal after %v\n", time.Since(instance.stats.controllerBegin))
			instance.lock.Unlock()

			instance.processTerminated(traceR)
			finished = true // stop to react on signals

		case <-time.After(timeout):
			eventTime := time.Now()
			instance.lock.Lock()
			instance.stats.events.timeout = append(instance.stats.events.timeout, eventTime)
			traceR.trace("received timeout signal after %v\n", time.Since(instance.stats.controllerBegin))
			instance.lock.Unlock()

			instance.processTimeout(timeout)
		}
	}

	return nil
}

// reactAfterCanceledWithoutTimeout reacts on events after task has been canceled but not yet terminated and there is no timeout
func (instance *task) reactAfterCanceledWithoutTimeout(traceR *tracer) fail.Error {
	var finished bool
	for !finished {
		select {
		case <-instance.abortCh:
			eventTime := time.Now()
			instance.lock.Lock()
			instance.stats.events.abort = append(instance.stats.events.abort, eventTime)
			traceR.trace("received abort signal after %v\n", time.Since(instance.stats.controllerBegin))
			instance.lock.Unlock()

			xerr := instance.processAbort(traceR)
			if xerr != nil {
				return xerr
			}

		case <-instance.runTerminatedCh:
			eventTime := time.Now()
			instance.lock.Lock()
			instance.stats.events.runTerminated = append(instance.stats.events.runTerminated, eventTime)
			traceR.trace("received run termination signal after %v\n", time.Since(instance.stats.controllerBegin))
			instance.lock.Unlock()

			instance.processTerminated(traceR)
			finished = true // stop to react on signals
		}
	}

	return nil
}

// processCancel operates when cancel has been called
func (instance *task) processCancel(traceR *tracer) fail.Error {
	instance.lock.RLock()
	status := instance.status
	doNotAbort := instance.abortDisengaged
	doNotCancel := instance.cancelDisengaged
	ctxErr := instance.ctx.Err()
	instance.lock.RUnlock()

	traceR.trace("receiving signal from context")
	if !doNotAbort && !doNotCancel {
		switch status {
		case RUNNING:
			switch ctxErr {
			case context.DeadlineExceeded:
				instance.lock.Lock()
				instance.status = TIMEOUT
				instance.lock.Unlock()

			case context.Canceled:
				fallthrough
			default:
				instance.lock.Lock()
				instance.status = ABORTED
				instance.lock.Unlock()
			}
			instance.abortCh <- struct{}{} // VPL: do not put this inside a lock

		case ABORTED:
			fallthrough
		case TIMEOUT:
			fallthrough
		case DONE:
			// do nothing
			break

		case READY: // abnormal status if controller is running
			fallthrough
		case UNKNOWN: // by definition, this status is invalid
			fallthrough
		default:
			return fail.InconsistentError("invalid Task state '%s'", status)
		}
	}
	return nil
}

// processTerminated operates when go routine terminates
func (instance *task) processTerminated(traceR *tracer) {
	instance.lock.Lock()
	instance.stats.controllerDuration = time.Since(instance.stats.controllerBegin)
	instance.controllerTerminated = true
	instance.lock.Unlock()
	instance.controllerTerminatedCh <- struct{}{}
	close(instance.controllerTerminatedCh) // VPL: this channel MUST BE CLOSED
}

// processAbort operates when Abort has been requested
func (instance *task) processAbort(traceR *tracer) fail.Error {
	instance.lock.Lock()
	defer instance.lock.Unlock()

	if instance.err != nil {
		switch instance.err.(type) {
		case *fail.ErrAborted, *fail.ErrTimeout:
			// do nothing
		default:
			abortError := fail.AbortedError(nil)
			_ = abortError.AddConsequence(instance.err)
			instance.err = abortError
		}
	} else if !instance.runTerminated {
		switch instance.status {
		case ABORTED:
			instance.err = fail.AbortedError(nil)
		case TIMEOUT:
			instance.err = fail.TimeoutError(nil, 0)
		}
	}
	if instance.status != TIMEOUT {
		instance.status = ABORTED
	}
	instance.contextCleanup()
	return nil
}

// processTimeout operates when timeout occurs
func (instance *task) processTimeout(timeout time.Duration) {
	instance.lock.RLock()
	status := instance.status
	instance.lock.RUnlock()

	if status != ABORTED {
		instance.abortCh <- struct{}{} // Note: DO NOT put this inside a lock (blocking write, unbuffered channel...)

		instance.lock.Lock()
		defer instance.lock.Unlock()

		if !instance.runTerminated {
			instance.err = fail.TimeoutError(instance.err, timeout)
		}
		instance.status = TIMEOUT
	}
}

// run executes the function 'action'
func (instance *task) run(action TaskAction, params TaskParameters) {
	defer func() {
		if err := recover(); err != nil {
			instance.runTerminatedCh <- struct{}{} // Note: Do not put this inside a lock (blocking write, unbuffered channel...)
			close(instance.runTerminatedCh)        // Note: This channel MUST BE CLOSED

			instance.lock.Lock()
			defer instance.lock.Unlock()

			instance.runTerminated = true
			instance.cancelDisengaged = true
			if instance.err != nil {
				_ = instance.err.AddConsequence(fail.RuntimePanicError("panic happened: %v", err))
			} else {
				instance.err = fail.RuntimePanicError("panic happened: %v", err)
			}
<<<<<<< HEAD

			instance.result = nil
			instance.resultObtained = true
=======
			instance.result <- nil
			close(instance.result)
>>>>>>> b4404aea
			instance.status = DONE
		}
	}()

	result, xerr := action(instance, params)

	instance.runTerminatedCh <- struct{}{} // Note: Do not put this inside a lock
	close(instance.runTerminatedCh)        // Note: this channel MUST BE CLOSED

	instance.lock.Lock()
	defer instance.lock.Unlock()

	instance.cancelDisengaged = true
	instance.runTerminated = true
<<<<<<< HEAD
	instance.result = result
	instance.resultObtained = true

	currentError := instance.err
	if xerr != nil {
		switch xerr.(type) {
		case *fail.ErrAborted:
			if currentError != nil {
				switch cerr := currentError.(type) {
				case *fail.ErrAborted:
					// leave instance.err as it is
					break
				default:
					_ = cerr.AddConsequence(xerr)
				}
			} else {
				currentError = xerr
=======
	instance.result <- result
	close(instance.result)

	switch xerr.(type) {
	case *fail.ErrAborted:
		if instance.err != nil {
			switch cerr := instance.err.(type) {
			case *fail.ErrAborted:
				// leave instance.err as it is
				break
			default:
				_ = cerr.AddConsequence(xerr)
>>>>>>> b4404aea
			}

		default:
			if currentError != nil {
				switch cerr := currentError.(type) { // nolint
				case fail.Error:
					_ = cerr.AddConsequence(xerr)
				}
			} else {
				currentError = xerr
			}
		}
	}
	instance.err = currentError
}

// Run starts task, waits its completion then return the error code
func (instance *task) Run(action TaskAction, params TaskParameters, options ...data.ImmutableKeyValue) (TaskResult, fail.Error) {
	if instance.IsNull() {
		return nil, fail.InvalidInstanceError()
	}

	_, err := instance.Start(action, params, options...)
	if err != nil {
		return nil, err
	}

	return instance.Wait()
}

// Wait awaits for the task to end, and returns the error (or nil) of the execution
// Returns:
// - TaskResult, nil: the Task ended normally and provide a Result
// - TaskResult, *fail.ErrAborted: the Task has been aborted; *fail.ErrAborted.Consequences() may contain error(s) happening after the signal has been received by the Task
// - TaskResult, *fail.ErrTimeout: the Task has reached its execution timeout
// - TaskResult, <other error>: the Task runs successfully but returned an error
func (instance *task) Wait() (TaskResult, fail.Error) {
	if instance.IsNull() {
		return nil, fail.InvalidInstanceError()
	}

	traceR := newTracer(instance, tracing.ShouldTrace("concurrency.task"))

	instance.lock.RLock()
	tid := instance.id
	status := instance.status
	instance.lock.RUnlock()

	for {
		switch status {
		case READY: // Waiting a ready task always succeed by design
			return nil, fail.InconsistentError("cannot wait a Task that has not been started")

		case TIMEOUT:
			instance.lock.RLock()
			runTerminated := instance.runTerminated
			instance.lock.RUnlock()

			<-instance.controllerTerminatedCh // Note: DO NOT PUT this inside a lock (blocking channel write, unbuffered channel)

			instance.lock.Lock()
			var forgedError fail.Error
			if instance.err != nil {
				switch instance.err.(type) {
				case *fail.ErrAborted:
					forgedError = fail.TimeoutError(nil, 0)
					_ = forgedError.AddConsequence(instance.err)
				case *fail.ErrTimeout:
					forgedError = instance.err
				default:
					if !runTerminated {
						forgedError = fail.TimeoutError(nil, 0)
						_ = forgedError.AddConsequence(instance.err)
					}
				}
			} else if !runTerminated {
				forgedError = fail.TimeoutError(nil, 0)
			}
			instance.err = forgedError
			if runTerminated {
				instance.status, status = DONE, DONE
			}
			instance.lock.Unlock() // Note: Do not defer this, the loop continue
			continue

		case ABORTED:
			instance.lock.RLock()
			runTerminated := instance.runTerminated
			instance.lock.RUnlock()

			<-instance.controllerTerminatedCh // Note: DO NOT PUT this inside a lock (blocking channel write, unbuffered channel)

			instance.lock.Lock()
			// In case of ABORT, if an error is already there, the Task has ended, so just return this error with the result
			if instance.err != nil {
				switch instance.err.(type) {
				case *fail.ErrAborted, *fail.ErrTimeout:
					// leave the abort or timeout error alone
					break
				default:
					if !runTerminated {
						// return abort error with instance.err as consequence (happened after Abort has been acknowledged by TaskAction)
						forgedError := fail.AbortedError(nil)
						_ = forgedError.AddConsequence(instance.err)
						instance.err = forgedError
					}
				}
			}
			if runTerminated {
				instance.status, status = DONE, DONE
			}
			instance.lock.Unlock() // Note: Do not defer this, the loop continue
			continue

		case RUNNING:
			instance.lock.Lock()
			runTerminated := instance.runTerminated
			instance.lock.Unlock()

			<-instance.controllerTerminatedCh

			// Reload status, it may have changed since the controller terminated
			instance.lock.Lock()
			status = instance.status
			if status == RUNNING || runTerminated {
				instance.status, status = DONE, DONE
			}
			instance.lock.Unlock()
			continue

		case DONE:
			traceR.trace("run lasted %v, controller lasted %v\n", instance.stats.runDuration, instance.stats.controllerDuration)
<<<<<<< HEAD

			instance.lock.Lock()
			if instance.resultObtained {
				//goland:noinspection GoDeferInLoop
				defer instance.lock.Unlock()    // Note: we can defer here, we will abort the loop

				if instance.ctx.Err() != nil && instance.err == nil {
					instance.err = fail.AbortedError(instance.ctx.Err())
				}
				return instance.result, instance.err
			}

			instance.lock.Unlock()
			// result not returned by TaskAction yet, continue
			continue
=======
			if instance.ctx.Err() != nil && instance.err == nil {
				return <-instance.result, fail.AbortedError(instance.ctx.Err())
			}

			return <-instance.result, instance.err
>>>>>>> b4404aea

		case UNKNOWN:
			fallthrough
		default:
			return nil, fail.InconsistentError("cannot wait task '%s': unknown status (%s)", tid, status)
		}

		// Leave space to the CPU
		time.Sleep(time.Millisecond * 1) // FIXME: hardcoded value
	}
}

// contextCleanup trigger cancel func if needed
// WARNING! must be called inside instance.lock.RLock!
func (instance *task) contextCleanup() {
	if instance.cancel != nil {
		instance.cancel()
		instance.cancel = nil
	}
}

// TryWait tries to wait on a task
// If task done, returns (true, TaskResult, <error from the task>)
// If task is not done, returns (false, nil, nil) (subsequent calls of TryWait may be necessary)
// if Task is not started, returns (false, nil, *fail.ErrInconsistent)
func (instance *task) TryWait() (bool, TaskResult, fail.Error) {
	if instance.IsNull() {
		return false, nil, fail.InvalidInstanceError()
	}

	instance.lock.RLock()
	tid := instance.id
	status := instance.status
	instance.lock.RUnlock()

	switch status {
	case READY: // Waiting a ready task always succeed by design
		return false, nil, fail.InconsistentError("cannot wait task '%s': has not been started", tid)

	case DONE:
<<<<<<< HEAD
		instance.lock.Lock()
		defer instance.lock.Unlock()

		if instance.resultObtained {
			if instance.ctx.Err() != nil && instance.err == nil {
				instance.err = fail.AbortedError(instance.ctx.Err())
			}
			return true, instance.result, instance.err
		}

		// result has not been returned yet by TaskAction
		return false, nil, nil
=======
		instance.lock.RLock()
		defer instance.lock.RUnlock()
		if instance.ctx.Err() != nil && instance.err == nil {
			return true, <-instance.result, fail.AbortedError(instance.ctx.Err())
		}
		return true, <-instance.result, instance.err
>>>>>>> b4404aea

	case ABORTED:
		fallthrough
	case TIMEOUT:
		fallthrough
	case RUNNING:
		if len(instance.controllerTerminatedCh) == 1 {
<<<<<<< HEAD
			result, err := instance.Wait()
			return true, result, err
=======
			_, err := instance.Wait()
			instance.lock.RLock()
			defer instance.lock.RUnlock()
			return true, <-instance.result, err
>>>>>>> b4404aea
		}
		return false, nil, nil

	case UNKNOWN:
		fallthrough
	default:
		return false, nil, fail.NewError("cannot wait task '%s': unknown status (%s)", tid, status)
	}
}

// WaitFor waits for the task to end, for 'duration' duration.
// Note: if timeout occurred, the task is not aborted. You have to abort then wait for it explicitly if needed.
// - true, TaskResult, fail.Error: Task terminates, but TaskAction returned an error
// - true, TaskResult, *failErrAborted: Task terminates on Abort
// - false, nil, *fail.ErrTimeout: WaitFor has timed out; Task is aborted in this case (and eventual error after
//                                 abort signal has been received would be attached to the error as consequence)
func (instance *task) WaitFor(duration time.Duration) (_ bool, _ TaskResult, xerr fail.Error) {
	if instance.IsNull() {
		return false, nil, fail.InvalidInstanceError()
	}

	instance.lock.RLock()
	tid := instance.id
	status := instance.status
	instance.lock.RUnlock()

	switch status {
	case READY: // Waiting a ready task always succeed by design
		return false, nil, fail.InconsistentError("cannot wait a Task that has not be started")

	case DONE:
<<<<<<< HEAD
		instance.lock.Lock()
		defer instance.lock.Unlock()

		if instance.resultObtained {
			if instance.ctx.Err() != nil && instance.err == nil {
				instance.err = fail.AbortedError(instance.ctx.Err())
			}
			return true, instance.result, instance.err
		}

		return false, nil, fail.InconsistentError("done task has not returned the result")
=======
		instance.lock.RLock()
		defer instance.lock.RUnlock()
		if instance.ctx.Err() != nil && instance.err == nil {
			return true, <-instance.result, fail.AbortedError(instance.ctx.Err())
		}
		return true, <-instance.result, instance.err
>>>>>>> b4404aea

	case ABORTED:
		fallthrough
	case TIMEOUT:
		fallthrough
	case RUNNING:
		if duration > 0 {
			doneWaitingCh := make(chan struct{}, 1)
			waiterTask, xerr := NewTask()
			if xerr != nil {
				return false, nil, fail.Wrap(xerr, "failed to create helper Task to WaitFor")
			}
			var result TaskResult
			_, xerr = waiterTask.Start(
				func(t Task, _ TaskParameters) (_ TaskResult, innerXErr fail.Error) {
					var done bool
					for !t.Aborted() && !done {
						done, result, innerXErr = instance.TryWait()
						if innerXErr != nil {
							logrus.Warnf("ignoring internal error: %v", innerXErr)
						}
						if !done {
							time.Sleep(100 * time.Microsecond) // FIXME: hardcoded value :-(
						}
					}
					if done {
						doneWaitingCh <- struct{}{}
						return nil, nil
					}
					return nil, fail.AbortedError(nil)
				}, nil,
			)
			if xerr != nil {
				return false, result, xerr
			}

			select {
			case <-doneWaitingCh:
				result, xerr := instance.Wait()
				return true, result, xerr

			case <-time.After(duration):
				// signal waiterTask to abort (and do not wait for it, it will terminate)
				waiterTask.(*task).forceAbort()

				tout := fail.TimeoutError(xerr, duration, "timeout of %s waiting for Task '%s'", duration, tid)
				instance.lock.RLock()
				defer instance.lock.RUnlock()
<<<<<<< HEAD

				return false, instance.result, tout
=======
				return false, <-instance.result, tout
>>>>>>> b4404aea
			}
		} else {
			// No duration, do task.Wait()
			result, xerr := instance.Wait()
			return true, result, xerr
		}

	case UNKNOWN:
		fallthrough
	default:
		return false, nil, fail.NewError("cannot wait Task '%s': unknown status (%s)", tid, status)
	}
}

// Abort aborts the task execution if running and marks it as ABORTED unless it's already DONE.
// A call of this method does not actually stop the running task if there is one; a subsequent
// call of Wait() may still be needed, it's still the responsibility of the executed code in task to stop
// early on Abort.
// returns:
// - *fail.ErrInvalidInstanceError: called from nil
// - *fail.ErrNotAvailable: abort signal is disabled
// - *fail.ErrInvalidRequest: trying to abort on a task not started
// - nil: Abort signal sent successfully
//
// Note: a TaskAction, when .Aborted() returns true, _MUST_ return an error to signify its end on Abort (it does not have
// to be a fail.AbortedError(), but cannot be nil).
func (instance *task) Abort() (err fail.Error) {
	if instance.IsNull() {
		return fail.InvalidInstanceError()
	}

	instance.lock.RLock()
	status := instance.status
	tid := instance.id
	abortDisarmed := instance.abortDisengaged
	instance.lock.RUnlock()

	// // If controller is terminated, consider Abort signal received successfully (but Task.Wait() will not return a *fail.ErrAborted)
	// if instance.controllerTerminated {
	// 	return nil
	// }

	// If abort signal is disengaged, return an error
	if abortDisarmed {
		return fail.NotAvailableError("abort signal is disengaged on task %s", tid)
	}

	// If Task is not started, nothing to Abort, fail.
	if status == READY {
		return fail.InvalidRequestError("abort signal cannot be used, Task is not started")
	}

	// force abort when something is started
	instance.forceAbort()
	instance.lock.Lock()
	instance.err = fail.AbortedError(nil)
	instance.lock.Unlock()
	return nil
}

// forceAbort is the weaponized arm of Abort(), that does the job without taking care if abort signal is disarmed
func (instance *task) forceAbort() {
	instance.lock.Lock()
	status := instance.status
	instance.abortDisengaged = false // If we want to force abort, we MUST make sure the signal can be received
	instance.lock.Unlock()

	switch status {
	case RUNNING:
		// Tell controller to stop goroutine
		instance.abortCh <- struct{}{} // VPL: Do not put this inside a lock
		instance.lock.Lock()
		instance.status = ABORTED
		instance.lock.Unlock()

	case ABORTED:
		fallthrough
	case TIMEOUT:
		fallthrough
	case DONE:
		fallthrough
	case READY:
		fallthrough
	case UNKNOWN:
		fallthrough
	default:
	}
}

// Aborted tells if the task is aborted (by cancel(), by Abort() or by timeout)
// As a Task is actually a go routine, and there is no way to safely stop a go routine from outside, the code running in
// the Task has to check regularly if Task has been aborted and stop execution (return...) as soon as possible
// (leaving place for cleanup if needed). Without the use of Aborted(), a task may run indefinitely.
func (instance *task) Aborted() bool {
	if instance.IsNull() {
		return false
	}

	instance.lock.RLock()
	defer instance.lock.RUnlock()

	// If abort signal is disarmed, return false not to react on abort signal despite the internal status of the Task
	if instance.abortDisengaged {
		return false
	}

	switch instance.status {
	case ABORTED:
		fallthrough
	case TIMEOUT:
		return true

	case DONE:
		switch instance.err.(type) {
		case *fail.ErrAborted, *fail.ErrTimeout:
			return true
		default:
			return false
		}

	case READY:
		fallthrough
	case RUNNING:
		fallthrough
	case UNKNOWN:
		fallthrough
	default:
		return false
	}
}

// Abortable tells if task can be aborted
func (instance *task) Abortable() (bool, fail.Error) {
	if instance.IsNull() {
		return false, fail.InvalidInstanceError()
	}

	instance.lock.RLock()
	defer instance.lock.RUnlock()

	return !instance.abortDisengaged, nil
}

// DisarmAbortSignal disables the effect of Abort()
// Typically, it is advised to call this inside a defer statement when cleanup things (cleanup has to terminate; if abort signal is not disarmed, any
// call with task as parameter may abort before the end.
// Returns a function to rearm the signal handling
// If on call the abort signal is already disarmed, does nothing and returned function does nothing also.
// If on call the abort signal is not disarmed, disarms it and returned function will rearm it.
// Note: the disarm state is not propagated to subtasks. It's possible to disarm abort signal in a task and want to Abort() explicitely a subtask.
func (instance *task) DisarmAbortSignal() func() {
	if instance.IsNull() {
		logrus.Errorf("task.DisarmAbortSignal() called from nil; ignored.")
		return func() {}
	}

	instance.lock.Lock()
	defer instance.lock.Unlock()

	if !instance.abortDisengaged {
		// Disengage Abort signal
		instance.abortDisengaged = true

		// Return a func that reengage abort signal
		return func() {
			if instance.IsNull() {
				return
			}

			instance.lock.Lock()
			defer instance.lock.Unlock()

			instance.abortDisengaged = false
		}
	}

	// If abort signal is already disengaged, does nothing and returns a func that does nothing also
	return func() {}
}<|MERGE_RESOLUTION|>--- conflicted
+++ resolved
@@ -127,7 +127,7 @@
 	abortCh                chan struct{} // Used to signal the routine it has to stop processing
 
 	err    fail.Error
-	result chan TaskResult
+	result TaskResult
 
 	abortDisengaged      bool // used to not react on abort signal
 	cancelDisengaged     bool // used to not react on cancel signal (internal use only, not exposed by API)
@@ -348,7 +348,7 @@
 		return nil, fail.InvalidRequestError("task is not done, there is no result yet")
 	}
 
-	return <-instance.result, nil
+	return instance.result, nil
 }
 
 // ID returns an unique id for the task
@@ -902,14 +902,9 @@
 			} else {
 				instance.err = fail.RuntimePanicError("panic happened: %v", err)
 			}
-<<<<<<< HEAD
 
 			instance.result = nil
 			instance.resultObtained = true
-=======
-			instance.result <- nil
-			close(instance.result)
->>>>>>> b4404aea
 			instance.status = DONE
 		}
 	}()
@@ -924,7 +919,6 @@
 
 	instance.cancelDisengaged = true
 	instance.runTerminated = true
-<<<<<<< HEAD
 	instance.result = result
 	instance.resultObtained = true
 
@@ -942,20 +936,6 @@
 				}
 			} else {
 				currentError = xerr
-=======
-	instance.result <- result
-	close(instance.result)
-
-	switch xerr.(type) {
-	case *fail.ErrAborted:
-		if instance.err != nil {
-			switch cerr := instance.err.(type) {
-			case *fail.ErrAborted:
-				// leave instance.err as it is
-				break
-			default:
-				_ = cerr.AddConsequence(xerr)
->>>>>>> b4404aea
 			}
 
 		default:
@@ -1088,7 +1068,6 @@
 
 		case DONE:
 			traceR.trace("run lasted %v, controller lasted %v\n", instance.stats.runDuration, instance.stats.controllerDuration)
-<<<<<<< HEAD
 
 			instance.lock.Lock()
 			if instance.resultObtained {
@@ -1104,13 +1083,6 @@
 			instance.lock.Unlock()
 			// result not returned by TaskAction yet, continue
 			continue
-=======
-			if instance.ctx.Err() != nil && instance.err == nil {
-				return <-instance.result, fail.AbortedError(instance.ctx.Err())
-			}
-
-			return <-instance.result, instance.err
->>>>>>> b4404aea
 
 		case UNKNOWN:
 			fallthrough
@@ -1151,7 +1123,6 @@
 		return false, nil, fail.InconsistentError("cannot wait task '%s': has not been started", tid)
 
 	case DONE:
-<<<<<<< HEAD
 		instance.lock.Lock()
 		defer instance.lock.Unlock()
 
@@ -1164,14 +1135,6 @@
 
 		// result has not been returned yet by TaskAction
 		return false, nil, nil
-=======
-		instance.lock.RLock()
-		defer instance.lock.RUnlock()
-		if instance.ctx.Err() != nil && instance.err == nil {
-			return true, <-instance.result, fail.AbortedError(instance.ctx.Err())
-		}
-		return true, <-instance.result, instance.err
->>>>>>> b4404aea
 
 	case ABORTED:
 		fallthrough
@@ -1179,15 +1142,8 @@
 		fallthrough
 	case RUNNING:
 		if len(instance.controllerTerminatedCh) == 1 {
-<<<<<<< HEAD
 			result, err := instance.Wait()
 			return true, result, err
-=======
-			_, err := instance.Wait()
-			instance.lock.RLock()
-			defer instance.lock.RUnlock()
-			return true, <-instance.result, err
->>>>>>> b4404aea
 		}
 		return false, nil, nil
 
@@ -1219,7 +1175,6 @@
 		return false, nil, fail.InconsistentError("cannot wait a Task that has not be started")
 
 	case DONE:
-<<<<<<< HEAD
 		instance.lock.Lock()
 		defer instance.lock.Unlock()
 
@@ -1231,14 +1186,6 @@
 		}
 
 		return false, nil, fail.InconsistentError("done task has not returned the result")
-=======
-		instance.lock.RLock()
-		defer instance.lock.RUnlock()
-		if instance.ctx.Err() != nil && instance.err == nil {
-			return true, <-instance.result, fail.AbortedError(instance.ctx.Err())
-		}
-		return true, <-instance.result, instance.err
->>>>>>> b4404aea
 
 	case ABORTED:
 		fallthrough
@@ -1287,12 +1234,8 @@
 				tout := fail.TimeoutError(xerr, duration, "timeout of %s waiting for Task '%s'", duration, tid)
 				instance.lock.RLock()
 				defer instance.lock.RUnlock()
-<<<<<<< HEAD
 
 				return false, instance.result, tout
-=======
-				return false, <-instance.result, tout
->>>>>>> b4404aea
 			}
 		} else {
 			// No duration, do task.Wait()
