--- conflicted
+++ resolved
@@ -744,10 +744,6 @@
 		d time.Duration
 	}
 	var j int
-<<<<<<< HEAD
-	// for ; j < 20000; j++ {
-=======
->>>>>>> ba213fa7
 	var tarray []run
 	for ind := 0; ind < LOOPCOUNT; ind++ {
 		got, err := NewUnbreakableTask()
@@ -781,10 +777,6 @@
 	if waited != LOOPCOUNT {
 		t.Errorf("Not enough waiting...: %d", waited)
 	}
-<<<<<<< HEAD
-	// }
-=======
->>>>>>> ba213fa7
 }
 
 func TestSingleTaskTryWait(t *testing.T) {
