/*
 * Copyright 2018-2022, CS Systemes d'Information, http://csgroup.eu
 *
 * Licensed under the Apache License, Version 2.0 (the "License");
 * you may not use this file except in compliance with the License.
 * You may obtain a copy of the License at
 *
 *     http://www.apache.org/licenses/LICENSE-2.0
 *
 * Unless required by applicable law or agreed to in writing, software
 * distributed under the License is distributed on an "AS IS" BASIS,
 * WITHOUT WARRANTIES OR CONDITIONS OF ANY KIND, either express or implied.
 * See the License for the specific language governing permissions and
 * limitations under the License.
 */

package net

import (
	"errors"
	"fmt"
	"net"
	"net/url"
	"reflect"
	"strings"
	"syscall"
	"testing"
	"time"

<<<<<<< HEAD
	"github.com/CS-SI/SafeScale/lib/utils/fail"
	"github.com/CS-SI/SafeScale/lib/utils/retry"
	"github.com/stretchr/testify/require"
=======
	"github.com/CS-SI/SafeScale/v21/lib/utils/fail"
	"github.com/CS-SI/SafeScale/v21/lib/utils/retry"
	"github.com/stretchr/testify/assert"
>>>>>>> 2c6e8fc2
)

type RetryableErrorInterface interface {
	error
	Timeout() bool
	Temporary() bool
}
type RetryableError struct {
	message string
	RetryableErrorInterface
}

func (e *RetryableError) Timeout() bool {
	return false
}
func (e *RetryableError) Temporary() bool {
	return true
}
func (e *RetryableError) Error() string {
	return e.message
}
func NewRetryableError(msg string) *RetryableError {
	return &RetryableError{
		message: msg,
	}
}

func Test_WhileUnsuccessfulButRetryable(t *testing.T) {

	// no waitfor
	var (
		callback func() error = func() error {
			return errors.New("Any error")
		}
		waitfor *retry.Officer = nil
		timeout time.Duration  = 0 * time.Second
		err     error
	)

	err = WhileUnsuccessfulButRetryable(callback, waitfor, timeout)
	require.NotEqual(t, err, nil)
	require.EqualValues(t, reflect.TypeOf(err).String(), "*fail.ErrInvalidParameter")
	require.EqualValues(t, strings.Contains(err.Error(), "invalid parameter waiter"), true)
	require.EqualValues(t, strings.Contains(err.Error(), "cannot be nil"), true)

	// no timeout
	waitfor = retry.Randomized(50*time.Millisecond, 500*time.Millisecond)
	timeout = -1 * time.Second
	callback = func() error {
		return fail.TimeoutError(errors.New("Hard timeout"), 1*time.Second, "Any error")
	}
	err = WhileUnsuccessfulButRetryable(callback, waitfor, timeout)
	require.NotEqual(t, err, nil)
	require.EqualValues(t, reflect.TypeOf(err).String(), "*fail.ErrTimeout")
	require.EqualValues(t, strings.Contains(err.Error(), "stopping retries"), true)
	require.EqualValues(t, strings.Contains(err.Error(), "Hard timeout"), true)
	require.EqualValues(t, strings.Contains(err.Error(), "Any error"), true)

	// Success one
	waitfor = retry.Linear(50 * time.Millisecond)
	timeout = 5 * time.Second
	callback = func() error {
		return nil
	}
	err = WhileUnsuccessfulButRetryable(callback, waitfor, timeout)
	require.EqualValues(t, err, nil)

	// Multiple fail before success
	waitfor = retry.Linear(10 * time.Millisecond)
	timeout = 5 * time.Second
	callback = func() error {
		return nil
	}
	err = WhileUnsuccessfulButRetryable(callback, waitfor, timeout)
	require.EqualValues(t, err, nil)

	maxTries := 8
	tries := 0
	callback = func() error {
		tries = tries + 1
		if tries >= maxTries {
			return nil
		}
		return NewRetryableError(fmt.Sprintf("Miss but retry (%d/%d)", tries, maxTries))
	}
	err = WhileUnsuccessfulButRetryable(callback, waitfor, timeout)
	require.EqualValues(t, err, nil)
	require.EqualValues(t, tries, maxTries)

	// Multiple fail before fail (retry.StopRetryError)
	waitfor = retry.Linear(10 * time.Millisecond)
	timeout = 5 * time.Second
	callback = func() error {
		return nil
	}
	err = WhileUnsuccessfulButRetryable(callback, waitfor, timeout)
	require.EqualValues(t, err, nil)

	maxTries = 8
	tries = 0
	callback = func() error {
		tries = tries + 1
		if tries >= maxTries {
			return fail.AbortedError(errors.New("Too much tries"), "Stop trying")
		}
		return NewRetryableError(fmt.Sprintf("Miss but retry (%d/%d)", tries, maxTries))
	}
	err = WhileUnsuccessfulButRetryable(callback, waitfor, timeout)
	require.NotEqual(t, err, nil)
	// TODO: Here shoudl return fail.ErrAborted but return *fail.ErrorCore
	//require.EqualValues(t, reflect.TypeOf(err).String(), "*fail.ErrAborted")
	require.EqualValues(t, strings.Contains(err.Error(), "stopping retries"), true)
	require.EqualValues(t, strings.Contains(err.Error(), "Too much tries"), true)
	require.EqualValues(t, tries, maxTries)

	// Multiple fail before fail (retry.ErrTimeout)
	waitfor = retry.Linear(10 * time.Millisecond)
	timeout = 5 * time.Second
	callback = func() error {
		return nil
	}
	err = WhileUnsuccessfulButRetryable(callback, waitfor, timeout)
	require.EqualValues(t, err, nil)

	maxTries = 8
	tries = 0
	callback = func() error {
		tries = tries + 1
		if tries >= maxTries {
			return fail.TimeoutError(errors.New("Too much tries"), 30*time.Second, "Stop trying")
		}
		return NewRetryableError(fmt.Sprintf("Miss but retry (%d/%d)", tries, maxTries))
	}
	err = WhileUnsuccessfulButRetryable(callback, waitfor, timeout)
	require.NotEqual(t, err, nil)
	require.EqualValues(t, reflect.TypeOf(err).String(), "*fail.ErrTimeout")
	require.EqualValues(t, strings.Contains(err.Error(), "stopping retries"), true)
	require.EqualValues(t, strings.Contains(err.Error(), "Too much tries"), true)
	require.EqualValues(t, tries, maxTries)

	// Multiple fail before fail (any)
	waitfor = retry.Linear(10 * time.Millisecond)
	timeout = 5 * time.Second
	callback = func() error {
		return nil
	}
	err = WhileUnsuccessfulButRetryable(callback, waitfor, timeout)
	require.EqualValues(t, err, nil)

	maxTries = 8
	tries = 0
	callback = func() error {
		tries = tries + 1
		if tries >= maxTries {
			return errors.New("Too much tries")
		}
		return NewRetryableError(fmt.Sprintf("Miss but retry (%d/%d)", tries, maxTries))
	}
	err = WhileUnsuccessfulButRetryable(callback, waitfor, timeout)
	require.NotEqual(t, err, nil)
	require.EqualValues(t, reflect.TypeOf(err).String(), "*fail.errorCore")
	require.EqualValues(t, strings.Contains(err.Error(), "stopping retries"), true)
	require.EqualValues(t, strings.Contains(err.Error(), "Too much tries"), true)
	require.EqualValues(t, tries, maxTries)

}

func Test_WhileCommunicationUnsuccessfulDelay1Second(t *testing.T) {

	maxTries := 4
	tries := 0
	callback := func() error {
		tries = tries + 1
		if tries >= maxTries {
			return nil
		}
		return NewRetryableError(fmt.Sprintf("Miss but retry (%d/%d)", tries, maxTries))
	}
	err := WhileCommunicationUnsuccessfulDelay1Second(callback, 5*time.Second)
	require.EqualValues(t, err, nil)
	require.EqualValues(t, tries, maxTries)

}

type normalizeErrorTest struct {
	in  error
	out string
}

type NetErrorTemporaryInterface interface {
	net.Error
	Timeout() bool
	Temporary() bool
}
type NetErrorTemporary struct {
	NetErrorTemporaryInterface
}

func (e *NetErrorTemporary) Timeout() bool {
	return false
}
func (e *NetErrorTemporary) Temporary() bool {
	return true
}
func NewNetErrorTemporary() *NetErrorTemporary {
	return &NetErrorTemporary{}
}

func getLocalNetAddr() net.Addr {

	var fallback net.Addr = nil
	var selected net.Addr = nil

	ifaces, _ := net.Interfaces()
	for _, iface := range ifaces {
		addrs, _ := iface.Addrs()
		for _, addr := range addrs {
			if fallback == nil {
				fallback = addr
			}
			if !strings.Contains(addr.String(), "127.0.0.1") &&
				!strings.Contains(addr.String(), "::1") &&
				!strings.Contains(addr.String(), "172.17.0.1") &&
				!strings.Contains(addr.String(), "::ffff:ac11:1") {
				selected = addr
				break
			}
		}
		if selected != nil {
			break
		}
	}
	if selected != nil {
		return selected
	}
	return fallback

}

func Test_normalizeErrorAndCheckIfRetriable(t *testing.T) {

	addr := getLocalNetAddr()

	tests := []normalizeErrorTest{
		{
			in: &url.Error{
				Op:  "read",
				URL: "https://nowhere.com",
				Err: NewRetryableError("URL Target does not exists"), // Temporary = true
			},
			out: "*url.Error",
		},
		{
			in: &url.Error{
				Op:  "read",
				URL: "https://nowhere.com",
				Err: errors.New("URL Target does not exists"), // Temporary = false
			},
			out: "*fail.ErrAborted",
		},
		{
			in: &net.OpError{
				Op:     "read",
				Net:    "tcp",
				Source: addr,
				Addr:   addr,
				Err:    net.Error(syscall.ECONNRESET), // IsConnectionReset = true
			},
			out: "*net.OpError",
		},
		{
			in: &net.OpError{
				Op:     "read",
				Net:    "tcp",
				Source: addr,
				Addr:   addr,
				Err:    NewRetryableError("URL Target does not exists"), // IsConnectionReset = false, Temporary = true
			},
			out: "*net.OpError",
		},
		{
			in: &net.OpError{
				Op:     "read",
				Net:    "tcp",
				Source: addr,
				Addr:   addr,
				Err:    errors.New("Any error"), // IsConnectionReset = false, Temporary = false
			},
			out: "*fail.ErrAborted",
		},
		{
			in:  net.Error(NewRetryableError("Again buddy, try again !!!")), // Temporary = true
			out: "*net.RetryableError",
		},
		{
			in:  net.Error(syscall.ECONNRESET), // Temporary = true ? => @TODO: Should not it be consider as retrybable ?
			out: "*fail.ErrAborted",
		},
		{
			in:  net.Error(syscall.ECONNREFUSED), // Temporary = false
			out: "*fail.ErrAborted",
		},
		{
			in: fail.NotAvailableErrorWithCause(
				&url.Error{
					Op:  "read",
					URL: "https://nowhere.com",
					Err: NewRetryableError("URL Target does not exists"), // Temporary = true ? => @TODO: Should not it be consider as retrybable ?
				},
				"Any error",
			),
			out: "*fail.ErrNotAvailable",
		},
		{
			in: fail.NotAvailableErrorWithCause(
				&url.Error{
					Op:  "read",
					URL: "https://nowhere.com",
					Err: errors.New("Any error"), // Temporary = false
				},
				"Any error",
			),
			out: "*fail.ErrAborted",
		},
		{
			in: fail.NotAvailableErrorWithCause(
				NewNetErrorTemporary(), // as Net.Error with Temporary = true ? => @TODO: Should not it be consider as retrybable ?
				nil,
				"Any error",
			),
			out: "*fail.ErrNotAvailable",
		},
		{
			in: fail.NotAvailableErrorWithCause(
				net.Error(syscall.ECONNREFUSED), // Temporary = false
				nil,
				"Any error",
			),
			out: "*fail.ErrAborted",
		},
		{
			in: fail.NotAvailableErrorWithCause(
				fail.NotAvailableError("Any cause"), // Temporary = false
				nil,
				"Any error",
			),
			out: "*fail.ErrNotAvailable",
		},
		{
			in: fail.NotAvailableErrorWithCause(
				errors.New("Any cause"), // Temporary = false
				nil,
				"Any error",
			),
			out: "*fail.ErrAborted",
		},
		{
			in:  errors.New("not found"),
			out: "*fail.ErrNotFound",
		},
		{
			in:  errors.New("dial tcp:"),
			out: "*fail.ErrNotAvailable",
		},
		{
			in:  errors.New("EOF"),
			out: "*fail.ErrNotAvailable",
		},
		{
			in:  errors.New("Any error"),
			out: "*fail.ErrAborted",
		},
	}

	for i := range tests {
		test := tests[i]
		result := normalizeErrorAndCheckIfRetriable(true, test.in)

		if reflect.TypeOf(result).String() != test.out {
			t.Error(fmt.Sprintf("Invalid normalizeErrorAndCheckIfRetriable convert:\n    expect %s => %s\n    has %s => %s", reflect.TypeOf(test.in).String(), test.out, reflect.TypeOf(test.in).String(), reflect.TypeOf(result).String()))
			t.Fail()
		}
	}

}

func Test_oldNormalizeErrorAndCheckIfRetriable(t *testing.T) {

	addr := getLocalNetAddr()

	tests := []normalizeErrorTest{
		{
			in: &url.Error{
				Op:  "read",
				URL: "https://nowhere.com",
				Err: NewRetryableError("URL Target does not exists"), // Temporary = true
			},
			out: "*fail.ErrInvalidRequest",
		},
		{
			in: &url.Error{
				Op:  "read",
				URL: "https://nowhere.com",
				Err: errors.New("URL Target does not exists"), // Temporary = false
			},
			out: "*fail.ErrAborted",
		},
		{
			in: &net.OpError{
				Op:     "read",
				Net:    "tcp",
				Source: addr,
				Addr:   addr,
				Err:    net.Error(syscall.ECONNRESET), // IsConnectionReset = true
			},
			out: "*fail.ErrAborted",
		},
		{
			in: &net.OpError{
				Op:     "read",
				Net:    "tcp",
				Source: addr,
				Addr:   addr,
				Err:    NewRetryableError("URL Target does not exists"), // IsConnectionReset = false, Temporary = true
			},
			out: "*fail.ErrAborted",
		},
		{
			in: &net.OpError{
				Op:     "read",
				Net:    "tcp",
				Source: addr,
				Addr:   addr,
				Err:    errors.New("Any error"), // IsConnectionReset = false, Temporary = false
			},
			out: "*fail.ErrAborted",
		},
		{
			in:  net.Error(NewRetryableError("Again buddy, try again !!!")), // Temporary = true
			out: "*fail.ErrAborted",
		},
		{
			in:  net.Error(syscall.ECONNRESET), // Temporary = true ? => @TODO: Should not it be consider as retrybable ?
			out: "*fail.ErrAborted",
		},
		{
			in:  net.Error(syscall.ECONNREFUSED), // Temporary = false
			out: "*fail.ErrAborted",
		},
		{
			in: fail.NotAvailableErrorWithCause(
				&url.Error{
					Op:  "read",
					URL: "https://nowhere.com",
					Err: NewRetryableError("URL Target does not exists"), // Temporary = true ? => @TODO: Should not it be consider as retrybable ?
				},
				"Any error",
			),
			out: "*fail.ErrInvalidRequest",
		},
		{
			in: fail.NotAvailableErrorWithCause(
				&url.Error{
					Op:  "read",
					URL: "https://nowhere.com",
					Err: errors.New("Any error"), // Temporary = false
				},
				"Any error",
			),
			out: "*fail.ErrAborted",
		},
		{
			in: fail.NotAvailableErrorWithCause(
				nil,
				"Any error",
			),
			out: "*fail.ErrNotAvailable",
		},
		{
			in: fail.NotFoundErrorWithCause(
				nil,
				"Any error",
			),
			out: "*fail.ErrAborted",
		},
		{
			in: fail.NotAvailableErrorWithCause(
				NewNetErrorTemporary(), // as Net.Error with Temporary = true ? => @TODO: Should not it be consider as retrybable ?
				nil,
				"Any error",
			),
			out: "*fail.ErrNotAvailable",
		},
		{
			in: fail.NotAvailableErrorWithCause(
				net.Error(syscall.ECONNREFUSED), // Temporary = false
				nil,
				"Any error",
			),
			out: "*fail.ErrNotAvailable",
		},
		{
			in: fail.NotAvailableErrorWithCause(
				fail.NotAvailableError("Any cause"), // Temporary = false
				nil,
				"Any error",
			),
			out: "*fail.ErrNotAvailable",
		},
		{
			in: fail.NotAvailableErrorWithCause(
				errors.New("Any cause"), // Temporary = false
				nil,
				"Any error",
			),
			out: "*fail.ErrNotAvailable",
		},
		{
<<<<<<< HEAD
			in:  errors.New("not found"),
			out: "*fail.ErrNotFound",
		},
		{
			in:  errors.New("dial tcp:"),
			out: "*fail.ErrNotAvailable",
=======
			"not avail with cause", args{in: fail.NotAvailableErrorWithCause(fmt.Errorf("out of time"), nil, "nice try"), out: retry.StopRetryError(fmt.Errorf("nice try: out of time"))}, true,
		},
		{
			"not avail ptr with cause", args{in: *fail.NotAvailableErrorWithCause(fmt.Errorf("out of time"), nil, "nice try"), out: retry.StopRetryError(fmt.Errorf("nice try: out of time"))}, true,
>>>>>>> 2c6e8fc2
		},
		{
			in:  errors.New("EOF"),
			out: "*fail.ErrNotAvailable",
		},
		{
			in:  errors.New("Any error"),
			out: "*fail.ErrAborted",
		},
		{
			in:  nil,
			out: "",
		},
	}

	for i := range tests {
		test := tests[i]
		result := oldNormalizeErrorAndCheckIfRetriable(test.in)
		if result == nil {
			if test.out != "" {
				t.Error(fmt.Sprintf("Invalid oldNormalizeErrorAndCheckIfRetriable convert:\n    expect nil => nil\n    has nil => %s", reflect.TypeOf(result).String()))
				t.Fail()
			}
		} else {
			if reflect.TypeOf(result).String() != test.out {
				t.Error(fmt.Sprintf("Invalid oldNormalizeErrorAndCheckIfRetriable convert:\n    expect %s => %s\n    has %s => %s", reflect.TypeOf(test.in).String(), test.out, reflect.TypeOf(test.in).String(), reflect.TypeOf(result).String()))
				t.Fail()
			}
		}
	}

}

type normalizeURLErrorTest struct {
	in  *url.Error
	out string
}

func Test_normalizeURLError(t *testing.T) {

	result := normalizeURLError(nil)
	require.EqualValues(t, result, nil)

	tests := []normalizeURLErrorTest{
		{
			in: &url.Error{
				Op:  "read",
				URL: "https://nowhere.com",
				Err: errors.New("Any error"), // Temporary = false
			},
			out: "*fail.ErrAborted",
		},
		/* TODO: *url.Error can't be *net.DNSError, fix normalizeURLError header
		{
			in: &net.DNSError{
				Err:          "DNSError err",
				Name:         "DNSError name",
				Server:       "DNSError server",
				IsTimeout:    false,
				IsTemporary:  true,
				IsNoSuchHost: true, // if true, host could not be found
			},
			out: "*fail.ErrInvalidRequest",
		},
		*/
		{
			in: &url.Error{
				Op:  "read",
				URL: "https://nowhere.com",
				Err: NewNetErrorTemporary(), // Temporary = true
			},
			out: "*fail.ErrInvalidRequest",
		},
		{
			in: &url.Error{
				Op:  "read",
				URL: "https://nowhere.com",
				Err: NewRetryableError("Any error"), // Temporary = true
			},
			out: "*fail.ErrInvalidRequest",
		},
		{
			in: &url.Error{
				Op:  "read",
				URL: "https://nowhere.com",
				Err: nil,
			},
			out: "*fail.ErrAborted",
		},
	}

	for i := range tests {
		test := tests[i]
		result := normalizeURLError(test.in)
		if result == nil {
			if test.out != "" {
				t.Error(fmt.Sprintf("Invalid normalizeURLError convert:\n    expect nil => nil\n    has nil => %s", reflect.TypeOf(result).String()))
				t.Fail()
			}
		} else {
			if reflect.TypeOf(result).String() != test.out {
				t.Error(fmt.Sprintf("Invalid normalizeURLError convert:\n    expect %s => %s\n    has %s => %s", reflect.TypeOf(test.in).String(), test.out, reflect.TypeOf(test.in).String(), reflect.TypeOf(result).String()))
				t.Fail()
			}
		}
	}

}

func Test_erz(t *testing.T) {

	result := erz(net.Error(syscall.ECONNREFUSED))
	require.EqualValues(t, result, 111)

	result = erz(net.Error(syscall.ECONNRESET))
	require.EqualValues(t, result, 104)

	result = erz(net.Error(syscall.ECONNABORTED))
	require.EqualValues(t, result, 103)

	result = erz(errors.New("Any error"))
	require.EqualValues(t, result, 0)

}

func Test_IsConnectionReset(t *testing.T) {

	result := IsConnectionReset(errors.New("Any error"))
	require.EqualValues(t, result, false)

	result = IsConnectionReset(net.Error(syscall.ECONNRESET))
	require.EqualValues(t, result, true)

}

func Test_IsConnectionRefused(t *testing.T) {

	result := IsConnectionRefused(errors.New("Any error"))
	require.EqualValues(t, result, false)

	result = IsConnectionRefused(net.Error(syscall.ECONNREFUSED))
	require.EqualValues(t, result, true)

}<|MERGE_RESOLUTION|>--- conflicted
+++ resolved
@@ -27,15 +27,9 @@
 	"testing"
 	"time"
 
-<<<<<<< HEAD
-	"github.com/CS-SI/SafeScale/lib/utils/fail"
-	"github.com/CS-SI/SafeScale/lib/utils/retry"
-	"github.com/stretchr/testify/require"
-=======
 	"github.com/CS-SI/SafeScale/v21/lib/utils/fail"
 	"github.com/CS-SI/SafeScale/v21/lib/utils/retry"
-	"github.com/stretchr/testify/assert"
->>>>>>> 2c6e8fc2
+	"github.com/stretchr/testify/require"
 )
 
 type RetryableErrorInterface interface {
@@ -345,6 +339,7 @@
 					URL: "https://nowhere.com",
 					Err: NewRetryableError("URL Target does not exists"), // Temporary = true ? => @TODO: Should not it be consider as retrybable ?
 				},
+				[]error{},
 				"Any error",
 			),
 			out: "*fail.ErrNotAvailable",
@@ -356,6 +351,7 @@
 					URL: "https://nowhere.com",
 					Err: errors.New("Any error"), // Temporary = false
 				},
+				[]error{},
 				"Any error",
 			),
 			out: "*fail.ErrAborted",
@@ -492,6 +488,7 @@
 					URL: "https://nowhere.com",
 					Err: NewRetryableError("URL Target does not exists"), // Temporary = true ? => @TODO: Should not it be consider as retrybable ?
 				},
+				[]error{},
 				"Any error",
 			),
 			out: "*fail.ErrInvalidRequest",
@@ -503,13 +500,15 @@
 					URL: "https://nowhere.com",
 					Err: errors.New("Any error"), // Temporary = false
 				},
-				"Any error",
-			),
-			out: "*fail.ErrAborted",
-		},
-		{
-			in: fail.NotAvailableErrorWithCause(
-				nil,
+				[]error{},
+				"Any error",
+			),
+			out: "*fail.ErrAborted",
+		},
+		{
+			in: fail.NotAvailableErrorWithCause(
+				nil,
+				[]error{},
 				"Any error",
 			),
 			out: "*fail.ErrNotAvailable",
@@ -517,6 +516,7 @@
 		{
 			in: fail.NotFoundErrorWithCause(
 				nil,
+				[]error{},
 				"Any error",
 			),
 			out: "*fail.ErrAborted",
@@ -554,19 +554,12 @@
 			out: "*fail.ErrNotAvailable",
 		},
 		{
-<<<<<<< HEAD
 			in:  errors.New("not found"),
 			out: "*fail.ErrNotFound",
 		},
 		{
 			in:  errors.New("dial tcp:"),
 			out: "*fail.ErrNotAvailable",
-=======
-			"not avail with cause", args{in: fail.NotAvailableErrorWithCause(fmt.Errorf("out of time"), nil, "nice try"), out: retry.StopRetryError(fmt.Errorf("nice try: out of time"))}, true,
-		},
-		{
-			"not avail ptr with cause", args{in: *fail.NotAvailableErrorWithCause(fmt.Errorf("out of time"), nil, "nice try"), out: retry.StopRetryError(fmt.Errorf("nice try: out of time"))}, true,
->>>>>>> 2c6e8fc2
 		},
 		{
 			in:  errors.New("EOF"),
