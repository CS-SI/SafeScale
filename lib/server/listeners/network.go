/*
 * Copyright 2018-2022, CS Systemes d'Information, http://csgroup.eu
 *
 * Licensed under the Apache License, Version 2.0 (the "License");
 * you may not use this file except in compliance with the License.
 * You may obtain a copy of the License at
 *
 *     http://www.apache.org/licenses/LICENSE-2.0
 *
 * Unless required by applicable law or agreed to in writing, software
 * distributed under the License is distributed on an "AS IS" BASIS,
 * WITHOUT WARRANTIES OR CONDITIONS OF ANY KIND, either express or implied.
 * See the License for the specific language governing permissions and
 * limitations under the License.
 */

package listeners

import (
	"context"
	"fmt"
	"net"

	"github.com/CS-SI/SafeScale/v21/lib/protocol"
	"github.com/CS-SI/SafeScale/v21/lib/server/resources/abstract"
	networkfactory "github.com/CS-SI/SafeScale/v21/lib/server/resources/factories/network"
	subnetfactory "github.com/CS-SI/SafeScale/v21/lib/server/resources/factories/subnet"
	"github.com/CS-SI/SafeScale/v21/lib/server/resources/operations/converters"
	srvutils "github.com/CS-SI/SafeScale/v21/lib/server/utils"
	"github.com/CS-SI/SafeScale/v21/lib/utils/debug"
	"github.com/CS-SI/SafeScale/v21/lib/utils/fail"
	netretry "github.com/CS-SI/SafeScale/v21/lib/utils/net"
	googleprotobuf "github.com/golang/protobuf/ptypes/empty"
	"github.com/sirupsen/logrus"
)

const (
	defaultCIDR = "192.168.0.0/23"
)

// NetworkListener network service server grpc
type NetworkListener struct {
	protocol.UnimplementedNetworkServiceServer
}

// Create a new network
func (s *NetworkListener) Create(ctx context.Context, in *protocol.NetworkCreateRequest) (_ *protocol.Network, ferr error) {
	defer fail.OnExitConvertToGRPCStatus(&ferr)
	defer fail.OnExitLogError(&ferr, "cannot create network")

	if s == nil {
		return nil, fail.InvalidInstanceError()
	}
	if in == nil {
		return nil, fail.InvalidParameterError("in", "cannot be nil")
	}
	if ctx == nil {
		return nil, fail.InvalidParameterError("ctx", "cannot be nil")
	}

	networkName := in.GetName()
	if networkName == "" {
		return nil, fail.InvalidRequestError("network name cannot be empty string")
	}

	job, xerr := PrepareJob(ctx, in.GetTenantId(), fmt.Sprintf("/network/%s/create", networkName))
	if xerr != nil {
		return nil, xerr
	}
	defer job.Close()
	svc := job.Service()

	tracer := debug.NewTracer(job.Task(), true, "('%s')", networkName).WithStopwatch().Entering()
	defer tracer.Exiting()
	defer fail.OnExitLogError(&ferr, tracer.TraceMessage())

	cidr := in.GetCidr()
	if cidr == "" {
		cidr = defaultCIDR
	}

	// If there is conflict with docker quit
	thisCidr := netretry.CIDRString(cidr)
	conflict, err := thisCidr.IntersectsWith("172.17.0.0/16")
	if err != nil {
		return nil, err
	}
	if conflict {
		return nil, fail.InvalidRequestError("cidr %s intersects with default docker network %s", cidr, "172.17.0.0/16")
	}

	req := abstract.NetworkRequest{
		Name:          in.GetName(),
		CIDR:          cidr,
		DNSServers:    in.GetDnsServers(),
		KeepOnFailure: in.GetKeepOnFailure(),
	}
	networkInstance, xerr := networkfactory.New(svc)
	if xerr != nil {
		return nil, xerr
	}

	if xerr = networkInstance.Create(job.Context(), req); xerr != nil {
		return nil, xerr
	}

	defer func() {
		if ferr != nil && !in.GetKeepOnFailure() {
			// VPL: using context.Background() instead of job.Context() disables the cancellation
			// defer job.Task().DisarmAbortSignal()()
			if dferr := networkInstance.Delete(context.Background()); dferr != nil {
				casted := fail.ConvertError(ferr)
				_ = casted.AddConsequence(fail.Wrap(dferr, "cleaning up on failure, failed to delete Network '%s'", in.GetName()))
				ferr = casted
			}
		}
	}()

	if !in.GetNoSubnet() {
		_, networkNet, _ := net.ParseCIDR(cidr)
		subnetNet, xerr := netretry.FirstIncludedSubnet(*networkNet, 1)
		if xerr != nil {
			return nil, fail.Wrap(xerr, "failed to derive the CIDR of the Subnet from Network CIDR '%s'", in.GetCidr())
		}

		logrus.Debugf("Creating default Subnet of Network '%s' with CIDR '%s'", req.Name, subnetNet.String())

		var sizing *abstract.HostSizingRequirements
		if in.GetGateway() != nil {
			if in.GetGateway().SizingAsString != "" {
				sizing, _, xerr = converters.HostSizingRequirementsFromStringToAbstract(in.GetGateway().GetSizingAsString())
				if xerr != nil {
					return nil, xerr
				}
			} else if in.GetGateway().GetSizing() != nil {
				sizing = converters.HostSizingRequirementsFromProtocolToAbstract(in.GetGateway().GetSizing())
			}
		}
		if sizing == nil {
			sizing = &abstract.HostSizingRequirements{MinGPU: -1}
		}

		subnetInstance, xerr := subnetfactory.New(svc)
		if xerr != nil {
			return nil, xerr
		}

		req := abstract.SubnetRequest{
			NetworkID:      networkInstance.GetID(),
			Name:           in.GetName(),
			CIDR:           subnetNet.String(),
			KeepOnFailure:  in.GetKeepOnFailure(),
			DefaultSSHPort: in.GetGateway().GetSshPort(),
			ImageRef:       in.GetGateway().GetImageId(),
		}
		xerr = subnetInstance.Create(job.Context(), req, in.GetGateway().GetName(), sizing)
		if xerr != nil {
			return nil, fail.Wrap(xerr, "failed to create subnet '%s'", req.Name)
		}

		err := subnetInstance.Released()
		if err != nil {
			return nil, fail.Wrap(err)
		}
	}

	err = networkInstance.Released()
	if err != nil {
		return nil, fail.Wrap(err)
	}

	tracer.Trace("Network '%s' successfully created.", networkName)
	return networkInstance.ToProtocol()
}

// List existing networks
func (s *NetworkListener) List(ctx context.Context, in *protocol.NetworkListRequest) (_ *protocol.NetworkList, err error) {
	defer fail.OnExitConvertToGRPCStatus(&err)
	defer fail.OnExitWrapError(&err, "cannot list networks")

	if s == nil {
		return nil, fail.InvalidInstanceError()
	}
	if in == nil {
		return nil, fail.InvalidParameterError("in", "cannot be nil")
	}
	if ctx == nil {
		return nil, fail.InvalidParameterError("ctx", "cannot be nil")
	}

	job, xerr := PrepareJob(ctx, in.GetTenantId(), "/networks/list")
	if xerr != nil {
		return nil, xerr
	}
	defer job.Close()
	svc := job.Service()

	tracer := debug.NewTracer(job.Task(), true /*tracing.ShouldTrace("listeners.network")*/).WithStopwatch().Entering()
	defer tracer.Exiting()
	defer fail.OnExitLogError(&err, tracer.TraceMessage())

	var list []*abstract.Network
	if in.GetAll() {
		list, xerr = svc.ListNetworks()
	} else {
		list, xerr = networkfactory.List(job.Context(), svc)
	}
	if xerr != nil {
		return nil, xerr
	}

	// Build response mapping abstract.Network to protocol.Network
	var pbnetworks []*protocol.Network
	for _, v := range list {
		pbnetworks = append(pbnetworks, converters.NetworkFromAbstractToProtocol(v))
	}
	rv := &protocol.NetworkList{Networks: pbnetworks}
	return rv, nil
}

// Inspect returns infos on a network
func (s *NetworkListener) Inspect(ctx context.Context, in *protocol.Reference) (_ *protocol.Network, err error) {
	defer fail.OnExitConvertToGRPCStatus(&err)
	defer fail.OnExitWrapError(&err, "cannot inspect network")

	if s == nil {
		return nil, fail.InvalidInstanceError()
	}
	if in == nil {
		return nil, fail.InvalidParameterError("in", "cannot be nil")
	}
	if ctx == nil {
		return nil, fail.InvalidParameterError("ctx", "cannot be nil")
	}

	ref, refLabel := srvutils.GetReference(in)
	if ref == "" {
		return nil, fail.InvalidRequestError("neither name nor id given as reference")
	}

	job, xerr := PrepareJob(ctx, in.GetTenantId(), fmt.Sprintf("/network/%s/inspect", ref))
	if xerr != nil {
		return nil, xerr
	}
	defer job.Close()

	tracer := debug.NewTracer(job.Task(), true /*tracing.ShouldTrace("listeners.networkInstance")*/, "(%s)", refLabel).WithStopwatch().Entering()
	defer tracer.Exiting()
	defer fail.OnExitLogError(&err, tracer.TraceMessage())

	networkInstance, xerr := networkfactory.Load(job.Context(), job.Service(), ref)
	if xerr != nil {
		return nil, xerr
	}

	defer func() {
		issue := networkInstance.Released()
		if issue != nil {
			logrus.Warn(issue)
		}
	}()

	return networkInstance.ToProtocol()
}

// Delete a network
func (s *NetworkListener) Delete(ctx context.Context, in *protocol.NetworkDeleteRequest) (empty *googleprotobuf.Empty, err error) {
	defer fail.OnExitConvertToGRPCStatus(&err)
	defer fail.OnExitWrapError(&err, "cannot delete network")

	empty = &googleprotobuf.Empty{}
	if s == nil {
		return empty, fail.InvalidInstanceError()
	}
	if in == nil {
		return empty, fail.InvalidParameterError("in", "cannot be nil")
	}
	if ctx == nil {
		return empty, fail.InvalidParameterError("ctx", "cannot be nil")
	}

	ref, refLabel := srvutils.GetReference(in.Network)
	if ref == "" {
		return empty, fail.InvalidRequestError("neither name nor id given as reference")
	}

	force := in.GetForce()

	if force {
		logrus.Tracef("forcing network deletion")
	}

	job, xerr := PrepareJob(ctx, in.Network.GetTenantId(), fmt.Sprintf("/network/%s/delete", ref))
	if xerr != nil {
		return nil, xerr
	}
	defer job.Close()
	svc := job.Service()

	tracer := debug.NewTracer(job.Task(), true /*tracing.ShouldTrace("listeners.network")*/, "(%s)", refLabel).WithStopwatch().Entering()
	defer tracer.Exiting()
	defer fail.OnExitLogError(&err, tracer.TraceMessage())

	networkInstance, xerr := networkfactory.Load(job.Context(), svc, ref)
	if xerr != nil {
		switch xerr.(type) {
		case *fail.ErrNotFound:
			abstractNetwork, xerr := svc.InspectNetworkByName(ref)
			if xerr != nil {
				switch xerr.(type) {
				case *fail.ErrNotFound:
					abstractNetwork, xerr = svc.InspectNetwork(ref)
					if xerr != nil {
						switch xerr.(type) {
						case *fail.ErrNotFound:
							return empty, fail.NotFoundError("failed to find Network %s", refLabel)
						default:
							return empty, xerr
						}
					}
				default:
					return empty, xerr
				}
			}

			cfg, cerr := svc.GetConfigurationOptions()
			if cerr != nil {
				return empty, cerr
			}

			if name, found := cfg.Get("DefaultNetworkName"); found && name.(string) == abstractNetwork.Name {
				return empty, fail.InvalidRequestError("cannot delete default Network %s because its existence is not controlled by SafeScale", refLabel)
			}

			return empty, fail.InvalidRequestError("%s is not managed by SafeScale", refLabel)
		default:
			return empty, xerr
		}
	}

<<<<<<< HEAD
	// Reload from metadata before sending the response
	xerr = networkInstance.Reload(job.Context())
	if xerr != nil {
		return nil, xerr
	}

=======
>>>>>>> 140685a0
	xerr = networkInstance.Delete(job.Context())
	if xerr != nil {
		return empty, xerr
	}

	tracer.Trace("Network %s successfully deleted.", refLabel)
	return empty, nil
}<|MERGE_RESOLUTION|>--- conflicted
+++ resolved
@@ -338,15 +338,6 @@
 		}
 	}
 
-<<<<<<< HEAD
-	// Reload from metadata before sending the response
-	xerr = networkInstance.Reload(job.Context())
-	if xerr != nil {
-		return nil, xerr
-	}
-
-=======
->>>>>>> 140685a0
 	xerr = networkInstance.Delete(job.Context())
 	if xerr != nil {
 		return empty, xerr
