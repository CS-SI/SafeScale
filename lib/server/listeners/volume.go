/*
 * Copyright 2018-2022, CS Systemes d'Information, http://csgroup.eu
 *
 * Licensed under the Apache License, Version 2.0 (the "License");
 * you may not use this file except in compliance with the License.
 * You may obtain a copy of the License at
 *
 *     http://www.apache.org/licenses/LICENSE-2.0
 *
 * Unless required by applicable law or agreed to in writing, software
 * distributed under the License is distributed on an "AS IS" BASIS,
 * WITHOUT WARRANTIES OR CONDITIONS OF ANY KIND, either express or implied.
 * See the License for the specific language governing permissions and
 * limitations under the License.
 */

package listeners

import (
	"context"
	"fmt"

<<<<<<< HEAD
	"github.com/sirupsen/logrus"
=======
	"github.com/CS-SI/SafeScale/v21/lib/utils/debug/tracing"
>>>>>>> 140685a0

	"github.com/CS-SI/SafeScale/v21/lib/protocol"
	"github.com/CS-SI/SafeScale/v21/lib/server/handlers"
	"github.com/CS-SI/SafeScale/v21/lib/server/resources/abstract"
	"github.com/CS-SI/SafeScale/v21/lib/server/resources/enums/volumespeed"
	volumefactory "github.com/CS-SI/SafeScale/v21/lib/server/resources/factories/volume"
	srvutils "github.com/CS-SI/SafeScale/v21/lib/server/utils"
	"github.com/CS-SI/SafeScale/v21/lib/utils/debug"
	"github.com/CS-SI/SafeScale/v21/lib/utils/debug/tracing"
	"github.com/CS-SI/SafeScale/v21/lib/utils/fail"
	googleprotobuf "github.com/golang/protobuf/ptypes/empty"
)

// safescale volume create v1 --speed="Ssd" --size=2000 (par default Hdd, possible Ssd, Hdd, Cold)
// safescale volume attach v1 host1 --path="/shared/data" --format="xfs" (par default /shared/v1 et ext4)
// safescale volume detach v1
// safescale volume delete v1
// safescale volume inspect v1
// safescale volume update v1 --speed="Hdd" --size=1000

// VolumeHandler ...
var VolumeHandler = handlers.NewVolumeHandler

// VolumeListener is the volume service gRPC server
type VolumeListener struct {
	protocol.UnimplementedVolumeServiceServer
}

// List the available volumes
func (s *VolumeListener) List(ctx context.Context, in *protocol.VolumeListRequest) (_ *protocol.VolumeListResponse, err error) {
	defer fail.OnExitConvertToGRPCStatus(&err)
	defer fail.OnExitWrapError(&err, "cannot list volume")

	if s == nil {
		return nil, fail.InvalidInstanceError()
	}
	if in == nil {
		return nil, fail.InvalidParameterCannotBeNilError("in")
	}
	if ctx == nil {
		return nil, fail.InvalidParameterCannotBeNilError("ctx")
	}

	job, err := PrepareJob(ctx, in.GetTenantId(), "/volumes/list")
	if err != nil {
		return nil, err
	}
	defer job.Close()

	all := in.GetAll()
	tracer := debug.NewTracer(job.Task(), tracing.ShouldTrace("listeners.volume"), "(%v)", all).WithStopwatch().Entering()
	defer tracer.Exiting()
	defer fail.OnExitLogError(&err, tracer.TraceMessage())

	handler := VolumeHandler(job)
	volumes, xerr := handler.List(in.GetAll())
	if xerr != nil {
		return nil, xerr
	}

	// Map resources.Volume to protocol.Volume
	var pbvolumes []*protocol.VolumeInspectResponse
	for _, v := range volumes {
		pbVolume, xerr := v.ToProtocol(job.Context())
		if xerr != nil {
			return nil, xerr
		}

		pbvolumes = append(pbvolumes, pbVolume)
	}
	rv := &protocol.VolumeListResponse{Volumes: pbvolumes}
	return rv, nil
}

// Create a new volume
func (s *VolumeListener) Create(ctx context.Context, in *protocol.VolumeCreateRequest) (_ *protocol.VolumeInspectResponse, err error) {
	defer fail.OnExitConvertToGRPCStatus(&err)
	defer fail.OnExitWrapError(&err, "cannot create volume")

	if s == nil {
		return nil, fail.InvalidInstanceError()
	}
	if in == nil {
		return nil, fail.InvalidParameterCannotBeNilError("in")
	}
	if ctx == nil {
		return nil, fail.InvalidParameterCannotBeNilError("ctx")
	}

	name := in.GetName()
	job, xerr := PrepareJob(ctx, in.GetTenantId(), fmt.Sprintf("/volume/%s/create", name))
	if xerr != nil {
		return nil, xerr
	}
	defer job.Close()

	speed := in.GetSpeed()
	size := in.GetSize()
	tracer := debug.NewTracer(job.Task(), tracing.ShouldTrace("listeners.volume"), "('%s', %s, %d)", name, speed.String(), size).WithStopwatch().Entering()
	defer tracer.Exiting()
	defer fail.OnExitLogError(&err, tracer.TraceMessage())
	handler := handlers.NewVolumeHandler(job)
	rv, xerr := handler.Create(name, int(size), volumespeed.Enum(speed))
	if xerr != nil {
		return nil, xerr
	}

	tracer.Trace("Volume '%s' created", name)
	return rv.ToProtocol(job.Context())
}

// Attach a volume to a host and create a mount point
func (s *VolumeListener) Attach(ctx context.Context, in *protocol.VolumeAttachmentRequest) (_ *googleprotobuf.Empty, err error) {
	defer fail.OnExitConvertToGRPCStatus(&err)
	defer fail.OnExitWrapError(&err, "cannot attach volume")

	empty := &googleprotobuf.Empty{}
	if s == nil {
		return empty, fail.InvalidInstanceError()
	}
	if in == nil {
		return empty, fail.InvalidParameterCannotBeNilError("in")
	}
	if ctx == nil {
		return nil, fail.InvalidParameterCannotBeNilError("ctx")
	}

	volumeRef, volumeRefLabel := srvutils.GetReference(in.GetVolume())
	if volumeRef == "" {
		return empty, fail.InvalidRequestError("neither name nor id given as reference for volume")
	}
	hostRef, hostRefLabel := srvutils.GetReference(in.GetHost())
	if hostRef == "" {
		return empty, fail.InvalidRequestError("neither name nor id given as reference for host")
	}
	mountPath := in.GetMountPath()

	filesystem := in.GetFormat()
	doNotFormat := in.DoNotFormat
	doNotMount := in.DoNotMount

	var doNotFormatStr string
	if doNotFormat {
		doNotFormatStr = "NOFORMAT"
	} else {
		doNotFormatStr = "FORMAT"
	}

	job, xerr := PrepareJob(ctx, in.GetVolume().GetTenantId(), fmt.Sprintf("/volume/%s/host/%s/attach", volumeRef, hostRef))
	if xerr != nil {
		return nil, xerr
	}
	defer job.Close()

	tracer := debug.NewTracer(job.Task(), tracing.ShouldTrace("listeners.volume"),
		"(%s, %s, '%s', %s, %s)", volumeRefLabel, hostRefLabel, mountPath, filesystem, doNotFormatStr).WithStopwatch().Entering()
	defer tracer.Exiting()
	defer fail.OnExitLogError(&err, tracer.TraceMessage())

	handler := VolumeHandler(job)
	if xerr = handler.Attach(volumeRef, hostRef, mountPath, filesystem, doNotFormat, doNotMount); xerr != nil {
		return empty, xerr
	}

	return empty, nil
}

// Detach a volume from a host. It umount associated mountpoint
func (s *VolumeListener) Detach(ctx context.Context, in *protocol.VolumeDetachmentRequest) (empty *googleprotobuf.Empty, err error) {
	defer fail.OnExitConvertToGRPCStatus(&err)
	defer fail.OnExitWrapError(&err, "cannot detach volume")

	empty = &googleprotobuf.Empty{}
	if s == nil {
		return empty, fail.InvalidInstanceError()
	}
	if in == nil {
		return empty, fail.InvalidParameterCannotBeNilError("in")
	}
	if ctx == nil {
		return empty, fail.InvalidParameterCannotBeNilError("ctx")
	}

	volumeRef, volumeRefLabel := srvutils.GetReference(in.GetVolume())
	if volumeRef == "" {
		return empty, fail.InvalidRequestError("neither name nor id given as reference for volume")
	}
	hostRef, hostRefLabel := srvutils.GetReference(in.GetHost())
	if hostRef == "" {
		return empty, fail.InvalidRequestError("neither name nor id given as reference for host")
	}

	job, xerr := PrepareJob(ctx, in.GetVolume().GetTenantId(), fmt.Sprintf("/volume/%s/host/%s/detach", volumeRef, hostRef))
	if xerr != nil {
		return nil, xerr
	}
	defer job.Close()

	tracer := debug.NewTracer(job.Task(), tracing.ShouldTrace("listeners.volume"), "(%s, %s)", volumeRefLabel, hostRefLabel).WithStopwatch().Entering()
	defer tracer.Exiting()
	defer fail.OnExitLogError(&err, tracer.TraceMessage())

	handler := VolumeHandler(job)
	if xerr = handler.Detach(volumeRef, hostRef); xerr != nil {
		return empty, xerr
	}

	tracer.Trace("Volume %s successfully detached from %s.", volumeRefLabel, hostRefLabel)
	return empty, nil
}

// Delete a volume
func (s *VolumeListener) Delete(ctx context.Context, in *protocol.Reference) (empty *googleprotobuf.Empty, err error) {
	defer fail.OnExitConvertToGRPCStatus(&err)
	defer fail.OnExitWrapError(&err, "cannot delete volume")

	empty = &googleprotobuf.Empty{}
	if s == nil {
		return empty, fail.InvalidInstanceError()
	}
	if in == nil {
		return empty, fail.InvalidParameterCannotBeNilError("in")
	}
	if ctx == nil {
		return empty, fail.InvalidParameterCannotBeNilError("ctx")
	}
	ref, refLabel := srvutils.GetReference(in)
	if ref == "" {
		return empty, fail.InvalidRequestError("neither name nor id given as reference")
	}

	job, xerr := PrepareJob(ctx, in.GetTenantId(), fmt.Sprintf("/volume/%s/delete", ref))
	if xerr != nil {
		return nil, xerr
	}
	defer job.Close()

	tracer := debug.NewTracer(job.Task(), true, "(%s)", refLabel).WithStopwatch().Entering()
	defer tracer.Exiting()
	defer fail.OnExitLogError(&err, tracer.TraceMessage())

	handler := VolumeHandler(job)
	if xerr = handler.Delete(ref); xerr != nil {
		return empty, xerr
	}

	tracer.Trace("Volume %s successfully deleted.", refLabel)
	return empty, nil
}

// Inspect a volume
func (s *VolumeListener) Inspect(ctx context.Context, in *protocol.Reference) (_ *protocol.VolumeInspectResponse, err error) {
	defer fail.OnExitConvertToGRPCStatus(&err)
	defer fail.OnExitWrapError(&err, "cannot inspect volume")

	if s == nil {
		return nil, fail.InvalidInstanceError()
	}
	if in == nil {
		return nil, fail.InvalidParameterCannotBeNilError("in")
	}
	if ctx == nil {
		return nil, fail.InvalidParameterCannotBeNilError("ctx")
	}
	ref, refLabel := srvutils.GetReference(in)
	if ref == "" {
		return nil, fail.InvalidRequestError("neither name nor id given as reference")
	}

	job, xerr := PrepareJob(ctx, in.GetTenantId(), fmt.Sprintf("/volume/%s/inspect", ref))
	if xerr != nil {
		return nil, xerr
	}
	defer job.Close()

	tracer := debug.NewTracer(job.Task(), tracing.ShouldTrace("listeners.volume"), "(%s)", refLabel).WithStopwatch().Entering()
	defer tracer.Exiting()
	defer fail.OnExitLogError(&err, tracer.TraceMessage())

<<<<<<< HEAD
	volumeInstance, xerr := volumefactory.Load(job.Context(), job.Service(), ref)
=======
	handler := VolumeHandler(job)
	rv, xerr := handler.Inspect(ref)
>>>>>>> 140685a0
	if xerr != nil {
		return nil, xerr
	}

<<<<<<< HEAD
	defer func() {
		issue := volumeInstance.Released()
		if issue != nil {
			logrus.Warn(issue)
		}
	}()

	return volumeInstance.ToProtocol(job.Context())
=======
	return rv.ToProtocol()
>>>>>>> 140685a0
}<|MERGE_RESOLUTION|>--- conflicted
+++ resolved
@@ -20,11 +20,7 @@
 	"context"
 	"fmt"
 
-<<<<<<< HEAD
 	"github.com/sirupsen/logrus"
-=======
-	"github.com/CS-SI/SafeScale/v21/lib/utils/debug/tracing"
->>>>>>> 140685a0
 
 	"github.com/CS-SI/SafeScale/v21/lib/protocol"
 	"github.com/CS-SI/SafeScale/v21/lib/server/handlers"
@@ -304,17 +300,11 @@
 	defer tracer.Exiting()
 	defer fail.OnExitLogError(&err, tracer.TraceMessage())
 
-<<<<<<< HEAD
 	volumeInstance, xerr := volumefactory.Load(job.Context(), job.Service(), ref)
-=======
-	handler := VolumeHandler(job)
-	rv, xerr := handler.Inspect(ref)
->>>>>>> 140685a0
-	if xerr != nil {
-		return nil, xerr
-	}
-
-<<<<<<< HEAD
+	if xerr != nil {
+		return nil, xerr
+	}
+
 	defer func() {
 		issue := volumeInstance.Released()
 		if issue != nil {
@@ -323,7 +313,4 @@
 	}()
 
 	return volumeInstance.ToProtocol(job.Context())
-=======
-	return rv.ToProtocol()
->>>>>>> 140685a0
 }