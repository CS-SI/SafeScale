--- conflicted
+++ resolved
@@ -678,11 +678,7 @@
 		logrus.Errorf(msg)
 		return nil, v, fail.SyntaxError(msg)
 	}
-<<<<<<< HEAD
-	//	settings := v.AllSettings()
-=======
 	// settings := v.AllSettings()
->>>>>>> ba213fa7
 
 	var tenantsCfg []map[string]interface{}
 	err := v.UnmarshalKey("tenants", &tenantsCfg)
