#!/bin/bash -x
#
# Copyright 2018-2021, CS Systemes d'Information, http://csgroup.eu
#
# Licensed under the Apache License, Version 2.0 (the "License");
# you may not use this file except in compliance with the License.
# You may obtain a copy of the License at
#
#     http://www.apache.org/licenses/LICENSE-2.0
#
# Unless required by applicable law or agreed to in writing, software
# distributed under the License is distributed on an "AS IS" BASIS,
# WITHOUT WARRANTIES OR CONDITIONS OF ANY KIND, either express or implied.
# See the License for the specific language governing permissions and
# limitations under the License.

#{{.Revision}}
# Script customized for {{.ProviderName}} driver

{{.Header}}

function print_error() {
	read -r line file <<<"$(caller)"
	echo "An error occurred in line $line of file $file:" "{$(sed "${line}q;d" "$file")}" >&2
	{{.ExitOnError}}
}
trap print_error ERR

function fail() {
	MYIP="$(ip -br a | grep UP | awk '{print $3}') | head -n 1"
	if [ $# -eq 1 ]; then
		echo "PROVISIONING_ERROR: $1"
		echo -n "$1,${LINUX_KIND},${VERSION_ID},$(hostname),$MYIP,$(date +%Y/%m/%d-%H:%M:%S),PROVISIONING_ERROR:$1" >/opt/safescale/var/state/user_data.gwha.done
		(
			sync
			echo 3 >/proc/sys/vm/drop_caches
			sleep 2
		) || true
		exit $1
	elif [ $# -eq 2 -a $1 -ne 0 ]; then
		echo "PROVISIONING_ERROR: $1, $2"
		echo -n "$1,${LINUX_KIND},${VERSION_ID},$(hostname),$MYIP,$(date +%Y/%m/%d-%H:%M:%S),PROVISIONING_ERROR:$2" >/opt/safescale/var/state/user_data.gwha.done
		(
			sync
			echo 3 >/proc/sys/vm/drop_caches
			sleep 2
		) || true
		exit $1
	fi
}
export -f fail

# Redirects outputs to /opt/safescale/log/user_data.phase2.log
LOGFILE=/opt/safescale/var/log/user_data.phase2.log

### All output to one file and all output to the screen
exec > >(tee -a ${LOGFILE} /opt/safescale/var/log/ss.log) 2>&1
set -x

# Tricks BashLibrary's waitUserData to believe the current phase 'gwha' is already done (otherwise will deadlock)
uptime >/opt/safescale/var/state/user_data.gwha.done

# Includes the BashLibrary
{{ .reserved_BashLibrary }}
<<<<<<< HEAD
=======
rm -f /opt/safescale/var/state/user_data.gwha.done
>>>>>>> ac3e95a3

function install_keepalived() {
	case $LINUX_KIND in
	ubuntu | debian)
		sfApt update && sfApt -y install keepalived || return 1
		;;

	redhat | centos)
		yum install -q -y keepalived || return 1
		;;
	*)
		echo "Unsupported Linux distribution '$LINUX_KIND'!"
		return 1
		;;
	esac

	NETMASK=$(echo {{ .CIDR }} | cut -d/ -f2)
	read IF_PR ignore <<<$(cat ${SF_VARDIR}/state/private_nics)
	read IF_PU ignore <<<$(cat ${SF_VARDIR}/state/public_nics)

	cat >/etc/keepalived/keepalived.conf <<-EOF
		vrrp_instance vrrp_group_gws_internal {
		    state BACKUP
		    interface ${IF_PR}
		    virtual_router_id 1
		    priority {{ if eq .IsPrimaryGateway true }}151{{ else }}100{{ end }}
		    nopreempt
		    advert_int 2
		    authentication {
		        auth_type PASS
		        auth_pass {{ .GatewayHAKeepalivedPassword }}
		
		    }
		{{ if eq .IsPrimaryGateway true }}
		    # Unicast specific option, this is the IP of the interface keepalived listens on
		    unicast_src_ip {{ .PrimaryGatewayPrivateIP }}
		    # Unicast specific option, this is the IP of the peer instance
		    unicast_peer {
		        {{ .SecondaryGatewayPrivateIP }}
		    }
		{{ else }}
		    unicast_src_ip {{ .SecondaryGatewayPrivateIP }}
		    unicast_peer {
		        {{ .PrimaryGatewayPrivateIP }}
		    }
		{{ end }}
		    virtual_ipaddress {
		        {{ .DefaultRouteIP }}/${NETMASK}
		    }
		}
		
		# vrrp_instance vrrp_group_gws_external {
		#     state BACKUP
		#     interface ${IF_PU}
		#     virtual_router_id 2
		#     priority {{ if eq .IsPrimaryGateway true }}151{{ else }}100{{ end }}
		#     nopreempt
		#     advert_int 2
		#     authentication {
		#         auth_type PASS
		#         auth_pass password
		#     }
		#     virtual_ipaddress {
		#         {{ .EndpointIP }}/${NETMASK}
		#     }
		# }
	EOF

	if [ "$(sfGetFact "use_systemd")" = "1" ]; then
		# Use systemd to ensure keepalived is restarted if network is restarted
		# (otherwise, keepalived is in undetermined state)
		mkdir -p /etc/systemd/system/keepalived.service.d
		if [ "$(sfGetFact "redhat_like")" = "1" ]; then
			cat >/etc/systemd/system/keepalived.service.d/override.conf <<EOF
[Unit]
Requires=network.service
PartOf=network.service
EOF
		else
			cat >/etc/systemd/system/keepalived.service.d/override.conf <<EOF
[Unit]
Requires=systemd-networkd.service
PartOf=systemd-networkd.service
EOF
		fi
		systemctl daemon-reload
	fi

	sfService enable keepalived && sfService restart keepalived || return 1

	return 0
}

# ---- Main

{{- if .IsGateway }}
{{- if .SecondaryGatewayPrivateIP }}
install_keepalived
[ $? -ne 0 ] && fail $?
{{ end }}
{{ end }}

echo -n "0,linux,${LINUX_KIND},${VERSION_ID},$(hostname),$(date +%Y/%m/%d-%H:%M:%S)" >/opt/safescale/var/state/user_data.gwha.done

(
	sync
	echo 3 >/proc/sys/vm/drop_caches
	sleep 2
) || true

set +x
exit 0<|MERGE_RESOLUTION|>--- conflicted
+++ resolved
@@ -62,10 +62,7 @@
 
 # Includes the BashLibrary
 {{ .reserved_BashLibrary }}
-<<<<<<< HEAD
-=======
 rm -f /opt/safescale/var/state/user_data.gwha.done
->>>>>>> ac3e95a3
 
 function install_keepalived() {
 	case $LINUX_KIND in
