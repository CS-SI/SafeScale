#!/bin/bash -x
#
# Copyright 2018-2022, CS Systemes d'Information, http://csgroup.eu
#
# Licensed under the Apache License, Version 2.0 (the "License");
# you may not use this file except in compliance with the License.
# You may obtain a copy of the License at
#
#     http://www.apache.org/licenses/LICENSE-2.0
#
# Unless required by applicable law or agreed to in writing, software
# distributed under the License is distributed on an "AS IS" BASIS,
# WITHOUT WARRANTIES OR CONDITIONS OF ANY KIND, either express or implied.
# See the License for the specific language governing permissions and
# limitations under the License.

#{{.Revision}}
# Script customized for {{.ProviderName}} driver

{{.Header}}

last_error=

function print_error() {
  read -r line file <<< "$(caller)"
  echo "An error occurred in line $line of file $file:" "{$(sed "${line}q;d" "$file")}" >&2
  {{.ExitOnError}}
}
trap print_error ERR

function failure() {
  MYIP="$(ip -br a | grep UP | awk '{print $3}') | head -n 1"
  if [ $# -eq 1 ]; then
    echo "PROVISIONING_ERROR: $1"
    echo -n "$1,${LINUX_KIND},${VERSION_ID},$(hostname),$MYIP,$(date +%Y/%m/%d-%H:%M:%S),PROVISIONING_ERROR:$1" > /opt/safescale/var/state/user_data.netsec.done
    (
      sync
      echo 3 > /proc/sys/vm/drop_caches
      sleep 2
    ) || true
    exit $1
  elif [ $# -eq 2 -a $1 -ne 0 ]; then
    echo "PROVISIONING_ERROR: $1, $2"
    echo -n "$1,${LINUX_KIND},${VERSION_ID},$(hostname),$MYIP,$(date +%Y/%m/%d-%H:%M:%S),PROVISIONING_ERROR:$2" > /opt/safescale/var/state/user_data.netsec.done
    (
      sync
      echo 3 > /proc/sys/vm/drop_caches
      sleep 2
    ) || true
    exit $1
  fi
}
export -f failure

function rv() {
  declare -n ret=$1
  local message=$3
  ret=$message
  return $2
}

function return_failure() {
  rv last_error $1 "$2"
}
export -f return_failure

# Redirects outputs to /opt/safescale/var/log/user_data.netsec.log
LOGFILE=/opt/safescale/var/log/user_data.netsec.log

### All output to one file and all output to the screen
{{- if .Debug }}
if [[ -e /home/{{.Username}}/tss ]]; then
  exec > >(/home/{{.Username}}/tss | tee -a ${LOGFILE} /opt/safescale/var/log/ss.log) 2>&1
else
  exec > >(tee -a ${LOGFILE} /opt/safescale/var/log/ss.log) 2>&1
fi
{{- else }}
exec > >(tee -a ${LOGFILE} /opt/safescale/var/log/ss.log) 2>&1
{{- end }}

set -x

date

# Tricks BashLibrary's waitUserData to believe the current phase 'netsec' is already done (otherwise will deadlock)
uptime > /opt/safescale/var/state/user_data.netsec.done

# Includes the BashLibrary
{{ .reserved_BashLibrary }}
rm -f /opt/safescale/var/state/user_data.netsec.done

function reset_fw() {
  is_network_reachable || failure 206 "reset_fw(): failure resetting firewall because network is not reachable"

  case $LINUX_KIND in
  debian)
    echo "Reset firewall"
    sfRetry4 "sfApt update" || failure 207 "reset_fw(): failure running apt update"
    sfRetry4 "sfApt -y autoclean autoremove" || failure 210 "reset_fw(): failure running cleanup"
    sfRetry4 "sfApt install -q -y --no-install-recommends iptables" || failure 210 "reset_fw(): failure installing iptables"
    sfRetry4 "sfApt install -q -y --no-install-recommends firewalld python3 python3-pip" || failure 211 "reset_fw(): failure installing firewalld"

    systemctl is-active ufw &> /dev/null && {
      echo "Stopping ufw"
      systemctl stop ufw || true # set to true to fix issues
    }
    systemctl is-enabled ufw &> /dev/null && {
      systemctl disable ufw || true # set to true to fix issues
    }
    dpkg --purge --force-remove-reinstreq ufw &>/dev/null || failure 212 "reset_fw(): failure purging ufw"
    ;;

  ubuntu)
    echo "Reset firewall"
    sfRetry4 "sfApt update" || failure 213 "reset_fw(): failure running apt update"
    sfRetry4 "sfApt -y autoclean autoremove" || failure 213 "reset_fw(): failure running cleanup"
    sfRetry4 "sfApt install -q -y --no-install-recommends iptables" || failure 214 "reset_fw(): failure installing iptables"
    sfRetry4 "sfApt install -q -y --no-install-recommends firewalld python3 python3-pip" || failure 215 "reset_fw(): failure installing firewalld"

    systemctl is-active ufw &> /dev/null && {
      echo "Stopping ufw"
      systemctl stop ufw || true # set to true to fix issues
    }
    systemctl is-enabled ufw &> /dev/null && {
      systemctl disable ufw || true # set to true to fix issues
    }
    dpkg --purge --force-remove-reinstreq ufw &>/dev/null || failure 216 "reset_fw(): failure purging ufw"
    ;;

  redhat | rhel | centos | fedora)
    # firewalld may not be installed
    if ! systemctl is-active firewalld &> /dev/null; then
      if ! systemctl status firewalld &> /dev/null; then
        is_network_reachable || failure 219 "reset_fw(): failure installing firewalld because repositories are not reachable"
        if [ $(versionchk ${VERSION_ID}) -ge $(versionchk "8.0") ]; then
          sudo dnf config-manager -y --disable epel-modular
          sudo dnf config-manager -y --disable epel
        fi
        sfRetry4 "sfYum install -q -y firewalld python3 python3-pip" || failure 220 "reset_fw(): failure installing firewalld"
      fi
    fi
    ;;
  esac

  # Clear interfaces attached to zones
  for zone in public trusted; do
    for nic in $(firewall-offline-cmd --zone=$zone --list-interfaces || true); do
      firewall-offline-cmd --zone=$zone --remove-interface=$nic &> /dev/null || true
    done
  done

  # Attach Internet interface or source IP to zone public if host is gateway
  [[ ! -z ${PU_IF} ]] && {
    firewall-offline-cmd --zone=public --add-interface=${PU_IF} || failure 221 "reset_fw(): firewall-offline-cmd failed with $? adding interfaces"
  }
  {{- if or .PublicIP .IsGateway }}
  [[ -z ${PU_IF} ]] && {
    firewall-offline-cmd --zone=public --add-source=${PU_IP}/32 || failure 222 "reset_fw(): firewall-offline-cmd failed with $? adding sources"
  }
  {{- end }}

  # Sets the default target of packets coming from public interface to DROP
  firewall-offline-cmd --zone=public --set-target=DROP || failure 223 "reset_fw(): firewall-offline-cmd failed with $? dropping public zone"

  # Attach LAN interfaces to zone trusted
  [[ ! -z ${PR_IFs} ]] && {
    for i in ${PR_IFs}; do
      firewall-offline-cmd --zone=trusted --add-interface=${PR_IFs} || failure 224 "reset_fw(): firewall-offline-cmd failed with $? adding ${PR_IFs} to trusted"
    done
  }
  # Attach lo interface to zone trusted
  firewall-offline-cmd --zone=trusted --add-interface=lo || failure 225 "reset_fw(): firewall-offline-cmd failed with $? adding lo to trusted"

  # Allow service ssh on public zone
  op=-1
  SSHEC=$(firewall-offline-cmd --zone=public --add-service=ssh) && op=$? || true
  if [[ $op -eq 11 ]] || [[ $op -eq 12 ]] || [[ $op -eq 16 ]]; then
    op=0
  fi

  if [[ $(echo $SSHEC | grep "ALREADY_ENABLED") ]]; then
    op=0
  fi

  if [[ $op -ne 0 ]]; then
    failure 226 "reset_fw(): firewall-offline-cmd failed with $op adding ssh service"
  fi

  sfService enable firewalld &> /dev/null || failure 227 "reset_fw(): service firewalld enable failed with $?"
  sfService start firewalld &> /dev/null || failure 228 "reset_fw(): service firewalld start failed with $?"

  sop=-1
  firewall-cmd --runtime-to-permanent && sop=$? || sop=$?
  if [[ $sop -ne 0 ]]; then
    if [[ $sop -ne 31 ]]; then
      failure 229 "reset_fw(): saving rules with firewall-cmd failed with $sop"
    fi
  fi

  # Save current fw settings as permanent
  sfFirewallReload || (echo "reloading firewall failed with $?" && return 1)

  firewall-cmd --list-all --zone=trusted > /tmp/firewall-trusted.cfg || true
  firewall-cmd --list-all --zone=public > /tmp/firewall-public.cfg || true

  return 0
}

NICS=
# PR_IPs=
PR_IFs=
PU_IP=
PU_IF=
i_PR_IF=
o_PR_IF=
NETMASK=
AWS=
GCP=
OUT=
FEN=

# Don't request dns name servers from DHCP server
# Don't update default route
function configure_dhclient() {
  # kill any dhclient process already running
  sudo pkill dhclient || true

  [ -f /etc/dhcp/dhclient.conf ] && (sed -i -e 's/, domain-name-servers//g' /etc/dhcp/dhclient.conf || true)

  if [ -d /etc/dhcp/ ]; then
    HOOK_FILE=/etc/dhcp/dhclient-enter-hooks
    cat >> $HOOK_FILE <<- EOF
			make_resolv_conf() {
			    :
			}

			{{- if .AddGateway }}
			unset new_routers
			{{- end}}
EOF
    chmod +x $HOOK_FILE
  fi
}

function is_ip_private() {
  ip=$1
  ipv=$(sfIP2long $ip)

  {{ if .EmulatedPublicNet}}
  r=$(sfCidr2iprange {{ .EmulatedPublicNet }})
  bv=$(sfIP2long $(cut -d- -f1 <<< $r))
  ev=$(sfIP2long $(cut -d- -f2 <<< $r))
  [ $ipv -ge $bv -a $ipv -le $ev ] && return 0
  {{- end }}
  for r in "192.168.0.0-192.168.255.255" "172.16.0.0-172.31.255.255" "10.0.0.0-10.255.255.255"; do
    bv=$(sfIP2long $(cut -d- -f1 <<< $r))
    ev=$(sfIP2long $(cut -d- -f2 <<< $r))
    [ $ipv -ge $bv -a $ipv -le $ev ] && return 0
  done
  return 1
}

function check_providers() {
  if [[ "{{.ProviderName}}" == "aws" ]]; then
    echo "It actually IS AWS"
    AWS=1
  else
    echo "It is NOT AWS"
    AWS=0
  fi

  if [[ "{{.ProviderName}}" == "gcp" ]]; then
    echo "It actually IS GCP"
    GCP=1
  else
    echo "It is NOT GCP"
    GCP=0
  fi

  if [[ "{{.ProviderName}}" == "outscale" ]]; then
    echo "It actually IS Outscale"
    OUT=1
  else
    echo "It is NOT Outscale"
    OUT=0
  fi

  if [[ "{{.ProviderName}}" == "huaweicloud" ]]; then
    echo "It actually IS huaweicloud"
    FEN=1
  else
    echo "It is NOT huaweicloud"
    FEN=0
  fi
}

function identify_nics() {
  NICS=$(for i in $(find /sys/devices -name net -print | grep -v virtual); do ls $i; done)
  NICS=${NICS/[[:cntrl:]]/ }

  NETMASK=$(echo {{ .CIDR }} | cut -d/ -f2)

  for IF in ${NICS}; do
    IP=$(ip a | grep $IF | grep inet | awk '{print $2}' | cut -d '/' -f1) || true
    [[ ! -z $IP ]] && is_ip_private $IP && PR_IFs="$PR_IFs $IF"
  done
  PR_IFs=$(echo ${PR_IFs} | xargs) || true
  PU_IF=$(ip route get 8.8.8.8 | awk -F"dev " 'NR==1{split($2,a," ");print a[1]}' 2> /dev/null) || true
  PU_IP=$(ip a | grep ${PU_IF} | grep inet | awk '{print $2}' | cut -d '/' -f1) || true
  if [[ ! -z ${PU_IP} ]]; then
    if is_ip_private $PU_IP; then
      PU_IF=

      NO404=$(curl -s -o /dev/null -w "%{http_code}" http://169.254.169.254/latest/meta-data/public-ipv4 2> /dev/null | grep 404) || true
      if [[ -z $NO404 ]]; then
        # Works with FlexibleEngine and potentially with AWS (not tested yet)
        PU_IP=$(curl http://169.254.169.254/latest/meta-data/public-ipv4 2> /dev/null) || true
        [[ -z $PU_IP ]] && PU_IP=$(curl ipinfo.io/ip 2> /dev/null)
      fi
    fi
  fi
  [[ -z ${PR_IFs} ]] && PR_IFs=$(substring_diff "$NICS" "$PU_IF")

  # Keeps track of interfaces identified for future scripting use
  echo "$PR_IFs" > ${SF_VARDIR}/state/private_nics
  echo "$PU_IF" > ${SF_VARDIR}/state/public_nics

  check_providers

  echo "NICS identified: $NICS"
  echo "    private NIC(s): $PR_IFs"
  echo "    public NIC: $PU_IF"
  echo
}

function substring_diff() {
  read -a l1 <<< $1
  read -a l2 <<< $2
  echo "${l1[@]}" "${l2[@]}" | tr ' ' '\n' | sort | uniq -u
}

function collect_original_packages() {
  case $LINUX_KIND in
  debian | ubuntu)
    dpkg-query -l > ${SF_VARDIR}/log/packages_installed_before.phase2.list
    ;;
  redhat | rhel | centos | fedora)
    rpm -qa | sort > ${SF_VARDIR}/log/packages_installed_before.phase2.list
    ;;
  *) ;;
  esac
}

function ensure_curl_is_installed() {
  case $LINUX_KIND in
  ubuntu | debian)
    if [[ -n $(which curl) ]]; then
      return 0
    fi
    DEBIAN_FRONTEND=noninteractive UCF_FORCE_CONFFNEW=1 apt-get update || return 1
    DEBIAN_FRONTEND=noninteractive UCF_FORCE_CONFFNEW=1 apt-get install --no-install-recommends -y curl || return 1
    ;;
  redhat | rhel | centos | fedora)
    if [[ -n $(which curl) ]]; then
      return 0
    fi
    sfRetry4 "sfYum install -y -q curl &>/dev/null" || return 1
    ;;
  *)
    failure 216 "PROVISIONING_ERROR: Unsupported Linux distribution '$LINUX_KIND'!"
    ;;
  esac

  return 0
}

function collect_installed_packages() {
  case $LINUX_KIND in
  debian | ubuntu)
    dpkg-query -l > ${SF_VARDIR}/log/packages_installed_after.phase2.list
    ;;
  redhat | rhel | centos | fedora)
    rpm -qa | sort > ${SF_VARDIR}/log/packages_installed_after.phase2.list
    ;;
  *) ;;

  esac
}

# If host isn't a gateway, we need to configure temporarily and manually gateway on private hosts to be able to update packages
function ensure_network_connectivity() {
  op=-1
  CONNECTED=$(curl -I www.google.com -m 5 | grep "200 OK") && op=$? || true
  [ $op -ne 0 ] && echo "ensure_network_connectivity started WITHOUT network..." || echo "ensure_network_connectivity started WITH network..."

  {{- if .AddGateway }}
  if [[ -n $(PATH=$PATH:/usr/sbin:/sbin which route) ]]; then
    PATH=$PATH:/usr/sbin:/sbin sudo route del -net default &> /dev/null
    PATH=$PATH:/usr/sbin:/sbin sudo route add -net default gw {{ .DefaultRouteIP }}
  else
    PATH=$PATH:/usr/sbin:/sbin sudo ip route del default
    PATH=$PATH:/usr/sbin:/sbin sudo ip route add default via {{ .DefaultRouteIP }}
  fi
  {{- else }}
  :
  {{- end}}

  op=-1
  CONNECTED=$(curl -I www.google.com -m 5 | grep "200 OK") && op=$? || true
  [ $op -ne 0 ] && echo "ensure_network_connectivity finished WITHOUT network..." || echo "ensure_network_connectivity finished WITH network..."

  if [[ $op -ne 0 ]]; then
    return 1
  fi

  return 0
}

function configure_dns() {
  if systemctl status systemd-resolved &> /dev/null; then
    echo "Configuring dns with resolved"
    configure_dns_systemd_resolved
  elif systemctl status resolvconf &> /dev/null; then
    echo "Configuring dns with resolvconf"
    configure_dns_resolvconf
  else
    echo "Configuring dns legacy"
    configure_dns_legacy
  fi
}

# adds entry in /etc/hosts corresponding to FQDN hostname with private IP
# Follows CentOS rules :
# - if there is a domain suffix in hostname, /etc/hosts contains FQDN as first entry and short hostname as second, after the IP
# - if there is no domain suffix in hostname, /etc/hosts contains short hostname as first entry, after the IP
function update_fqdn() {
  IF=${PR_IFs[0]}
  [ -z ${IF} ] && return
  IP=$(ip a | grep $IF | grep inet | awk '{print $2}' | cut -d '/' -f1) || true
  sed -i -nr "/^${IP}"'/!p;$a'"${IP}"'\t{{ .HostName }}' /etc/hosts
}

function install_route_if_needed() {
  case $LINUX_KIND in
  debian)
    if [[ -z $(which route) ]]; then
      for iter in {1..4}
      do
        sfApt install -y --no-install-recommends net-tools && break
        [[ "$iter" == '4' ]] && return 1
      done
    fi
    ;;
  ubuntu)
    if [[ -z $(which route) ]]; then
      for iter in {1..4}
      do
        sfApt install -y --no-install-recommends net-tools && break
        [[ "$iter" == '4' ]] && return 1
      done
    fi
    ;;
  redhat | rhel | centos)
    if [[ -z $(which route) ]]; then
      sfRetry4 "sfYum install -y net-tools" || return 1
    fi
    ;;
  fedora)
    if [[ -z $(which route) ]]; then
      sfRetry4 "sfYum install -y net-tools" || return 1
    fi
    ;;
  *)
    echo "PROVISIONING_ERROR: Unsupported Linux distribution '$LINUX_KIND $(lsb_release -rs)'!"
    return 1
    ;;
  esac
  return 0
}

function allow_custom_env_ssh_vars() {
  cat >> /etc/ssh/sshd_config <<- EOF
		AcceptEnv SAFESCALESSHUSER
		AcceptEnv SAFESCALESSHPASS
EOF
  systemctl reload sshd
}

function configure_network() {
  case $LINUX_KIND in
  debian | ubuntu)
    if systemctl status systemd-networkd &> /dev/null; then
      install_route_if_needed
      configure_network_systemd_networkd
    elif systemctl status networking &> /dev/null; then
      install_route_if_needed
      configure_network_debian
    else
      failure 192 "failed to determine how to configure network"
    fi
    ;;

  redhat | rhel | centos)
    # Network configuration
    if systemctl status systemd-networkd &> /dev/null; then
      install_route_if_needed
      configure_network_systemd_networkd
    else
      install_route_if_needed
      configure_network_redhat
    fi
    ;;

  fedora)
    install_route_if_needed
    configure_network_redhat
    ;;

  *)
    failure 193 "Unsupported Linux distribution '$LINUX_KIND'!"
    ;;
  esac

  {{- if .IsGateway }}
  configure_as_gateway || failure 194 "failed to configure machine as a gateway"
  {{- end }}

  update_fqdn
  allow_custom_env_ssh_vars

  check_for_network || {
    failure 195 "missing or incomplete network connectivity"
  }
}

# Configure network for Debian distribution
function configure_network_debian() {
  echo "Configuring network (debian-like)..."

  local path=/etc/network/interfaces.d
  mkdir -p ${path}
  local cfg=${path}/50-cloud-init.cfg
  rm -f ${cfg}

  for IF in ${NICS}; do
    if [[ "$IF" == "$PU_IF" ]]; then
      cat > ${path}/10-${IF}-public.cfg <<- EOF
				auto ${IF}
				iface ${IF} inet dhcp
EOF
    else
      cat > ${path}/11-${IF}-private.cfg <<- EOF
				auto ${IF}
				iface ${IF} inet dhcp
				{{- if .AddGateway }}
					up route add -net default gw {{ .DefaultRouteIP }}
				{{- end}}
EOF
    fi
  done

  {{- if .IsGateway }}
  {{- else }}
  for IF in ${NICS}; do
    if [[ "$IF" == "$PU_IF" ]]; then
      :
    else
      local tmppath=/tmp
      local altpath=/etc/network/if-up.d
      cat <<- EOF > ${tmppath}/my-route
			#!/bin/sh
			if [ "\${IFACE}" = "${IF}" ]; then
			  ip route add default via {{ .DefaultRouteIP }}
			  sudo /usr/sbin/resolvconf -u
			fi
EOF
      sudo cp ${tmppath}/my-route ${altpath}/my-route
      sudo chmod 751 ${altpath}/my-route
    fi
  done
  {{- end }}

  echo "Looking for network..."
  check_for_network || {
    failure 196 "failed network cfg 0"
  }

  configure_dhclient

  sudo /sbin/dhclient || true

  echo "Looking for network..."
  check_for_network || {
    failure 197 "failed network cfg 1"
  }

  systemctl restart networking

  PATH=$PATH:/usr/sbin:/sbin sudo dhclient || true

  echo "Looking for network..."
  check_for_network || {
    failure 199 "failed network cfg 2"
  }

  is_network_reachable || {
    failure 200 "without network"
  }

  reset_fw || failure 200 "failure resetting firewall"

  echo "done"
}

# Configure network using systemd-networkd
function configure_network_systemd_networkd() {
  echo "Configuring network (using netplan and systemd-networkd)..."

  {{- if .IsGateway }}
  ISGW=1
  {{- else}}
  ISGW=0
  {{- end}}

  mkdir -p /etc/netplan
  rm -f /etc/netplan/*

  # Recreate netplan configuration with last netplan version and more settings
  for IF in ${NICS}; do
    if [[ "$IF" == "$PU_IF" ]]; then
      cat <<- EOF > /etc/netplan/10-${IF}-public.yaml
				network:
				  version: 2
				  renderer: networkd

				  ethernets:
				    $IF:
				      dhcp4: true
				      dhcp6: false
				      critical: true
				      dhcp4-overrides:
				          use-dns: false
				          use-routes: true
EOF
    else
      cat <<- EOF > /etc/netplan/11-${IF}-private.yaml
				network:
				  version: 2
				  renderer: networkd

				  ethernets:
				    ${IF}:
				      dhcp4: true
				      dhcp6: false
				      critical: true
				      dhcp4-overrides:
				        use-dns: false
				{{- if .AddGateway }}
				        use-routes: false
				      routes:
				      - to: 0.0.0.0/0
				        via: {{ .DefaultRouteIP }}
				        scope: global
				        on-link: true
				{{- else }}
				        use-routes: true
				{{- end}}
EOF
    fi
  done

  {{- if .IsGateway }}
  {{- else }}
  case $LINUX_KIND in
  debian)
    for IF in ${NICS}; do
      if [[ "$IF" == "$PU_IF" ]]; then
        :
      else
        local tmppath=/tmp
        local altpath=/etc/network/if-up.d
        cat <<- EOF > ${tmppath}/my-route
				#!/bin/sh
				if [ "\${IFACE}" = "${IF}" ]; then
				  ip route add default via {{ .DefaultRouteIP }}
				  sudo /usr/sbin/resolvconf -u
				fi
EOF
        sudo cp ${tmppath}/my-route ${altpath}/my-route
        sudo chmod 751 ${altpath}/my-route
      fi
    done
    ;;
  *);;
  esac

  {{- end }}

  if [[ "{{.ProviderName}}" == "aws" ]]; then
    echo "It actually IS AWS"
    AWS=1
  else
    echo "It is NOT AWS"
    AWS=0
  fi

  if [[ $AWS -eq 1 ]]; then
    if [[ $ISGW -eq 0 ]]; then
      rm -f /etc/netplan/*
      # Recreate netplan configuration with last netplan version and more settings
      for IF in ${NICS}; do
        if [[ "$IF" == "$PU_IF" ]]; then
          cat <<- EOF > /etc/netplan/10-$IF-public.yaml
						network:
						  version: 2
						  renderer: networkd

						  ethernets:
						    ${IF}:
						      dhcp4: true
						      dhcp6: false
						      critical: true
						      dhcp4-overrides:
						          use-dns: true
						          use-routes: true
EOF
        else
          cat <<- EOF > /etc/netplan/11-${IF}-private.yaml
						network:
						  version: 2
						  renderer: networkd

						  ethernets:
						    ${IF}:
						      dhcp4: true
						      dhcp6: false
						      critical: true
						      dhcp4-overrides:
						        use-dns: true
						{{- if .AddGateway }}
						        use-routes: true
						      routes:
						      - to: 0.0.0.0/0
						        via: {{ .DefaultRouteIP }}
						        scope: global
						        on-link: true
						{{- else }}
						        use-routes: true
						{{- end}}
EOF
        fi
      done
    fi
  fi

  NETERR=0

  netplan generate || failure 202 "failure running netplan generate"
  netplan apply || failure 203 "failure running netplan apply"

  configure_dhclient
  sleep 5

  if [[ $AWS -eq 1 ]]; then
    echo "Looking for network..."
    check_for_network || {
      failure 204 "failed networkd cfg 2"
    }
  fi

  systemctl restart systemd-networkd
  sleep 5

  if [[ $AWS -eq 1 ]]; then
    echo "Looking for network..."
    check_for_network || {
      failure 205 "failed networkd cfg 3"
    }
  fi

  case $LINUX_KIND in
  ubuntu)
    if [[ $(lsb_release -rs | cut -d. -f1) -eq 20 ]]; then
      if [[ ${NETERR} -eq 1 ]]; then
        echo "Ignoring problems on AWS, ubuntu 20.04 LTS ..."
      fi
    else
      if [[ ${NETERR} -eq 1 ]]; then
        check_for_network || failure 206 "no network found"
      fi
    fi
    ;;
  *) ;;
  esac

  reset_fw || failure 206 "failure resetting firewall"

  echo "done"
}

# Configure network for redhat alike distributions (rhel, centos, ...)
function configure_network_redhat() {
  echo "Configuring network (redhat-like)..."

  if [ $VERSION_ID -eq 8 ]; then
    echo "Configuring network (redhat8-like)..."
    nmcli c mod eth0 connection.autoconnect yes || true
  fi

  if [[ -z $VERSION_ID || $VERSION_ID -lt 7 ]]; then
    disable_svc() {
      chkconfig $1 off
    }
    enable_svc() {
      chkconfig $1 on
    }
    stop_svc() {
      service $1 stop
    }
    restart_svc() {
      service $1 restart
    }
  else
    disable_svc() {
      systemctl disable $1
    }
    enable_svc() {
      systemctl enable $1
    }
    stop_svc() {
      systemctl stop $1
    }
    restart_svc() {
      systemctl restart $1
    }
  fi

  NMCLI=$(which nmcli 2> /dev/null) || true
  if [[ ${AWS} -eq 1 && $(sfGetFact "distrib_version") -ge 8 ]]; then
    configure_network_redhat_without_nmcli || {
      failure 208 "failed to set network without NetworkManager"
    }
  elif [[ ${GCP} -eq 1 ]]; then
    configure_network_redhat_without_nmcli || {
      failure 208 "failed to set network without NetworkManager"
    }
  elif [[ ${OUT} -eq 1 ]]; then
    configure_network_redhat_without_nmcli || {
      failure 208 "failed to set network without NetworkManager"
    }
  elif [[ ${FEN} -eq 1 ]]; then
    configure_network_redhat_without_nmcli || {
      failure 208 "failed to set network without NetworkManager"
    }
  else
    NMCLI=$(which nmcli 2> /dev/null) || true
    if [[ -z "${NMCLI}" ]]; then
      configure_network_redhat_without_nmcli || {
        failure 208 "failed to set network without NetworkManager"
      }
    else
      configure_network_redhat_with_nmcli || {
        failure 209 "failed to set network with NetworkManager"
      }
    fi
  fi

  reset_fw || {
    failure 210 "failure setting firewall"
  }

  echo "done"
}

# Configure network for redhat 6- alike distributions (rhel, centos, ...)
function configure_network_redhat_without_nmcli() {
  echo "Configuring network (RedHat 6- alike)..."

  # We don't want NetworkManager if RedHat/CentOS < 7
  stop_svc NetworkManager &> /dev/null
  disable_svc NetworkManager &> /dev/null
  if [[ ${FEN} -eq 0 ]]; then
    sfRetry4 "sfYum remove -y NetworkManager &>/dev/null"
    echo "exclude=NetworkManager" >> /etc/yum.conf

    if which dnf; then
      dnf install -q -y network-scripts || {
        dnf install -q -y NetworkManager-config-routing-rules
        echo net.ipv4.ip_forward=1 >> /etc/sysctl.d/90-override.conf
        sysctl -w net.ipv4.ip_forward=1
        sysctl -p
        firewall-cmd --complete-reload
      }
    else
      sfYum install -q -y network-scripts || {
        sfYum install -q -y NetworkManager-config-routing-rules
        echo net.ipv4.ip_forward=1 >> /etc/sysctl.d/90-override.conf
        sysctl -w net.ipv4.ip_forward=1
        sysctl -p
        firewall-cmd --complete-reload
      }
    fi
  else
    sfYum remove -y NetworkManager &> /dev/null
  fi

  # Configure all network interfaces in dhcp
  for IF in $NICS; do
    if [[ ${IF} != "lo" ]]; then
      cat > /etc/sysconfig/network-scripts/ifcfg-${IF} <<- EOF
				DEVICE=$IF
				BOOTPROTO=dhcp
				ONBOOT=yes
				NM_CONTROLLED=no
EOF
      {{- if .DNSServers }}
      i=1
      {{- range .DNSServers }}
      echo "DNS${i}={{ . }}" >> /etc/sysconfig/network-scripts/ifcfg-${IF}
      i=$((i + 1))
      {{- end }}
      {{- else }}
      EXISTING_DNS=$(grep nameserver /etc/resolv.conf | awk '{print $2}')
      if [[ -z ${EXISTING_DNS} ]]; then
        echo "DNS1=1.1.1.1" >> /etc/sysconfig/network-scripts/ifcfg-${IF}
      else
        echo "DNS1=$EXISTING_DNS" >> /etc/sysconfig/network-scripts/ifcfg-${IF}
      fi
      {{- end }}

      {{- if .AddGateway }}
      echo "GATEWAY={{ .DefaultRouteIP }}" >> /etc/sysconfig/network-scripts/ifcfg-${IF}
      {{- end}}
    fi
  done

  configure_dhclient
  sleep 5

  {{- if .AddGateway }}
  echo "GATEWAY={{ .DefaultRouteIP }}" > /etc/sysconfig/network
  {{- end }}

  enable_svc network
  restart_svc network

  echo "exclude=NetworkManager" >> /etc/yum.conf
  sleep 5

  reset_fw || failure 206 "problem resetting firewall"

  echo "done"
}

# Configure network for redhat7+ alike distributions (rhel, centos, ...)
function configure_network_redhat_with_nmcli() {
  echo "Configuring network (RedHat 7+ alike with Network Manager)..."

  # Do some cleanup inside /etc/sysconfig/network-scripts
  CONNECTIONS=$(nmcli -f "NAME,DEVICE" -c no -t con)
  for i in $CONNECTIONS; do
    NAME=$(echo ${i} | cut -d':' -f1)
    DEVICE=$(echo ${i} | cut -d':' -f2)
    [[ -z "${DEVICE}" ]] && mv /etc/sysconfig/network-scripts/ifcfg-${NAME} /etc/sysconfig/network-scripts/disabled.ifcfg-${NAME}
  done

  # Configure all network interfaces
  for IF in $(nmcli -f 'DEVICE' -c no -t dev); do
    # We change nothing on device lo
    [[ "${IF}" == "lo" ]] && continue

    DEV_IP=$(nmcli -g IP4.ADDRESS dev show "${IF}")
    # We change nothing on device with Public IP Address
    is_ip_private $(echo ${DEV_IP} | cut -d/ -f1) || continue

    CONN=$(nmcli -c no -t -f "NAME,DEVICE" con | grep ${IF} | cut -d: -f1)
    nmcli con mod "${CONN}" connection.autoconnect yes || return 1
    # Assume the IP Address cannot change even if the first time it is affected by DHCP
    nmcli con mod "${CONN}" ipv4.addresses "${DEV_IP}" || return 1
    nmcli con mod "${CONN}" ipv4.method manual || return 1
    {{- if .DNSServers }}
    {{- range .DNSServers }}
    nmcli con mod "${CONN}" +ipv4.dns {{ . }} || return 1
    {{- end }}
    {{- else }}
    EXISTING_DNS=$(grep nameserver /etc/resolv.conf | awk '{print $2}')
    if [[ -z ${EXISTING_DNS} ]]; then
      ${NMCLI} con mod "${CONN}" +ipv4.dns 1.1.1.1 || return 1
    else
      ${NMCLI} con mod "${CONN}" +ipv4.dns ${EXISTING_DNS} || return 1
    fi
    {{- end }}

    {{- if .AddGateway }}
    nmcli con mod "${CONN}" ipv4.gateway "{{ .DefaultRouteIP }}"
    {{- end}}

  done

  nmcli con reload

  configure_dhclient || return 1

  enable_svc NetworkManager
  restart_svc NetworkManager

  return 0
}

function check_for_ip() {
  ip=$(ip -f inet -o addr show $1 | cut -d' ' -f7 | cut -d' ' -f1)
  [ -z "$ip" ] && echo "Failure checking for ip '$ip' when evaluating '$1'" && return 1
  return 0
}
export -f check_for_ip

function check_for_network_refined() {
  NETROUNDS=$1
  REACHED=0

  for i in $(seq $NETROUNDS); do
    if which wget; then
      wget -T 10 -O /dev/null www.google.com &> /dev/null && REACHED=1 && break
      ping -n -c1 -w10 -i5 www.google.com && REACHED=1 && break
    else
      ping -n -c1 -w10 -i5 www.google.com && REACHED=1 && break
    fi
  done

  [ $REACHED -eq 0 ] && echo "Unable to reach network" && return 1

  [ ! -z "$PU_IF" ] && {
    sfRetry4 check_for_ip $PU_IF || return 1
  }
  for i in $PR_IFs; do
    sfRetry4 check_for_ip $i || return 1
  done
  return 0
}

# Checks network is set correctly
# - DNS and routes (by pinging a FQDN)
# - IP address on "physical" interfaces
function check_for_network() {
  op=-1
  check_for_network_refined 12 && op=$? || true
  return $op
}

function configure_as_gateway() {
  echo "Configuring host as gateway..."

  if [[ ! -z ${PR_IFs} ]]; then
    # Enable forwarding
    for i in /etc/sysctl.d/* /etc/sysctl.conf; do
      grep -v "net.ipv4.ip_forward=" ${i} > ${i}.new
      mv -f ${i}.new ${i}
    done
    cat > /etc/sysctl.d/21-gateway.conf <<- EOF
			net.ipv4.ip_forward=1
			net.ipv4.ip_nonlocal_bind=1
EOF
    case $LINUX_KIND in
    ubuntu) systemctl restart systemd-sysctl ;;
    *) sysctl -p ;;
    esac
  fi

  if [[ ! -z ${PU_IF} ]]; then
    # Dedicated public interface available...

    # Allows ping
    firewall-offline-cmd --direct --add-rule ipv4 filter INPUT 0 -p icmp -m icmp --icmp-type 8 -s 0.0.0.0/0 -d 0.0.0.0/0 -j ACCEPT
    # Allows masquerading on public zone
    firewall-offline-cmd --zone=public --add-masquerade
  fi
  # Enables masquerading on trusted zone (mainly for docker networks)
  firewall-offline-cmd --zone=trusted --add-masquerade

  # Allows default services on public zone
  firewall-offline-cmd --zone=public --add-service=ssh 2> /dev/null
  # Applies fw rules

  # Update ssh port
  [ ! -f /etc/firewalld/services/ssh.xml ] && [ -f /usr/lib/firewalld/services/ssh.xml ] && cp /usr/lib/firewalld/services/ssh.xml /etc/firewalld/services/ssh.xml
  sed -i -E "s/<port(.*)protocol=\"tcp\"(.*)port=\"([0-9]+)\"(.*)\/>/<port\1protocol=\"tcp\"\2port=\"{{ .SSHPort }}\"\4\/>/gm" /etc/firewalld/services/ssh.xml
  sed -i -E "s/<port(.*)port=\"([0-9]+)\"(.*)protocol=\"tcp\"(.*)\/>/<port\1port=\"{{ .SSHPort }}\"\3protocol=\"tcp\"\4\/>/gm" /etc/firewalld/services/ssh.xml
  sfFirewallReload

  sed -i '/^\#*AllowTcpForwarding / s/^.*$/AllowTcpForwarding yes/' /etc/ssh/sshd_config || failure 208 "failure allowing tcp forwarding"

  systemctl restart sshd

  case $LINUX_KIND in
  centos)
    echo net.ipv4.ip_forward=1 >> /etc/sysctl.d/90-override.conf
    sysctl -w net.ipv4.ip_forward=1
    sysctl -p
    firewall-cmd --complete-reload
    ;;
  *) ;;
  esac

  echo "done"
}

function configure_dns_legacy_issues() {
  case $LINUX_KIND in
  debian)
    if [ $VERSION_ID -eq 9 ]; then
      cp /etc/resolv.conf.tested /etc/resolv.conf
    fi
    ;;
  *) ;;

  esac
}

function configure_dns_fallback() {
  echo "Configuring /etc/resolv.conf..."
  cp /etc/resolv.conf /etc/resolv.conf.bak

  rm -f /etc/resolv.conf
  if [[ -e /etc/dhcp/dhclient.conf ]]; then
    echo "prepend domain-name-servers 1.1.1.1;" >> /etc/dhcp/dhclient.conf
  else
    echo "/etc/dhcp/dhclient.conf not modified"
  fi
  cat > /etc/resolv.conf <<- EOF
		nameserver 1.1.1.1
EOF

  cp /etc/resolv.conf /etc/resolv.conf.tested
  touch /etc/resolv.conf && sleep 2 || true

  # give it a try
  PATH=$PATH:/usr/sbin:/sbin sudo dhclient
  sleep 2

  op=-1
  CONNECTED=$(curl -I www.google.com -m 5 | grep "200 OK") && op=$? || true
  [ ${op} -ne 0 ] && echo "changing dns wasn't a good idea..." && cp /etc/resolv.conf.bak /etc/resolv.conf || echo "dns change OK..."

  configure_dns_legacy_issues

  echo "done"
}

function configure_dns_legacy() {
  echo "Configuring /etc/resolv.conf..."
  cp /etc/resolv.conf /etc/resolv.conf.bak

  rm -f /etc/resolv.conf
  {{- if .DNSServers }}
  if [[ -e /etc/dhcp/dhclient.conf ]]; then
    dnsservers=
    for i in {{range .DNSServers}} {{end}}; do
      [[ ! -z ${dnsservers} ]] && dnsservers="$dnsservers, "
    done
    [[ ! -z ${dnsservers} ]] && echo "prepend domain-name-servers $dnsservers;" >> /etc/dhcp/dhclient.conf
  else
    echo "dhclient.conf not modified"
  fi
  {{- else }}
  if [[ -e /etc/dhcp/dhclient.conf ]]; then
    echo "prepend domain-name-servers 1.1.1.1;" >> /etc/dhcp/dhclient.conf
  else
    echo "/etc/dhcp/dhclient.conf not modified"
  fi
  {{- end }}
  cat > /etc/resolv.conf <<- EOF
		{{- if .DNSServers }}
		{{- range .DNSServers }}
		nameserver {{ . }}
		{{- end }}
		{{- else }}
		nameserver 1.1.1.1
		{{- end }}
EOF

  cp /etc/resolv.conf /etc/resolv.conf.tested
  touch /etc/resolv.conf && sleep 2 || true

  # give it a try
  PATH=$PATH:/usr/sbin:/sbin sudo dhclient
  sleep 2

  op=-1
  CONNECTED=$(curl -I www.google.com -m 5 | grep "200 OK") && op=$? || true
  [ ${op} -ne 0 ] && echo "changing dns wasn't a good idea..." && cp /etc/resolv.conf.bak /etc/resolv.conf || echo "dns change OK..."

  configure_dns_legacy_issues

  echo "done"
}

function configure_dns_resolvconf() {
  echo "Configuring resolvconf..."

  EXISTING_DNS=$(grep nameserver /etc/resolv.conf | awk '{print $2}')

  cat > /etc/resolvconf/resolv.conf.d/head <<- EOF
		{{- if .DNSServers }}
		{{- range .DNSServers }}
		nameserver {{ . }}
		{{- end }}
		{{- else }}
		nameserver 1.1.1.1
		{{- end }}
EOF

  resolvconf -u
  echo "done"
}

function configure_dns_systemd_resolved() {
  echo "Configuring systemd-resolved..."

  {{- if not .DefaultRouteIP }}
  rm -f /etc/resolv.conf
  ln -s /run/systemd/resolve/resolv.conf /etc
  {{- end }}

  cat > /etc/systemd/resolved.conf <<- EOF
    [Resolve]
    {{- if .DNSServers }}
    DNS={{ range .DNSServers }}{{ . }} {{ end }}
    {{- else }}
    DNS=1.1.1.1
    {{- end}}
    Cache=yes
    DNSStubListener=yes
EOF
  systemctl restart systemd-resolved
  echo "done"
}

function is_network_reachable() {
  NETROUNDS=2
  REACHED=0
  TRIED=0

  for i in $(seq ${NETROUNDS}); do
    if which curl; then
      TRIED=1
      curl -s -I www.google.com -m 4 | grep "200 OK" && REACHED=1 && break
    fi

    if [[ ${TRIED} -eq 1 ]]; then
      continue
    fi

    if which wget; then
      TRIED=1
      wget -T 4 -O /dev/null www.google.com &> /dev/null && REACHED=1 && break
    fi

    if [[ ${TRIED} -eq 1 ]]; then
      continue
    fi

    ping -n -c1 -w4 -i1 www.google.com && REACHED=1 && break
  done

  if [[ ${REACHED} -eq 0 ]]; then
    echo "Unable to reach network"
    return 1
  fi

  return 0
}

function install_drivers_nvidia() {
  case $LINUX_KIND in
  ubuntu)
    sfFinishPreviousInstall
    add-apt-repository -y ppa:graphics-drivers &> /dev/null
    sfRetry4 "sfApt update" || failure 201 "apt update failed"
    sfRetry4 "sfApt -y install nvidia-410 &>/dev/null" || {
      sfRetry4 "sfApt -y install nvidia-driver-410 &>/dev/null" || failure 201 "failed nvidia driver install"
    }
    ;;

  debian)
    if [ ! -f /etc/modprobe.d/blacklist-nouveau.conf ]; then
      echo -e "blacklist nouveau\nblacklist lbm-nouveau\noptions nouveau modeset=0\nalias nouveau off\nalias lbm-nouveau off" >> /etc/modprobe.d/blacklist-nouveau.conf
      rmmod nouveau
    fi
    sfRetry4 "sfApt update"
    sfRetry4 "sfApt install -y --no-install-recommends dkms build-essential linux-headers-$(uname -r) gcc make &>/dev/null" || failure 202 "failure installing nvdiia requirements"
    dpkg --add-architecture i386 &> /dev/null
    sfRetry4 "sfApt update"
    sfRetry4 "sfApt install -y --no-install-recommends lib32z1 lib32ncurses5 &>/dev/null" || failure 203 "failure installing nvidia requirements"
    wget http://us.download.nvidia.com/XFree86/Linux-x86_64/410.78/NVIDIA-Linux-x86_64-410.78.run &> /dev/null || failure 204 "failure downloading nvidia installer"
    bash NVIDIA-Linux-x86_64-410.78.run -s || failure 205 "failure running nvidia installer"
    ;;

  redhat | rhel | centos | fedora)
    if [ ! -f /etc/modprobe.d/blacklist-nouveau.conf ]; then
      echo -e "blacklist nouveau\noptions nouveau modeset=0" >> /etc/modprobe.d/blacklist-nouveau.conf
      dracut --force
      rmmod nouveau
    fi
    sfRetry4 "sfYum -y -q install kernel-devel.$(uname -i) kernel-headers.$(uname -i) gcc make &>/dev/null" || failure 206 "failure installing nvidia requirements"
    wget http://us.download.nvidia.com/XFree86/Linux-x86_64/410.78/NVIDIA-Linux-x86_64-410.78.run || failure 207 "failure downloading nvidia installer"
    # if there is a version mismatch between kernel sources and running kernel, building the driver would require 2 reboots to get it done, right now this is unsupported
    if [ $(uname -r) == $(sfYum list installed | grep kernel-headers | awk {'print $2'}).$(uname -i) ]; then
      bash NVIDIA-Linux-x86_64-410.78.run -s || failure 208 "failure running nvidia installer"
    fi
    rm -f NVIDIA-Linux-x86_64-410.78.run
    ;;
  *)
    failure 209 "Unsupported Linux distribution '$LINUX_KIND'!"
    ;;
  esac
}

function early_packages_update() {
  # Ensure IPv4 will be used before IPv6 when resolving hosts (the latter shouldn't work regarding the network configuration we set)
  cat > /etc/gai.conf <<- EOF
		precedence ::ffff:0:0/96 100
		scopev4 ::ffff:169.254.0.0/112  2
		scopev4 ::ffff:127.0.0.0/104    2
		scopev4 ::ffff:0.0.0.0/96       14
EOF

  case $LINUX_KIND in
  debian)
    # Disable interactive installations
    export DEBIAN_FRONTEND=noninteractive
    export UCF_FORCE_CONFFNEW=1
    # # Force use of IPv4 addresses when installing packages
    # echo 'Acquire::ForceIPv4 "true";' >/etc/apt/apt.conf.d/99force-ipv4

    sfApt update || {
      echo "problem updating package repos"
      return 209
    }
    # Force update of systemd, pciutils
    sfApt install -q -y systemd pciutils sudo || {
      echo "failure installing systemd and other basic requirements"
      return 209
    }
    # systemd, if updated, is restarted, so we may need to ensure again network connectivity
    ensure_network_connectivity
    ;;

  ubuntu)
    # Disable interactive installations
    export DEBIAN_FRONTEND=noninteractive
    export UCF_FORCE_CONFFNEW=1
    # # Force use of IPv4 addresses when installing packages
    # echo 'Acquire::ForceIPv4 "true";' >/etc/apt/apt.conf.d/99force-ipv4

    sfApt update || {
      echo "problem updating package repos"
      return 210
    }
    # Force update of systemd, pciutils and netplan

    if dpkg --compare-versions $(sfGetFact "linux_version") ge 17.10; then
<<<<<<< HEAD
      sfApt install -y --no-install-recommends  pciutils || {
=======
      sfApt install -y --no-install-recommends pciutils || {
>>>>>>> 4a96e862
        echo "problem installing pciutils"
        return 210
      }
      if [[ ! -z ${FEN} && ${FEN} -eq 0 ]]; then
        which netplan || {
<<<<<<< HEAD
          sfApt install -y --no-install-recommends  netplan.io || {
=======
          sfApt install -y --no-install-recommends netplan.io || {
>>>>>>> 4a96e862
            echo "problem installing netplan.io"
            return 210
          }
        }
      else
<<<<<<< HEAD
        sfApt install -y --no-install-recommends  netplan.io || {
=======
        sfApt install -y --no-install-recommends netplan.io || {
>>>>>>> 4a96e862
          echo "problem installing netplan.io"
          return 210
        }
      fi
      # netplan.io may break networking... So ensure networking is working as expected
      ensure_network_connectivity
<<<<<<< HEAD
      sfApt install -y --no-install-recommends  sudo || {
=======
      sfApt install -y --no-install-recommends sudo || {
>>>>>>> 4a96e862
        echo "problem installing sudo"
        return 210
      }
    else
      sfApt install -y --no-install-recommends systemd pciutils sudo || {
        echo "problem installing pciutils and sudo"
        return 211
      }
    fi

    if dpkg --compare-versions $(sfGetFact "linux_version") ge 20.04; then
      if [ "{{.ProviderName}}" == "aws" ]; then
        : # do nothing
      else
<<<<<<< HEAD
        sfApt install -y --no-install-recommends  systemd || {
=======
        sfApt install -y --no-install-recommends systemd || {
>>>>>>> 4a96e862
          echo "problem installing systemd"
          return 210
        }
      fi
    else
<<<<<<< HEAD
      sfApt install -y --no-install-recommends  systemd || {
=======
      sfApt install -y --no-install-recommends systemd || {
>>>>>>> 4a96e862
        echo "problem installing systemd"
        return 210
      }
      # systemd, if updated, is restarted, so we may need to ensure again network connectivity
      ensure_network_connectivity
    fi

    # # Security updates ...
    # sfApt update &>/dev/null && sfApt install -qy unattended-upgrades && unattended-upgrades -v
    ;;

  redhat | centos)
    # # Force use of IPv4 addresses when installing packages
    # echo "ip_resolve=4" >>/etc/yum.conf

    # Force update of systemd and pciutils
    sfYum install -q -y systemd pciutils yum-utils sudo || {
      echo "failure installing systemd and other basic requirements"
      return 212
    }
    # systemd, if updated, is restarted, so we may need to ensure again network connectivity
    ensure_network_connectivity

    # # install security updates
    # sfYum install -y yum-plugin-security yum-plugin-changelog && sfYum update -y --security
    ;;
  esac
  sfProbeGPU
}

function install_packages() {
  case $LINUX_KIND in
  ubuntu | debian)
    sfApt install -y -qq --no-install-recommends wget curl jq zip unzip time at &> /dev/null || failure 213 "failure installing utility packages: jq zip time at"
    ;;
  redhat | centos)
    if [ $(versionchk ${VERSION_ID}) -ge $(versionchk "8.0") ]; then
      sfYum install -y -q wget curl jq zip unzip time at &> /dev/null || failure 214 "failure installing utility packages: jq zip time at"
    else
      sfYum install --enablerepo=epel -y -q wget curl jq zip unzip time at &> /dev/null || failure 214 "failure installing utility packages: jq zip time at"
    fi
    ;;
  *)
    failure 215 "Unsupported Linux distribution '$LINUX_KIND'!"
    ;;
  esac
}

function install_rclone() {
  case $LINUX_KIND in
  debian | ubuntu)
    curl -kqSsL --fail -O https://downloads.rclone.org/rclone-current-linux-amd64.zip &&
      unzip rclone-current-linux-amd64.zip &&
      cp rclone-*-linux-amd64/rclone /usr/bin &&
      mkdir -p /usr/share/man/man1 &&
      cp rclone-*-linux-amd64/rclone.1 /usr/share/man/man1/ &&
      rm -rf rclone-* &&
      chown root:root /usr/bin/rclone &&
      chmod 755 /usr/bin/rclone &&
      mandb
    ;;
  redhat | centos)
    if [ $(versionchk ${VERSION_ID}) -ge $(versionchk "8.0") ]; then
      curl -kqSsL --fail -O https://downloads.rclone.org/rclone-current-linux-amd64.zip &&
        unzip rclone-current-linux-amd64.zip &&
        cp rclone-*-linux-amd64/rclone /usr/bin &&
        mkdir -p /usr/share/man/man1 &&
        cp rclone-*-linux-amd64/rclone.1 /usr/share/man/man1/ &&
        rm -rf rclone-* &&
        chown root:root /usr/bin/rclone &&
        chmod 755 /usr/bin/rclone &&
        mandb
    else
      sfYum install -y rclone || sfFail 192 "Problem installing node common requirements"
    fi
    ;;
  fedora)
    dnf install -y rclone || sfFail 192 "Problem installing node common requirements"
    ;;
  *)
    sfFail 1 "Unmanaged linux distribution type '$(sfGetFact "linux_kind")'"
    ;;
  esac

  ln -s /usr/bin/rclone /sbin/mount.rclone && ln -s /usr/bin/rclone /usr/bin/rclonefs || sfFail 192 "failed to create rclone soft links"
  return 0
}

function no_daily_update() {
  case $LINUX_KIND in
  debian | ubuntu)
    # If it's not there, nothing to do
    systemctl list-units --all apt-daily.service | egrep -q 'apt-daily' || return 0

    # first kill apt-daily
    systemctl stop apt-daily.service
    systemctl kill --kill-who=all apt-daily.service

    # wait until apt-daily dies
    while ! (systemctl list-units --all apt-daily.service | egrep -q '(dead|failed)'); do
      systemctl stop apt-daily.service
      systemctl kill --kill-who=all apt-daily.service
      sleep 1
    done
    ;;
  redhat | fedora | centos)
    # If it's not there, nothing to do
    systemctl list-units --all yum-cron.service | egrep -q 'yum-cron' || return 0
    systemctl stop yum-cron.service
    systemctl kill --kill-who=all yum-cron.service

    # wait until yum-cron dies
    while ! (systemctl list-units --all yum-cron.service | egrep -q '(dead|failed)'); do
      systemctl stop yum-crom.service
      systemctl kill --kill-who=all yum-cron.service
      sleep 1
    done
    ;;
  esac
}

function add_common_repos() {
  case $LINUX_KIND in
  ubuntu)
    sfFinishPreviousInstall
    no_daily_update
    add-apt-repository universe -y || return 1
    codename=$(sfGetFact "linux_codename")
    echo "deb http://archive.ubuntu.com/ubuntu/ ${codename}-proposed main" > /etc/apt/sources.list.d/${codename}-proposed.list
    ;;
  debian)
    sfFinishPreviousInstall
    ;;
  redhat | rhel | centos)
    if which dnf; then
      # Install EPEL repo ...
      if [ $(versionchk ${VERSION_ID}) -ge $(versionchk "8.0") ]; then
        sudo bash -c "echo '8-stream' > /etc/yum/vars/releasever"
        sfRetry4 "dnf install -y epel-release" || {
          echo "failure installing custom epel repo"
          return 217
        }
      else
        sfRetry4 "dnf install -y epel-release" || {
          echo "failure installing default epel repo"
          return 217
        }
      fi
      sfRetry4 "dnf makecache fast -y || dnf makecache -y" || {
        echo "failure updating cache"
        return 218
      }
      # ... but don't enable it by default
      dnf config-manager --set-disabled epel &> /dev/null || true
    else
      # Install EPEL repo ...
      sfRetry4 "yum install -y epel-release" || {
        echo "failure installing epel repo"
        return 217
      }
      sfRetry4 "yum makecache fast || yum makecache" || {
        echo "failure updating cache"
        return 218
      }
      # ... but don't enable it by default
      yum-config-manager --disablerepo=epel &> /dev/null || true
    fi
    ;;
  fedora)
    sfRetry4 "dnf makecache fast -y || dnf makecache -y" || {
      echo "failure updating cache"
      return 218
    }
    ;;
  esac
}

function configure_locale() {
  case $LINUX_KIND in
  ubuntu | debian)
    locale-gen en_US.UTF-8
    ;;
  esac
  export LANGUAGE=en_US.UTF-8 LANG=en_US.UTF-8 LC_ALL=en_US.UTF-8
  return 0
}

function force_dbus_restart() {
  case $LINUX_KIND in
  ubuntu)
    sudo sed -i 's/^RefuseManualStart=.*$/RefuseManualStart=no/g' /lib/systemd/system/dbus.service
    sudo systemctl daemon-reexec
    sudo systemctl restart dbus.service
    ;;
  esac
}

function check_dns_configuration() {
  if [[ -r /etc/resolv.conf ]]; then
    echo "Getting DNS using resolv.conf..."
    THE_DNS=$(cat /etc/resolv.conf | grep -i '^nameserver' | head -n1 | cut -d ' ' -f2) || true

    if [[ -n ${THE_DNS} ]]; then
      timeout 2s bash -c "echo > /dev/tcp/${THE_DNS}/53" && echo "DNS ${THE_DNS} up and running" || echo "Failure connecting to DNS ${THE_DNS}"
    fi
  fi

  if which systemd-resolve; then
    echo "Getting DNS using systemd-resolve"
    THE_DNS=$(systemd-resolve --status | grep "Current DNS" | awk '{print $4}') || true
    if [[ -n ${THE_DNS} ]]; then
      timeout 2s bash -c "echo > /dev/tcp/${THE_DNS}/53" && echo "DNS ${THE_DNS} up and running" || echo "Failure connecting to DNS ${THE_DNS}"
    fi
  fi

  if which resolvectl; then
    echo "Getting DNS using resolvectl"
    THE_DNS=$(resolvectl | grep "Current DNS" | awk '{print $4}') || true
    if [[ -n ${THE_DNS} ]]; then
      timeout 2s bash -c "echo > /dev/tcp/${THE_DNS}/53" && echo "DNS ${THE_DNS} up and running" || echo "Failure connecting to DNS ${THE_DNS}"
    fi
  fi

  timeout 2s bash -c "echo > /dev/tcp/www.google.com/80" && echo "Network OK" && return 0 || echo "Network not reachable"
  return 1
}

# sets root password to the same as the one for SafeScale OperatorUsername (on distribution where root needs password),
# to be able to connect root on console when emergency shell arises.
# Root account not being usable remotely (and OperatorUsername being able to become root with sudo), this is not
# considered a security risk. Especially when set after SSH and Firewall configuration applied.
function configure_root_password_if_needed() {
  case ${LINUX_KIND} in
  redhat | rhel | centos | fedora)
    echo "root:{{.Password}}" | chpasswd
    ;;
  esac
}

function update_kernel_settings() {
  cat > /etc/sysctl.d/20-safescale.conf <<- EOF
		vm.max_map_count=262144
EOF
  case $LINUX_KIND in
  ubuntu) systemctl restart systemd-sysctl ;;
  *) sysctl -p ;;
  esac
}

function update_credentials() {
  echo "{{.Username}}:{{.Password}}" | chpasswd

  dd if=/dev/urandom of=/home/{{.Username}}/.ssh/authorized_keys conv=notrunc bs=4096 count=8
  echo "{{.FinalPublicKey}}" > /home/{{.Username}}/.ssh/authorized_keys
  dd if=/dev/urandom of=/home/{{.Username}}/.ssh/id_rsa conv=notrunc bs=4096 count=8
  echo "{{.FinalPrivateKey}}" > /home/{{.Username}}/.ssh/id_rsa
  chmod 0700 /home/{{.Username}}/.ssh
  chmod -R 0600 /home/{{.Username}}/.ssh/*
}

function enable_at_daemon() {
  case $LINUX_KIND in
  redhat | rhel | centos | fedora)
    if [ $VERSION_ID -eq 8 ]; then
      crontab -l | {
        cat
        echo "@reboot sleep 30 && /usr/sbin/dhclient eth0"
      } | crontab -
    fi
    sfRetry4 "service atd start" || true
    sleep 4
    ;;
  *) ;;
  esac
}

# for testing purposes
function unsafe_update_credentials() {
  echo "{{.Username}}:safescale" | chpasswd

  dd if=/dev/urandom of=/home/{{.Username}}/.ssh/authorized_keys conv=notrunc bs=4096 count=8
  echo "{{.FinalPublicKey}}" > /home/{{.Username}}/.ssh/authorized_keys
  dd if=/dev/urandom of=/home/{{.Username}}/.ssh/id_rsa conv=notrunc bs=4096 count=8
  echo "{{.FinalPrivateKey}}" > /home/{{.Username}}/.ssh/id_rsa
  chmod 0700 /home/{{.Username}}/.ssh
  chmod -R 0600 /home/{{.Username}}/.ssh/*
}

function check_unsupported() {
  case $LINUX_KIND in
  centos)
    {{- if or .PublicIP .IsGateway }}
    if [ $(versionchk ${VERSION_ID}) -ge $(versionchk "8.0") ]; then
      failure 211 "unsupported CentOS version for gateways: ${VERSION_ID}"
    fi
    {{- end }}
    ;;
  *) ;;

  esac
}

# ---- Main
check_unsupported
check_providers

{{- if .Debug }}
unsafe_update_credentials
{{- else }}
update_credentials
{{- end }}

configure_locale

{{- if .IsGateway }}
{{- else }}
# Without the route in place, we won't have working DNS either, so we set the route first
ensure_network_connectivity || echo "Network not ready yet: setting the route for machines other than the gateways"
{{- end }}

# Now, we can check if DNS works, if it's a gateway it should work every time; if not it depends on the previous route working
check_dns_configuration && echo "DNS is ready" || echo "DNS NOT ready yet"
configure_dns || failure 213 "problem configuring DNS"
check_dns_configuration || {
  configure_dns_fallback || failure 213 "problem configuring DNS, fallback didn't work either"
  check_dns_configuration || {
    failure 214 "DNS NOT ready after being configured"
  }
}

{{- if .IsGateway }}
ensure_network_connectivity || echo "Network not ready yet"
{{- end }}

cr=-1
ep=-1
is_network_reachable && {
  add_common_repos && cr=0 || echo "failure adding common repos, 1st try"
  early_packages_update && ep=0 || echo "failure in early packages update, 1st try"
}

identify_nics
configure_network || failure 215 "failure configuring network"
is_network_reachable || failure 215 "network is NOT ready after trying changing its DNS and configuration"

[[ $cr -eq -1 ]] && {
  add_common_repos || failure 215 "failure adding common repos, 2nd try"
}

[[ $ep -eq -1 ]] && {
  early_packages_update || failure 215 "failure in early packages update, 2nd try"
}

install_packages || failure 215 "failure installing packages"
install_rclone || failure 216 "failure installing rclone"

update_kernel_settings || failure 217 "failure updating kernel settings"

force_dbus_restart || failure 218 "failure restarting dbus"

systemctl restart sshd || failure 219 "failure restarting sshd"

enable_at_daemon || failure 220 "failure starting at daemon"
# ---- EndMain

echo -n "0,linux,${LINUX_KIND},${VERSION_ID},$(hostname),$(date +%Y/%m/%d-%H:%M:%S)" > /opt/safescale/var/state/user_data.netsec.done

# !!! DON'T REMOVE !!! #insert_tag allows to add something just before exiting,
#                      but after the template has been realized (cf. libvirt Stack)
#insert_tag

(
  sync
  echo 3 > /proc/sys/vm/drop_caches
  sleep 2
) || true

set +x
exit 0<|MERGE_RESOLUTION|>--- conflicted
+++ resolved
@@ -1359,42 +1359,26 @@
     # Force update of systemd, pciutils and netplan
 
     if dpkg --compare-versions $(sfGetFact "linux_version") ge 17.10; then
-<<<<<<< HEAD
-      sfApt install -y --no-install-recommends  pciutils || {
-=======
       sfApt install -y --no-install-recommends pciutils || {
->>>>>>> 4a96e862
         echo "problem installing pciutils"
         return 210
       }
       if [[ ! -z ${FEN} && ${FEN} -eq 0 ]]; then
         which netplan || {
-<<<<<<< HEAD
-          sfApt install -y --no-install-recommends  netplan.io || {
-=======
           sfApt install -y --no-install-recommends netplan.io || {
->>>>>>> 4a96e862
             echo "problem installing netplan.io"
             return 210
           }
         }
       else
-<<<<<<< HEAD
-        sfApt install -y --no-install-recommends  netplan.io || {
-=======
         sfApt install -y --no-install-recommends netplan.io || {
->>>>>>> 4a96e862
           echo "problem installing netplan.io"
           return 210
         }
       fi
       # netplan.io may break networking... So ensure networking is working as expected
       ensure_network_connectivity
-<<<<<<< HEAD
-      sfApt install -y --no-install-recommends  sudo || {
-=======
       sfApt install -y --no-install-recommends sudo || {
->>>>>>> 4a96e862
         echo "problem installing sudo"
         return 210
       }
@@ -1409,21 +1393,13 @@
       if [ "{{.ProviderName}}" == "aws" ]; then
         : # do nothing
       else
-<<<<<<< HEAD
-        sfApt install -y --no-install-recommends  systemd || {
-=======
         sfApt install -y --no-install-recommends systemd || {
->>>>>>> 4a96e862
           echo "problem installing systemd"
           return 210
         }
       fi
     else
-<<<<<<< HEAD
-      sfApt install -y --no-install-recommends  systemd || {
-=======
       sfApt install -y --no-install-recommends systemd || {
->>>>>>> 4a96e862
         echo "problem installing systemd"
         return 210
       }
