/*
 * Copyright 2018-2020, CS Systemes d'Information, http://csgroup.eu
 *
 * Licensed under the Apache License, Version 2.0 (the "License");
 * you may not use this file except in compliance with the License.
 * You may obtain a copy of the License at
 *
 *     http://www.apache.org/licenses/LICENSE-2.0
 *
 * Unless required by applicable law or agreed to in writing, software
 * distributed under the License is distributed on an "AS IS" BASIS,
 * WITHOUT WARRANTIES OR CONDITIONS OF ANY KIND, either express or implied.
 * See the License for the specific language governing permissions and
 * limitations under the License.
 */

package stacks

import (
	"regexp"

	"github.com/CS-SI/SafeScale/lib/server/resources/enums/volumespeed"
)

// AlphanumericWithDashesAndUnderscores is the regexp pattern to identify bucket names
const AlphanumericWithDashesAndUnderscores string = "^[-a-zA-Z0-9-_]+$"

// AuthenticationOptions fields are the union of those recognized by each identity implementation and provider
// to be able to carry different but necessary information to stack implementations
type AuthenticationOptions struct {
	// IdentityEndpoint specifies the HTTP endpoint that is required to work with
	// the Identity API of the appropriate version. While it's ultimately needed by
	// all of the identity services, it will often be populated by a provider-level
	// function.
	IdentityEndpoint string

	// Username is required if using Identity V2 API. Consult with your provider's
	// control panel to discover your account's username. In Identity V3, either
	// UserID or a combination of Username and DomainID or DomainName are needed.
	Username, UserID, AccessKeyID string

	// Exactly one of Password or APIKey is required for the Identity V2 and V3
	// APIs. Consult with your provider's control panel to discover your account's
	// preferred method of authentication.
	Password, APIKey, SecretAccessKey string

	// At most one of DomainID and DomainName must be provided if using Username
	// with Identity V3. Otherwise, either are optional.
	DomainID, DomainName string

	// The TenantID and TenantName fields are optional for the Identity V2 API.
	// Some providers allow you to specify a TenantName instead of the TenantId.
	// Some require both. Your provider's authentication policies will determine
	// how these fields influence authentication.
	TenantID, TenantName string

	// ProjectName ...
	ProjectName, ProjectID string

	// AllowReauth should be set to true if you grant permission for Gophercloud to
	// cache your credentials in memory, and to allow Gophercloud to attempt to
	// re-authenticate automatically if/when your token expires.  If you set it to
	// false, it will not cache these settings, but re-authentication will not be
	// possible. This setting defaults to false.
	//
	// NOTE: The reauth function will try to re-authenticate endlessly if left unchecked.
	// The way to limit the number of attempts is to provide a custom HTTP client to the provider client
	// and provide a transport that implements the RoundTripper interface and stores the number of failed retries.
	// For an example of this, see here: https://github.com/gophercloud/rack/blob/1.0.0/auth/clients.go#L311
	AllowReauth bool

	// TokenID allows users to authenticate (possibly as another user) with an
	// authentication token ID.
	TokenID string

	// Openstack region (data center) where the infrastructure will be created
	Region string `valid:"alphanumwithdashesandunderscores,required"`

	AvailabilityZone string `valid:"alphanumwithdashesandunderscores,required"`

	// FloatingIPPool name of the floating IP pool
	// Necessary only if UseFloatingIP is true
	FloatingIPPool string

<<<<<<< HEAD
	// Name of the VPC (Virtual Private Cloud)
	VPCName string
	// IPRanges if the VPC
	VPCCIDR string
=======
	//// Name of the VPC (Virtual Private Cloud)
	//VPCName string
	//// IPRanges if the VPC
	//VPCCIDR string
>>>>>>> 52fe7147
}

// ConfigurationOptions are the stack configuration options
type ConfigurationOptions struct {
	// Name of the provider (external) network
	ProviderNetwork string

	// DNSList list of DNS
	DNSList []string

	// UseFloatingIP indicates if floating IP are used (optional)
	UseFloatingIP bool

	// UseLayer3Networking indicates if layer 3 networking features (router) can be used
	// if UseFloatingIP is true UseLayer3Networking must be true
	UseLayer3Networking bool

	UseNATService bool

	ProviderName string
	BuildSubnets bool

	// AutoHostNetworkInterfaces indicates if network interfaces are configured automatically by the provider or needs a post configuration
	AutoHostNetworkInterfaces bool

	// VolumeSpeeds map volume types with volume speeds
	VolumeSpeeds map[string]volumespeed.Enum

	// DefaultImage names the image to use when not specified by the user
	DefaultImage string

	// MetadataBucket contains the name of the Object Storage bucket that will store metadata
	MetadataBucket string

	// OperatorUsername contain the name of the safescale created user
	OperatorUsername string

	// DefaultSecurityGroupName contains the name of the default security group
	DefaultSecurityGroupName string

	DefaultNetworkName string // contains the name of the Network/VPC that is used by default (corresponds to keywords 'VPCName' or 'NetworkName' in tenant section 'compute')
	DefaultNetworkCIDR string // contains the CIDR of the default Network/VPC

	// Customizations map[string]string

	// WhitelistTemplateRegexp contains the regexp string to white list host templates
	WhitelistTemplateRegexp *regexp.Regexp
	// BlacklistTemplateRegexp contains the regexp string to black list host templates
	BlacklistTemplateRegexp *regexp.Regexp
	// WhitelistImageRegexp contains the regexp string to white list images
	WhitelistImageRegexp *regexp.Regexp
	// BlacklistImageRegexp contains the regexp string to black list images
	BlacklistImageRegexp *regexp.Regexp
}<|MERGE_RESOLUTION|>--- conflicted
+++ resolved
@@ -82,17 +82,10 @@
 	// Necessary only if UseFloatingIP is true
 	FloatingIPPool string
 
-<<<<<<< HEAD
-	// Name of the VPC (Virtual Private Cloud)
-	VPCName string
-	// IPRanges if the VPC
-	VPCCIDR string
-=======
 	//// Name of the VPC (Virtual Private Cloud)
 	//VPCName string
 	//// IPRanges if the VPC
 	//VPCCIDR string
->>>>>>> 52fe7147
 }
 
 // ConfigurationOptions are the stack configuration options
