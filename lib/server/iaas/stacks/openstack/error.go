--- conflicted
+++ resolved
@@ -76,15 +76,9 @@
 	case fail.Error:
 		return e
 	case gophercloud.ErrDefault400: // bad request
-<<<<<<< HEAD
-		return fail.InvalidRequestError(string(e.Body))
-	case *gophercloud.ErrDefault400: // bad request
-		return fail.InvalidRequestError(string(e.Body))
-=======
 		return reduceOpenstackBadRequest(e.Body)
 	case *gophercloud.ErrDefault400: // bad request
 		return reduceOpenstackBadRequest(e.Body)
->>>>>>> 1796156f
 	case gophercloud.ErrDefault401: // unauthorized
 		return fail.NotAuthenticatedError(string(e.Body))
 	case *gophercloud.ErrDefault401: // unauthorized
@@ -129,21 +123,16 @@
 		return qualifyGophercloudResponseCode(&e)
 	case *gophercloud.ErrUnexpectedResponseCode:
 		return qualifyGophercloudResponseCode(e)
-<<<<<<< HEAD
-=======
 	case gophercloud.ErrMissingInput:
 		return fail.InvalidRequestError(e.Error())
 	case *gophercloud.ErrMissingInput:
 		return fail.InvalidRequestError(e.Error())
->>>>>>> 1796156f
 	case *url.Error:
 		return fail.NewErrorWithCause(e)
 	default:
 		logrus.Debugf(callstack.DecorateWith("", "", fmt.Sprintf("Unhandled error (%s) received from provider: %s", reflect.TypeOf(err).String(), err.Error()), 0))
 		return fail.NewError("unhandled error received from provider: %s", err.Error())
 	}
-<<<<<<< HEAD
-=======
 }
 
 // reduceOpenstackBadRequest ...
@@ -172,7 +161,6 @@
 		}
 	}
 	return fail.InvalidRequestError(string(in))
->>>>>>> 1796156f
 }
 
 // qualifyGophercloudResponseCode requalifies the unqualified error with appropriate error based on error code
