--- conflicted
+++ resolved
@@ -81,24 +81,14 @@
 	gophercloud.ErrResult
 }
 
-<<<<<<< HEAD
-// CreateNetwork creates a Network, which corresponds to a VPC in FlexibleEngine terminology
-func (s Stack) CreateNetwork(req abstract.NetworkRequest) (*abstract.Network, fail.Error) {
-	// If VPCNAME is defined in tenant, cannot create Network
-	if s.vpc != nil {
-		return nil, fail.DuplicateError("failed to create Network/VPC '%s', a Network/VPC is defined in tenant", req.Name)
-=======
 // HasDefaultNetwork returns true if the stack as a default network set (coming from tenants file)
 func (s *Stack) HasDefaultNetwork() bool {
 	if s == nil {
 		return false
->>>>>>> 52fe7147
 	}
 	return s.vpc != nil
 }
 
-<<<<<<< HEAD
-=======
 // GetDefaultNetwork returns the *abstract.Network corresponding to the default network
 func (s *Stack) GetDefaultNetwork() (*abstract.Network, fail.Error) {
 	if s == nil {
@@ -112,7 +102,6 @@
 
 // CreateNetwork creates a Network, which corresponds to a VPC in FlexibleEngine terminology
 func (s Stack) CreateNetwork(req abstract.NetworkRequest) (*abstract.Network, fail.Error) {
->>>>>>> 52fe7147
 	gcReq := VPCRequest{
 		Name: req.Name,
 		CIDR: req.CIDR,
@@ -149,11 +138,7 @@
 	//commRetryErr = netretry.WhileCommunicationUnsuccessfulDelay1Second(
 	//	func() (innerErr error) {
 	//		router, innerErr = routers.Get(s.Stack.NetworkClient, vpc.ID).Extract()
-<<<<<<< HEAD
-	//		return openstack.NormalizeError(innerErr)
-=======
 	//		return normalizeError(innerErr)
->>>>>>> 52fe7147
 	//	},
 	//	temporal.GetCommunicationTimeout(),
 	//)
@@ -174,7 +159,6 @@
 	}
 	_ = network.ID
 	//vpc.Network = network
-<<<<<<< HEAD
 
 	an := abstract.NewNetwork()
 	an.ID = vpc.ID
@@ -182,15 +166,6 @@
 	an.CIDR = req.CIDR
 	an.DNSServers = req.DNSServers
 
-=======
-
-	an := abstract.NewNetwork()
-	an.ID = vpc.ID
-	an.Name = req.Name
-	an.CIDR = req.CIDR
-	an.DNSServers = req.DNSServers
-
->>>>>>> 52fe7147
 	return an, nil
 }
 
@@ -229,8 +204,6 @@
 
 // InspectNetwork returns the information about a VPC identified by 'id'
 func (s *Stack) InspectNetwork(id string) (*abstract.Network, fail.Error) {
-<<<<<<< HEAD
-=======
 	if s == nil {
 		return nil, fail.InvalidInstanceError()
 	}
@@ -238,7 +211,6 @@
 		return nil, fail.InvalidParameterError("id", "cannot be empty string")
 	}
 
->>>>>>> 52fe7147
 	r := vpcGetResult{}
 	url := s.Stack.NetworkClient.Endpoint + "v1/" + s.authOpts.ProjectID + "/vpcs/" + id
 	opts := gophercloud.RequestOpts{
@@ -296,12 +268,6 @@
 		return nil, xerr
 	}
 
-<<<<<<< HEAD
-	an := abstract.NewNetwork()
-	an.ID = vpc.ID
-	an.Name = vpc.Name
-	an.CIDR = vpc.CIDR
-=======
 	an = nil
 	for _, v := range nets {
 		if v.Name == name {
@@ -312,7 +278,6 @@
 	if an == nil {
 		return nil, fail.NotFoundError("failed to find VPC named '%s'", name)
 	}
->>>>>>> 52fe7147
 
 	//subnets, xerr := s.ListSubnets(an.ID)
 	//if xerr != nil {
@@ -325,22 +290,6 @@
 	return an, nil
 }
 
-<<<<<<< HEAD
-// InspectNetworkByName returns the information about a Network/VPC identified by 'name'
-func (s *Stack) InspectNetworkByName(name string) (*abstract.Network, fail.Error) {
-	return s.InspectNetwork(name)
-}
-
-// ListNetworks lists all the Network/VPC created
-func (s *Stack) ListNetworks() ([]*abstract.Network, fail.Error) {
-	var list []*abstract.Network
-	return list, fail.NotImplementedError("huaweicloud.Stack::ListNetworks() not implemented yet") // FIXME: Technical debt
-}
-
-// DeleteNetwork deletes a Network/VPC identified by 'id'
-func (s *Stack) DeleteNetwork(id string) fail.Error {
-	return fail.NotImplementedError("huaweicloud.Stack::DeleteNetwork() not implemented yet") // FIXME: Technical debt
-=======
 // ListNetworks lists all the Network/VPC created
 func (s *Stack) ListNetworks() ([]*abstract.Network, fail.Error) {
 	if s == nil {
@@ -405,7 +354,6 @@
 		},
 		temporal.GetCommunicationTimeout(),
 	)
->>>>>>> 52fe7147
 }
 
 // CreateSubnet creates a network (ie a subnet in the network associated to VPC in FlexibleEngine
@@ -427,15 +375,6 @@
 		return nil, fail.Wrap(xerr, "network name '%s' invalid", req.Name)
 	}
 
-<<<<<<< HEAD
-	// Validates IPRanges regarding the existing subnets
-	subnets, xerr := s.ListSubnets(req.Network)
-	if xerr != nil {
-		return nil, xerr
-	}
-
-=======
->>>>>>> 52fe7147
 	an, xerr := s.InspectNetwork(req.Network)
 	if xerr != nil {
 		switch xerr.(type) {
@@ -447,57 +386,6 @@
 		return nil, xerr
 	}
 
-<<<<<<< HEAD
-	// Checks if IPRanges is valid...
-	_, networkDesc, _ := net.ParseCIDR(an.CIDR)
-	if req.CIDR != "" {
-		_, subnetDesc, err := net.ParseCIDR(req.CIDR)
-		if err != nil {
-			return nil, fail.Wrap(err, "failed to create subnet '%s (%s)'", req.Name, req.CIDR)
-		}
-		// ... and if IPRanges is inside VPC's one
-		if !netretry.CIDROverlap(*networkDesc, *subnetDesc) {
-			return nil, fail.InvalidRequestError("cannot create subnet with IPRanges '%s': not inside VPC IPRanges '%s'", req.CIDR, s.vpc.CIDR)
-		}
-		if networkDesc.IP.Equal(subnetDesc.IP) {
-			return nil, fail.InvalidRequestError("cannot create subnet with IPRanges '%s': network part of IPRanges is equal to VPC one (%s)", req.CIDR, subnetDesc.IP.String())
-		}
-	} else { // IPRanges is empty, choose the first Class C available one
-		tracer.Trace("IPRanges is empty, choosing one...")
-
-		var (
-			bitShift uint8
-			i, limit uint
-			newIPNet net.IPNet
-		)
-		mask, _ := networkDesc.Mask.Size()
-		if mask >= 24 {
-			bitShift = 1
-		} else {
-			bitShift = 24 - uint8(mask)
-		}
-		limit = 1 << bitShift
-
-		for i = uint(1); i < limit; i++ {
-			newIPNet, xerr = netretry.NthIncludedSubnet(*networkDesc, bitShift, i)
-			if xerr != nil {
-				return nil, fail.Wrap(xerr, "failed to choose a IPRanges for the subnet")
-			}
-			if wouldOverlap(subnets, newIPNet) == nil {
-				break
-			}
-		}
-		if i >= limit {
-			return nil, fail.OverflowError(nil, limit-1, "failed to find a free available subnet ")
-		}
-
-		req.CIDR = newIPNet.String()
-		tracer.Trace("IPRanges chosen for network is '%s'", req.CIDR)
-	}
-
-	// Creates the subnet
-	resp, xerr := s.createSubnet(req.Network, req.Name, req.CIDR)
-=======
 	// Checks if CIDR is valid...
 	xerr = s.validateCIDR(&req, an)
 	if xerr != nil {
@@ -506,7 +394,6 @@
 
 	// Creates the subnet
 	resp, xerr := s.createSubnet(req)
->>>>>>> 52fe7147
 	if xerr != nil {
 		return nil, fail.Wrap(xerr, "error creating subnet '%s'", req.Name)
 	}
@@ -527,10 +414,6 @@
 	subnet.Name = resp.Name
 	subnet.CIDR = resp.CIDR
 	subnet.IPVersion = fromIntIPVersion(resp.IPVersion)
-<<<<<<< HEAD
-
-	return subnet, nil
-=======
 	subnet.Network = an.ID
 
 	return subnet, nil
@@ -590,7 +473,6 @@
 	req.CIDR = newIPNet.String()
 	logrus.Debugf("CIDR chosen for Subnet '%s' is '%s'", req.Name, req.CIDR)
 	return nil
->>>>>>> 52fe7147
 }
 
 // validateNetworkName validates the name of a Network based on known FlexibleEngine requirements
@@ -691,11 +573,7 @@
 			_, innerErr := s.Stack.Driver.Request("GET", url, &opts)
 			r.Err = innerErr
 			resp, innerErr = r.Extract()
-<<<<<<< HEAD
-			return openstack.NormalizeError(innerErr)
-=======
 			return normalizeError(innerErr)
->>>>>>> 52fe7147
 		},
 		temporal.GetCommunicationTimeout(),
 	)
@@ -704,17 +582,10 @@
 	}
 
 	as := abstract.NewSubnet()
-<<<<<<< HEAD
-	as.ID = resp.ID
-	as.Name = resp.Name
-	as.CIDR = resp.CIDR
-	as.Network = resp.NetworkID
-=======
 	as.ID = resp.Subnet.ID
 	as.Name = resp.Subnet.Name
 	as.CIDR = resp.Subnet.CIDR
 	as.Network = resp.VpcId
->>>>>>> 52fe7147
 	as.IPVersion = fromIntIPVersion(resp.IPVersion)
 	return as, nil
 }
@@ -735,33 +606,22 @@
 			innerErr := pager.EachPage(func(page pagination.Page) (bool, error) {
 				list, err := subnets.ExtractSubnets(page)
 				if err != nil {
-<<<<<<< HEAD
-					return false, openstack.NormalizeError(err)
-=======
 					return false, normalizeError(err)
->>>>>>> 52fe7147
 				}
 
 				for _, v := range list {
 					item := abstract.NewSubnet()
 					item.ID = v.ID
 					item.Name = v.Name
-<<<<<<< HEAD
-=======
 					item.CIDR = v.CIDR
 					item.Network = networkRef
->>>>>>> 52fe7147
 					item.IPVersion = ipversion.Enum(v.IPVersion)
 					item.DNSServers = v.DNSNameservers
 					subnetList = append(subnetList, item)
 				}
 				return true, nil
 			})
-<<<<<<< HEAD
-			return openstack.NormalizeError(innerErr)
-=======
 			return normalizeError(innerErr)
->>>>>>> 52fe7147
 		},
 		temporal.GetCommunicationTimeout(),
 	)
@@ -788,10 +648,6 @@
 		return fail.InvalidParameterError("id", "cannot be empty string")
 	}
 
-<<<<<<< HEAD
-	//url := s.Stack.NetworkClient.Endpoint + "v1/" + s.authOpts.ProjectID + "/vpcs/" + s.vpc.ID + "/subnets/" + id
-	url := s.Stack.NetworkClient.Endpoint + "v1/" + s.authOpts.ProjectID + "/subnets/" + id
-=======
 	as, xerr := s.InspectSubnet(id)
 	if xerr != nil {
 		switch xerr.(type) {
@@ -804,7 +660,6 @@
 	}
 
 	url := s.Stack.NetworkClient.Endpoint + "v1/" + s.authOpts.ProjectID + "/vpcs/" + as.Network + "/subnets/" + id
->>>>>>> 52fe7147
 	opts := gophercloud.RequestOpts{
 		OkCodes: []int{204},
 	}
@@ -818,11 +673,7 @@
 				func() error {
 					r, innerErr := s.Stack.Driver.Request("DELETE", url, &opts)
 					if innerErr != nil {
-<<<<<<< HEAD
-						return openstack.NormalizeError(innerErr)
-=======
 						return normalizeError(innerErr)
->>>>>>> 52fe7147
 					}
 					if r != nil {
 						switch r.StatusCode {
@@ -849,15 +700,9 @@
 			if t.Err != nil {
 				switch t.Err.Error() {
 				case "409":
-<<<<<<< HEAD
-					logrus.Debugf("network still owns host(s), retrying in %s...", temporal.GetDefaultDelay())
-				default:
-					logrus.Debugf("error submitting network deletion (status=%s), retrying in %s...", t.Err.Error(), temporal.GetDefaultDelay())
-=======
 					logrus.Debugf("Subnet still owns host(s), retrying in %s...", temporal.GetDefaultDelay())
 				default:
 					logrus.Debugf("error submitting Subnet deletion (status=%s), retrying in %s...", t.Err.Error(), temporal.GetDefaultDelay())
->>>>>>> 52fe7147
 				}
 			}
 		},
@@ -907,19 +752,11 @@
 }
 
 // createSubnet creates a subnet using native FlexibleEngine API
-<<<<<<< HEAD
-func (s Stack) createSubnet(networkRef, name string, cidr string) (*subnets.Subnet, fail.Error) {
-	network, networkDesc, _ := net.ParseCIDR(cidr)
-
-	// Validates IPRanges regarding the existing subnets
-	subnetworks, xerr := s.ListSubnets(networkRef)
-=======
 func (s Stack) createSubnet(req abstract.SubnetRequest) (*subnets.Subnet, fail.Error) {
 	network, networkDesc, _ := net.ParseCIDR(req.CIDR)
 
 	// Validates IPRanges regarding the existing subnets
 	subnetworks, xerr := s.ListSubnets(req.Network)
->>>>>>> 52fe7147
 	if xerr != nil {
 		return nil, xerr
 	}
@@ -982,26 +819,6 @@
 		temporal.GetCommunicationTimeout(),
 	)
 	if commRetryErr != nil {
-<<<<<<< HEAD
-		switch commRetryErr.(type) { // nolint
-		case *fail.ErrInvalidRequest:
-			body := map[string]interface{}{}
-			err = json.Unmarshal([]byte(commRetryErr.Error()), &body)
-			if err != nil {
-				err = fail.InconsistentError("response is not json")
-			} else {
-				code, _ := body["code"].(string)
-				switch code {
-				case "VPC.0003":
-					err = fail.NotFoundError("VPC has vanished")
-				default:
-					err = fail.Wrap(commRetryErr, "response code '%s' is not handled", code)
-				}
-			}
-			return nil, fail.ToError(err)
-		}
-=======
->>>>>>> 52fe7147
 		return nil, commRetryErr
 	}
 
@@ -1054,21 +871,13 @@
 //			innerErr := pager.EachPage(func(page pagination.Page) (bool, error) {
 //				list, err := subnets.ExtractSubnets(page)
 //				if err != nil {
-<<<<<<< HEAD
-//					return false, openstack.NormalizeError(err)
-=======
 //					return false, normalizeError(err)
->>>>>>> 52fe7147
 //				}
 //
 //				subnetList = append(subnetList, list...)
 //				return true, nil
 //			})
-<<<<<<< HEAD
-//			return openstack.NormalizeError(innerErr)
-=======
 //			return normalizeError(innerErr)
->>>>>>> 52fe7147
 //		},
 //		temporal.GetCommunicationTimeout(),
 //	)
@@ -1092,11 +901,7 @@
 //			_, innerErr := s.Stack.Driver.Request("GET", url, &opts)
 //			r.Err = innerErr
 //			subnet, innerErr = r.Extract()
-<<<<<<< HEAD
-//			return openstack.NormalizeError(innerErr)
-=======
 //			return normalizeError(innerErr)
->>>>>>> 52fe7147
 //		},
 //		temporal.GetCommunicationTimeout(),
 //	)
@@ -1136,27 +941,12 @@
 
 // CreateVIP creates a private virtual IP
 // If public is set to true,
-<<<<<<< HEAD
-func (s Stack) CreateVIP(subnetID string, name string) (*abstract.VirtualIP, fail.Error) {
-=======
 func (s Stack) CreateVIP(networkID, subnetID, name string, sgs []string) (*abstract.VirtualIP, fail.Error) {
->>>>>>> 52fe7147
 	if subnetID == "" {
 		return nil, fail.InvalidParameterError("subnetID", "cannot be empty string")
 	}
 	if name == "" {
 		return nil, fail.InvalidParameterError("name", "cannot be empty string")
-<<<<<<< HEAD
-	}
-
-	sgName := name + abstract.VIPDefaultSecurityGroupNameSuffix
-	asg, xerr := s.InspectSecurityGroup(name + abstract.VIPDefaultSecurityGroupNameSuffix)
-	if xerr != nil {
-		return nil, fail.Wrap(xerr, "failed to load VIP default Security Group '%s'; must be created first", sgName)
-	}
-
-	sg := []string{asg.ID}
-=======
 	}
 
 	//sgName := name + abstract.VIPDefaultSecurityGroupNameSuffix
@@ -1166,7 +956,6 @@
 	//}
 
 	//sg := []string{asg.ID}
->>>>>>> 52fe7147
 	asu := true
 	options := ports.CreateOpts{
 		NetworkID:      subnetID,
@@ -1182,12 +971,8 @@
 	vip := abstract.VirtualIP{
 		ID:        port.ID,
 		Name:      name,
-<<<<<<< HEAD
-		NetworkID: subnetID,
-=======
 		NetworkID: networkID,
 		SubnetID:  subnetID,
->>>>>>> 52fe7147
 		PrivateIP: port.FixedIPs[0].IPAddress,
 	}
 	return &vip, nil
