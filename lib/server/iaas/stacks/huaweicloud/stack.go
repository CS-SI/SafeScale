/*
 * Copyright 2018-2020, CS Systemes d'Information, http://csgroup.eu
 *
 * Licensed under the Apache License, Version 2.0 (the "License");
 * you may not use this file except in compliance with the License.
 * You may obtain a copy of the License at
 *
 *     http://www.apache.org/licenses/LICENSE-2.0
 *
 * Unless required by applicable law or agreed to in writing, software
 * distributed under the License is distributed on an "AS IS" BASIS,
 * WITHOUT WARRANTIES OR CONDITIONS OF ANY KIND, either express or implied.
 * See the License for the specific language governing permissions and
 * limitations under the License.
 */

package huaweicloud

import (
	"github.com/CS-SI/SafeScale/lib/server/resources/abstract"
	// Gophercloud OpenStack API
	"github.com/gophercloud/gophercloud"
	gcos "github.com/gophercloud/gophercloud/openstack"
	"github.com/gophercloud/gophercloud/openstack/identity/v3/projects"

	"github.com/CS-SI/SafeScale/lib/server/iaas/stacks"
	"github.com/CS-SI/SafeScale/lib/server/iaas/stacks/openstack"
	"github.com/CS-SI/SafeScale/lib/utils/fail"
	netretry "github.com/CS-SI/SafeScale/lib/utils/net"
	"github.com/CS-SI/SafeScale/lib/utils/temporal"
)

// Stack is the implementation for huaweicloud cloud stack
type Stack struct {
	// use openstack stack when fully openstack compliant
	*openstack.Stack
	// Identity contains service client of openstack Identity service
	identityClient *gophercloud.ServiceClient
	// Opts contains authentication options
	authOpts stacks.AuthenticationOptions
	// CfgOpts ...
	cfgOpts stacks.ConfigurationOptions
<<<<<<< HEAD
	// Instance of the VPC
=======
	// Instance of the default Network/VPC
>>>>>>> 52fe7147
	vpc *abstract.Network
}

// New authenticates and return interface Stack
func New(auth stacks.AuthenticationOptions, cfg stacks.ConfigurationOptions) (*Stack, fail.Error) {
	// gophercloud doesn't know how to determine Auth API version to use for FlexibleEngine.
	// So we help him to.
	if auth.IdentityEndpoint == "" {
		return nil, fail.InvalidParameterError("auth.IdentityEndpoint", "cannot be empty string")
	}

	authOptions := auth
	scope := gophercloud.AuthScope{
		ProjectName: auth.Region,
		DomainName:  auth.DomainName,
	}

	stack, xerr := openstack.New(auth, &scope, cfg, nil)
	if xerr != nil {
		return nil, xerr
	}

	// Identity API
	var identity *gophercloud.ServiceClient
	commRetryErr := netretry.WhileCommunicationUnsuccessfulDelay1Second(
		func() (innerErr error) {
			identity, innerErr = gcos.NewIdentityV3(stack.Driver, gophercloud.EndpointOpts{})
<<<<<<< HEAD
			return openstack.NormalizeError(innerErr)
=======
			return normalizeError(innerErr)
>>>>>>> 52fe7147
		},
		temporal.GetCommunicationTimeout(),
	)
	if commRetryErr != nil {
		return nil, commRetryErr
	}

	// Recover Project ID of region
	listOpts := projects.ListOpts{
		Enabled: gophercloud.Enabled,
		Name:    authOptions.Region,
	}
	var allProjects []projects.Project
	commRetryErr = netretry.WhileCommunicationUnsuccessfulDelay1Second(
		func() error {
			allPages, innerErr := projects.List(identity, listOpts).AllPages()
			if innerErr != nil {
<<<<<<< HEAD
				return openstack.NormalizeError(innerErr)
			}
			allProjects, innerErr = projects.ExtractProjects(allPages)
			return openstack.NormalizeError(innerErr)
=======
				return normalizeError(innerErr)
			}
			allProjects, innerErr = projects.ExtractProjects(allPages)
			return normalizeError(innerErr)
>>>>>>> 52fe7147
		},
		temporal.GetCommunicationTimeout(),
	)
	if commRetryErr != nil {
		return nil, commRetryErr
	}
	if len(allProjects) > 0 {
		authOptions.ProjectID = allProjects[0].ID
	} else {
		return nil, fail.NewError("failed to found project ID corresponding to region '%s'", authOptions.Region)
	}

	s := Stack{
		authOpts:       auth,
		cfgOpts:        cfg,
		identityClient: identity,
		Stack:          stack,
	}
	s.cfgOpts.UseFloatingIP = true

	// Initializes the VPC
	xerr = s.initVPC()
	if xerr != nil {
		return nil, xerr
	}

	return &s, nil
}

<<<<<<< HEAD
// initVPC initializes the VPC if one is defined and it doesn't exist
func (s *Stack) initVPC() fail.Error {
	if s.authOpts.VPCName != "" {
		an, xerr := s.InspectNetworkByName(s.authOpts.VPCName)
		if xerr != nil {
			switch xerr.(type) {
			case *fail.ErrNotFound:
=======
// initVPC initializes the instance of the Network/VPC if one is defined in tenant
func (s *Stack) initVPC() fail.Error {
	if s.cfgOpts.DefaultNetworkName != "" {
		an, xerr := s.InspectNetworkByName(s.cfgOpts.DefaultNetworkName)
		if xerr != nil {
			switch xerr.(type) {
			case *fail.ErrNotFound:
				//// VPC not found, create it
				//req := abstract.NetworkRequest{
				//	Name: s.authOpts.VPCName,
				//	CIDR: s.authOpts.VPCCIDR,
				//}
				//an, xerr = s.CreateNetwork(req)
				//if xerr != nil {
				//	return fail.NewError("failed to initialize VPC '%s'", s.authOpts.VPCName)
				//}
				//s.vpc = an
>>>>>>> 52fe7147
			default:
				return xerr
			}
		}
<<<<<<< HEAD

		// VPC not found, create it
		req := abstract.NetworkRequest{
			Name: s.authOpts.VPCName,
			CIDR: s.authOpts.VPCCIDR,
		}
		an, xerr = s.CreateNetwork(req)
		if xerr != nil {
			return fail.NewError("failed to initialize VPC '%s'", s.authOpts.VPCName)
		}
=======
>>>>>>> 52fe7147
		s.vpc = an
	}
	return nil
}

<<<<<<< HEAD
// findVPC returns the ID about the VPC
func (s *Stack) findVPCID() (*string, fail.Error) {
	var router *openstack.Router
	found := false
	routers, xerr := s.Stack.ListRouters()
	if xerr != nil {
		return nil, xerr
	}
	for _, r := range routers {
		if r.Name == s.authOpts.VPCName {
			found = true
			router = &r
			break
		}
	}
	if found && router != nil {
		return &router.ID, nil
	}
	return nil, nil
}
=======
//// findVPC returns the ID about the VPC
//func (s *Stack) findVPCID() (*string, fail.Error) {
//	var router *openstack.Router
//	found := false
//	routers, xerr := s.Stack.ListRouters()
//	if xerr != nil {
//		return nil, xerr
//	}
//	for _, r := range routers {
//		if r.Name == s.cfgOpts.DefaultNetworkName {
//			found = true
//			router = &r
//			break
//		}
//	}
//	if found && router != nil {
//		return &router.ID, nil
//	}
//	return nil, nil
//}
>>>>>>> 52fe7147
<|MERGE_RESOLUTION|>--- conflicted
+++ resolved
@@ -40,11 +40,7 @@
 	authOpts stacks.AuthenticationOptions
 	// CfgOpts ...
 	cfgOpts stacks.ConfigurationOptions
-<<<<<<< HEAD
-	// Instance of the VPC
-=======
 	// Instance of the default Network/VPC
->>>>>>> 52fe7147
 	vpc *abstract.Network
 }
 
@@ -72,11 +68,7 @@
 	commRetryErr := netretry.WhileCommunicationUnsuccessfulDelay1Second(
 		func() (innerErr error) {
 			identity, innerErr = gcos.NewIdentityV3(stack.Driver, gophercloud.EndpointOpts{})
-<<<<<<< HEAD
-			return openstack.NormalizeError(innerErr)
-=======
 			return normalizeError(innerErr)
->>>>>>> 52fe7147
 		},
 		temporal.GetCommunicationTimeout(),
 	)
@@ -94,17 +86,10 @@
 		func() error {
 			allPages, innerErr := projects.List(identity, listOpts).AllPages()
 			if innerErr != nil {
-<<<<<<< HEAD
-				return openstack.NormalizeError(innerErr)
-			}
-			allProjects, innerErr = projects.ExtractProjects(allPages)
-			return openstack.NormalizeError(innerErr)
-=======
 				return normalizeError(innerErr)
 			}
 			allProjects, innerErr = projects.ExtractProjects(allPages)
 			return normalizeError(innerErr)
->>>>>>> 52fe7147
 		},
 		temporal.GetCommunicationTimeout(),
 	)
@@ -134,15 +119,6 @@
 	return &s, nil
 }
 
-<<<<<<< HEAD
-// initVPC initializes the VPC if one is defined and it doesn't exist
-func (s *Stack) initVPC() fail.Error {
-	if s.authOpts.VPCName != "" {
-		an, xerr := s.InspectNetworkByName(s.authOpts.VPCName)
-		if xerr != nil {
-			switch xerr.(type) {
-			case *fail.ErrNotFound:
-=======
 // initVPC initializes the instance of the Network/VPC if one is defined in tenant
 func (s *Stack) initVPC() fail.Error {
 	if s.cfgOpts.DefaultNetworkName != "" {
@@ -160,51 +136,15 @@
 				//	return fail.NewError("failed to initialize VPC '%s'", s.authOpts.VPCName)
 				//}
 				//s.vpc = an
->>>>>>> 52fe7147
 			default:
 				return xerr
 			}
 		}
-<<<<<<< HEAD
-
-		// VPC not found, create it
-		req := abstract.NetworkRequest{
-			Name: s.authOpts.VPCName,
-			CIDR: s.authOpts.VPCCIDR,
-		}
-		an, xerr = s.CreateNetwork(req)
-		if xerr != nil {
-			return fail.NewError("failed to initialize VPC '%s'", s.authOpts.VPCName)
-		}
-=======
->>>>>>> 52fe7147
 		s.vpc = an
 	}
 	return nil
 }
 
-<<<<<<< HEAD
-// findVPC returns the ID about the VPC
-func (s *Stack) findVPCID() (*string, fail.Error) {
-	var router *openstack.Router
-	found := false
-	routers, xerr := s.Stack.ListRouters()
-	if xerr != nil {
-		return nil, xerr
-	}
-	for _, r := range routers {
-		if r.Name == s.authOpts.VPCName {
-			found = true
-			router = &r
-			break
-		}
-	}
-	if found && router != nil {
-		return &router.ID, nil
-	}
-	return nil, nil
-}
-=======
 //// findVPC returns the ID about the VPC
 //func (s *Stack) findVPCID() (*string, fail.Error) {
 //	var router *openstack.Router
@@ -224,5 +164,4 @@
 //		return &router.ID, nil
 //	}
 //	return nil, nil
-//}
->>>>>>> 52fe7147
+//}