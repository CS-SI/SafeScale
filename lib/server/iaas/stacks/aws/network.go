--- conflicted
+++ resolved
@@ -41,8 +41,6 @@
 )
 
 const tagNameLabel = "Name"
-<<<<<<< HEAD
-=======
 
 // HasDefaultNetwork returns true if the stack as a default network set (coming from tenants file)
 func (s *Stack) HasDefaultNetwork() bool {
@@ -53,7 +51,6 @@
 func (s *Stack) GetDefaultNetwork() (*abstract.Network, fail.Error) {
 	return nil, fail.NotFoundError("no default network in Stack")
 }
->>>>>>> 9baf6878
 
 // CreateNetwork creates a Network, ie a VPC in AWS terminology
 func (s *Stack) CreateNetwork(req abstract.NetworkRequest) (res *abstract.Network, xerr fail.Error) {
@@ -270,7 +267,6 @@
 	//}
 	return net, nil
 }
-<<<<<<< HEAD
 
 // toAbstractNetwork converts an ec2.Vpc to abstract.Network
 func toAbstractNetwork(in *ec2.Vpc) (*abstract.Network, fail.Error) {
@@ -278,15 +274,6 @@
 		return nil, fail.InvalidParameterError("in", "cannot be nil")
 	}
 
-=======
-
-// toAbstractNetwork converts an ec2.Vpc to abstract.Network
-func toAbstractNetwork(in *ec2.Vpc) (*abstract.Network, fail.Error) {
-	if in == nil {
-		return nil, fail.InvalidParameterError("in", "cannot be nil")
-	}
-
->>>>>>> 9baf6878
 	out := abstract.NewNetwork()
 	out.ID = aws.StringValue(in.VpcId)
 	out.CIDR = aws.StringValue(in.CidrBlock)
@@ -880,11 +867,7 @@
 }
 
 // BindSecurityGroupToSubnet binds a security group to a network
-<<<<<<< HEAD
-func (s *Stack) BindSecurityGroupToSubnet(ref string, sgParam stacks.SecurityGroupParameter) fail.Error {
-=======
 func (s *Stack) BindSecurityGroupToSubnet(sgParam stacks.SecurityGroupParameter, subnetID string) fail.Error {
->>>>>>> 9baf6878
 	if s == nil {
 		return fail.InvalidInstanceError()
 	}
@@ -907,11 +890,7 @@
 }
 
 // UnbindSecurityGroupFromSubnet unbinds a security group from a host
-<<<<<<< HEAD
-func (s *Stack) UnbindSecurityGroupFromSubnet(ref string, sgParam stacks.SecurityGroupParameter) fail.Error {
-=======
 func (s *Stack) UnbindSecurityGroupFromSubnet(sgParam stacks.SecurityGroupParameter, subnetID string) fail.Error {
->>>>>>> 9baf6878
 	if s == nil {
 		return fail.InvalidInstanceError()
 	}
@@ -932,11 +911,7 @@
 }
 
 // CreateVIP ...
-<<<<<<< HEAD
-func (s *Stack) CreateVIP(string, string) (*abstract.VirtualIP, fail.Error) {
-=======
 func (s *Stack) CreateVIP(networkID, subnetID, name string, securityGroups []string) (*abstract.VirtualIP, fail.Error) {
->>>>>>> 9baf6878
 	return nil, fail.NotImplementedError("CreateVIP() not implemented yet") // FIXME: Technical debt
 }
 
