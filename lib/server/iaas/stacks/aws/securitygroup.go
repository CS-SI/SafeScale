/*
 * Copyright 2018-2021, CS Systemes d'Information, http://csgroup.eu
 *
 * Licensed under the Apache License, Version 2.0 (the "License");
 * you may not use this file except in compliance with the License.
 * You may obtain a copy of the License at
 *
 *     http://www.apache.org/licenses/LICENSE-2.0
 *
 * Unless required by applicable law or agreed to in writing, software
 * distributed under the License is distributed on an "AS IS" BASIS,
 * WITHOUT WARRANTIES OR CONDITIONS OF ANY KIND, either express or implied.
 * See the License for the specific language governing permissions and
 * limitations under the License.
 */

package aws

import (
	"github.com/aws/aws-sdk-go/aws"
	"github.com/aws/aws-sdk-go/service/ec2"

	"github.com/CS-SI/SafeScale/lib/server/iaas/stacks"
	"github.com/CS-SI/SafeScale/lib/server/resources/abstract"
	"github.com/CS-SI/SafeScale/lib/server/resources/enums/ipversion"
	"github.com/CS-SI/SafeScale/lib/server/resources/enums/securitygroupruledirection"
	"github.com/CS-SI/SafeScale/lib/utils/debug"
	"github.com/CS-SI/SafeScale/lib/utils/debug/tracing"
	"github.com/CS-SI/SafeScale/lib/utils/fail"
)

// ListSecurityGroups lists existing security groups
func (s stack) ListSecurityGroups(networkID string) ([]*abstract.SecurityGroup, fail.Error) {
	var emptySlice []*abstract.SecurityGroup
	if s.IsNull() {
		return emptySlice, fail.InvalidInstanceError()
	}

	tracer := debug.NewTracer(nil, tracing.ShouldTrace("stacks.securitygroup") || tracing.ShouldTrace("stack.gcp")).WithStopwatch().Entering()
	defer tracer.Exiting()

	resp, xerr := s.rpcDescribeSecurityGroups(aws.String(networkID), nil)
	if xerr != nil {
		return emptySlice, xerr
	}

	out := make([]*abstract.SecurityGroup, 0, len(resp))
	for k, v := range resp {
		item, xerr := toAbstractSecurityGroup(v)
		if xerr != nil {
			return emptySlice, fail.Wrap(xerr, "failed to convert rule #%d", k)
		}
		out = append(out, item)
	}
	return out, nil
}

// CreateSecurityGroup creates a security group
// Note: parameter 'networkRef' is used in AWS, Security Groups scope is Network/VPC-wide.
func (s stack) CreateSecurityGroup(networkRef, name, description string, rules abstract.SecurityGroupRules) (_ *abstract.SecurityGroup, ferr fail.Error) {
	nullSG := abstract.NewSecurityGroup()
	if s.IsNull() {
		return nullSG, fail.InvalidInstanceError()
	}
	if name == "" {
		return nullSG, fail.InvalidParameterError("name", "cannot be empty string")
	}

	tracer := debug.NewTracer(nil, tracing.ShouldTrace("stacks.network") || tracing.ShouldTrace("stack.gcp"), "('%s')", name).WithStopwatch().Entering()
	defer tracer.Exiting()

	network, xerr := s.InspectNetwork(networkRef)
	if xerr != nil {
		return nullSG, xerr
	}

	// Create the security group with the VPC, name and description.
	resp, xerr := s.rpcCreateSecurityGroup(aws.String(network.ID), aws.String(name), aws.String(description))
	if xerr != nil {
		return nullSG, fail.Wrap(xerr, "failed to create security group named '%s'", name)
	}

	defer func() {
		if ferr != nil {
			if derr := s.rpcDeleteSecurityGroup(resp); derr != nil {
				_ = ferr.AddConsequence(fail.Wrap(derr, "cleaning up on failure, failed to delete Security Group '%s'", name))
			}
		}
	}()

	asg := abstract.NewSecurityGroup()
	asg.Name = name
	asg.ID = aws.StringValue(resp)
	asg.Network = network.ID
	asg.Description = description

	// clears default rules set at creation
	if _, xerr = s.ClearSecurityGroup(asg); xerr != nil {
		return nil, xerr
	}

	// Converts abstract rules to AWS IpPermissions
	ingressPermissions, egressPermissions, xerr := s.fromAbstractSecurityGroupRules(*asg, rules)
	if xerr != nil {
		return nil, xerr
	}

	// Add permissions to the Security Group
	if xerr = s.addRules(asg, ingressPermissions, egressPermissions); xerr != nil {
		return nil, xerr
	}

	asg.Rules = rules

	return asg, nil
}

// fromAbstractSecurityGroupRules converts a slice of abstract.SecurityGroupRule to a couple of slices of AWS ec2.IpPermission,
// corresponding respectively to ingress and egress IpPermission
func (s stack) fromAbstractSecurityGroupRules(asg abstract.SecurityGroup, in abstract.SecurityGroupRules) ([]*ec2.IpPermission, []*ec2.IpPermission, fail.Error) {
	ingress := make([]*ec2.IpPermission, 0, len(in))
	egress := make([]*ec2.IpPermission, 0, len(in))
	for _, v := range in {
		// IPv6 rules not supported (there is something to do on VPC or subnet side, currently adding IPv6 rules leads to AWS error "CIDR block ::/0 is malformed"
		if v.EtherType == ipversion.IPv6 {
			continue
		}
		item, xerr := s.fromAbstractSecurityGroupRule(asg, *v)
		if xerr != nil {
			return nil, nil, xerr
		}
		switch v.Direction {
		case securitygroupruledirection.Ingress:
			ingress = append(ingress, item)
		case securitygroupruledirection.Egress:
			egress = append(egress, item)
		default:
			return nil, nil, fail.InvalidRequestError("rule #%d contains an invalid direction '%d'", v.Direction)
		}
	}
	return ingress, egress, nil
}

// fromAbstractSecurityGroupRule converts an abstract.SecurityGroupRule to AWS ec2.IpPermission
func (s stack) fromAbstractSecurityGroupRule(asg abstract.SecurityGroup, in abstract.SecurityGroupRule) (_ *ec2.IpPermission, xerr fail.Error) {
	var (
		involved   []string
		usesGroups bool
	)
	switch in.Direction {
	case securitygroupruledirection.Ingress:
		involved = in.Sources
		usesGroups, xerr = in.SourcesConcernGroups()
		if xerr != nil {
			return nil, xerr
		}
	case securitygroupruledirection.Egress:
		involved = in.Targets
		usesGroups, xerr = in.TargetsConcernGroups()
		if xerr != nil {
			return nil, xerr
		}
	default:
		return nil, fail.InvalidParameterError("in.Direction", "contains an unsupported value")
	}

	if in.Protocol == "" {
		in.Protocol = "-1"
	}
	if in.Protocol == "icmp" {
		if in.PortFrom == 0 {
			in.PortFrom = -1
		}
		if in.PortTo == 0 {
			in.PortTo = -1
		}
	} else if in.PortTo == 0 {
		in.PortTo = in.PortFrom

	}

	var groupPairs []*ec2.UserIdGroupPair
	var ipranges []*ec2.IpRange

	out := &ec2.IpPermission{}
	if usesGroups {
		groupPairs = make([]*ec2.UserIdGroupPair, 0, len(in.Targets))
		for _, v := range involved {
			item := ec2.UserIdGroupPair{
				VpcId:   aws.String(asg.Network),
				GroupId: aws.String(v),
			}
			groupPairs = append(groupPairs, &item)
		}
		out.SetUserIdGroupPairs(groupPairs)
	} else {
		ipranges = make([]*ec2.IpRange, 0, len(involved))
		for _, v := range involved {
			ipranges = append(ipranges, &ec2.IpRange{CidrIp: aws.String(v)})
		}
		out.SetIpRanges(ipranges)
	}

	out.SetIpProtocol(in.Protocol).
		SetFromPort(int64(in.PortFrom)).
		SetToPort(int64(in.PortTo))
	return out, nil
}

// DeleteSecurityGroup deletes a security group and its rules
func (s stack) DeleteSecurityGroup(asg *abstract.SecurityGroup) (xerr fail.Error) {
	if s.IsNull() {
		return fail.InvalidInstanceError()
	}
	if asg.IsNull() {
		return fail.InvalidParameterError("asg", "cannot be null value of '*abstract.SecurityGroup'")
	}
	if !asg.IsConsistent() {
		asg, xerr = s.InspectSecurityGroup(asg.ID)
		if xerr != nil {
			return xerr
		}
	}

	tracer := debug.NewTracer(nil, tracing.ShouldTrace("stacks.network") || tracing.ShouldTrace("stack.gcp"), "(%s)", asg.ID).WithStopwatch().Entering()
	defer tracer.Exiting()

	return s.rpcDeleteSecurityGroup(aws.String(asg.ID))
}

// InspectSecurityGroup returns information about a security group
func (s stack) InspectSecurityGroup(sgParam stacks.SecurityGroupParameter) (*abstract.SecurityGroup, fail.Error) {
	nullASG := abstract.NewSecurityGroup()
	if s.IsNull() {
		return nullASG, fail.InvalidInstanceError()
	}
	asg, sgLabel, xerr := stacks.ValidateSecurityGroupParameter(sgParam)
	if xerr != nil {
		return nullASG, xerr
	}

	tracer := debug.NewTracer(nil, tracing.ShouldTrace("stacks.network") || tracing.ShouldTrace("stack.gcp"), "(%s)", asg.ID).WithStopwatch().Entering()
	defer tracer.Exiting()

	if asg.ID != "" {
		resp, xerr := s.rpcDescribeSecurityGroupByID(aws.String(asg.ID))
		if xerr != nil {
			return nil, xerr
		}
		return toAbstractSecurityGroup(resp)
	}

	if asg.Name != "" {
		if asg.Network == "" {
			return nullASG, fail.InvalidParameterError("sgParam", "field 'Network' cannot be empty string when using Security Group name")
		}
		resp, xerr := s.rpcDescribeSecurityGroupByName(aws.String(asg.Network), aws.String(asg.Name))
		if xerr != nil {
			return nil, xerr
		}
		return toAbstractSecurityGroup(resp)
	}

	return nullASG, fail.NotFoundError("failed to find Security Group %s", sgLabel)
}

// toAbstractSecurityGroup converts a security group coming from AWS to an abstracted Security Group
func toAbstractSecurityGroup(in *ec2.SecurityGroup) (_ *abstract.SecurityGroup, xerr fail.Error) {
	if in == nil {
		return nil, fail.InvalidParameterError("in", "cannot be nil")
	}
	out := &abstract.SecurityGroup{
		ID:          aws.StringValue(in.GroupId),
		Network:     aws.StringValue(in.VpcId),
		Name:        aws.StringValue(in.GroupName),
		Description: aws.StringValue(in.Description),
	}
	out.Rules, xerr = toAbstractSecurityGroupRules(in)
	if xerr != nil {
		return nil, xerr
	}
	return out, nil
}

// toAbstractSecurityGroupRules converts rules of a security group coming from AWS to a slice of abstracted security group rules
func toAbstractSecurityGroupRules(in *ec2.SecurityGroup) (abstract.SecurityGroupRules, fail.Error) {
	if in == nil {
		return nil, fail.InvalidParameterError("in", "cannot be nil")
	}
	var out abstract.SecurityGroupRules
	for _, v := range in.IpPermissions {
		item, xerr := toAbstractSecurityGroupRule(v, securitygroupruledirection.Ingress, ipversion.IPv4)
		if xerr != nil {
			return nil, xerr
		}

		out = append(out, item)
	}

	for _, v := range in.IpPermissionsEgress {
		item, xerr := toAbstractSecurityGroupRule(v, securitygroupruledirection.Egress, ipversion.IPv4)
		if xerr != nil {
			return nil, xerr
		}

		out = append(out, item)
	}

	return out, nil
}

// toAbstractSecurityGroupRule converts a security group coming from AWS to a slice of abstracted security group rules
func toAbstractSecurityGroupRule(in *ec2.IpPermission, direction securitygroupruledirection.Enum, etherType ipversion.Enum) (*abstract.SecurityGroupRule, fail.Error) {
	if in == nil {
		return nil, fail.InvalidParameterError("in", "cannot be nil")
	}

	out := abstract.NewSecurityGroupRule()
	out.Direction = direction
	out.EtherType = etherType
	out.Protocol = aws.StringValue(in.IpProtocol)
	out.PortFrom = int32(aws.Int64Value(in.FromPort))
	out.PortTo = int32(aws.Int64Value(in.ToPort))

	out.Targets = make([]string, 0, len(in.IpRanges))
	for _, ip := range in.IpRanges {
		out.Targets = append(out.Targets, aws.StringValue(ip.CidrIp))
	}
	return out, nil
}

// InspectSecurityGroupByName inspects a security group identified by name
func (s stack) InspectSecurityGroupByName(networkRef, name string) (_ *abstract.SecurityGroup, xerr fail.Error) {
	nullASG := abstract.NewSecurityGroup()
	if s.IsNull() {
		return nullASG, fail.InvalidInstanceError()
	}
	if networkRef == "" {
		return nullASG, fail.InvalidParameterError("networkRef", "cannot be empty string")
	}
	if name == "" {
		return nullASG, fail.InvalidParameterError("name", "cannot be empty string")
	}

	an, xerr := s.InspectNetwork(networkRef)
	if xerr != nil {
		switch xerr.(type) {
		case *fail.ErrNotFound:
			an, xerr = s.InspectNetworkByName(networkRef)
			if xerr != nil {
				return nullASG, xerr
			}
		default:
			return nullASG, xerr
		}
	}

	resp, xerr := s.rpcDescribeSecurityGroupByName(aws.String(an.ID), aws.String(name))
	if xerr != nil {
		return nullASG, xerr
	}
	return toAbstractSecurityGroup(resp)
}

// ClearSecurityGroup removes all rules but keep group
func (s stack) ClearSecurityGroup(sgParam stacks.SecurityGroupParameter) (*abstract.SecurityGroup, fail.Error) {
	nullASG := abstract.NewSecurityGroup()
	if s.IsNull() {
		return nullASG, fail.InvalidInstanceError()
	}
	asg, _, xerr := stacks.ValidateSecurityGroupParameter(sgParam)
	if xerr != nil {
		return nullASG, xerr
	}
	if !asg.IsConsistent() {
		asg, xerr = s.InspectSecurityGroup(asg.ID)
		if xerr != nil {
			return asg, xerr
		}
	}

	tracer := debug.NewTracer(nil, tracing.ShouldTrace("stacks.network") || tracing.ShouldTrace("stack.aws"), "(%s)", asg.ID).WithStopwatch().Entering()
	defer tracer.Exiting()

	resp, xerr := s.rpcDescribeSecurityGroupByID(aws.String(asg.ID))
	if xerr != nil {
		return asg, xerr
	}

	if len(resp.IpPermissions) > 0 {
		if xerr = s.rpcRevokeSecurityGroupIngress(aws.String(asg.ID), resp.IpPermissions); xerr != nil {
			return asg, xerr
		}
	}
	if len(resp.IpPermissionsEgress) > 0 {
		if xerr = s.rpcRevokeSecurityGroupEgress(aws.String(asg.ID), resp.IpPermissionsEgress); xerr != nil {
			return asg, xerr
		}
	}
	return s.InspectSecurityGroup(asg)
}

// AddRuleToSecurityGroup adds a rule to a security group
func (s stack) AddRuleToSecurityGroup(sgParam stacks.SecurityGroupParameter, rule *abstract.SecurityGroupRule) (*abstract.SecurityGroup, fail.Error) {
	nullASG := abstract.NewSecurityGroup()
	if s.IsNull() {
		return nullASG, fail.InvalidInstanceError()
	}
	asg, _, xerr := stacks.ValidateSecurityGroupParameter(sgParam)
	if xerr != nil {
		return nullASG, xerr
	}
	if !asg.IsConsistent() {
		asg, xerr = s.InspectSecurityGroup(asg.ID)
		if xerr != nil {
			return asg, xerr
		}
	}
	if rule == nil {
		return nullASG, fail.InvalidParameterCannotBeNilError("rule")
	}

	tracer := debug.NewTracer(nil, tracing.ShouldTrace("stacks.network") || tracing.ShouldTrace("stack.gcp"), "(%s)", asg.ID).WithStopwatch().Entering()
	defer tracer.Exiting()

	ingressPermissions, egressPermissions, xerr := s.fromAbstractSecurityGroupRules(*asg, abstract.SecurityGroupRules{rule})
	if xerr != nil {
		return asg, xerr
	}

	// Add permissions to the security group
	if xerr = s.addRules(asg, ingressPermissions, egressPermissions); xerr != nil {
		return asg, xerr
	}

	return s.InspectSecurityGroup(asg)
}

// addRules applies the rules to the security group
func (s stack) addRules(asg *abstract.SecurityGroup, ingress, egress []*ec2.IpPermission) fail.Error {
	if len(ingress) > 0 {
		if xerr := s.rpcAuthorizeSecurityGroupIngress(aws.String(asg.ID), ingress); xerr != nil {
			return fail.Wrap(xerr, "unable to add ingress rules to Security Group '%s'", asg.Name)
		}
	}
	if len(egress) > 0 {
		if xerr := s.rpcAuthorizeSecurityGroupEgress(aws.String(asg.ID), egress); xerr != nil {
			return fail.Wrap(xerr, "unable to add egress rules to Security Group '%s'", asg.Name)
		}
	}
	return nil
}

// DeleteRuleFromSecurityGroup deletes a rule identified by ID from a security group
// Checks first if the rule ID is present in the rules of the security group. If not found, returns (*abstract.SecurityGroup, *fail.ErrNotFound)
func (s stack) DeleteRuleFromSecurityGroup(sgParam stacks.SecurityGroupParameter, rule *abstract.SecurityGroupRule) (*abstract.SecurityGroup, fail.Error) {
	nullASG := abstract.NewSecurityGroup()
	if s.IsNull() {
		return nullASG, fail.InvalidInstanceError()
	}
	asg, _, xerr := stacks.ValidateSecurityGroupParameter(sgParam)
	if xerr != nil {
		return nullASG, xerr
	}
	if !asg.IsConsistent() {
		asg, xerr = s.InspectSecurityGroup(asg.ID)
		if xerr != nil {
			return asg, xerr
		}
	}
	if rule == nil {
		return nullASG, fail.InvalidParameterCannotBeNilError("rule")
	}

	tracer := debug.NewTracer(nil, tracing.ShouldTrace("stacks.network") || tracing.ShouldTrace("stack.gcp"), "(%s, '%s')", asg.ID, rule.Description).WithStopwatch().Entering()
	defer tracer.Exiting()

	ingressPermissions, egressPermissions, xerr := s.fromAbstractSecurityGroupRules(*asg, abstract.SecurityGroupRules{rule})
	if xerr != nil {
		return asg, xerr
	}

	if xerr = s.deleteRules(asg, ingressPermissions, egressPermissions); xerr != nil {
		return asg, xerr
	}

	return s.InspectSecurityGroup(asg)
}

// deleteRules deletes the rules from the security group
func (s stack) deleteRules(asg *abstract.SecurityGroup, ingress, egress []*ec2.IpPermission) fail.Error {
	// Add permissions to the security group
	if len(ingress) > 0 {
		if xerr := s.rpcRevokeSecurityGroupIngress(aws.String(asg.ID), ingress); xerr != nil {
			return fail.Wrap(xerr, "failed to delete ingress rules from Security Group '%s'", asg.Name)
		}
	}

	if len(egress) > 0 {
		xerr := s.rpcRevokeSecurityGroupEgress(aws.String(asg.ID), egress)
		if xerr != nil {
			switch xerr.(type) {
			case *fail.ErrNotFound:
				// consider a missing rule(s) as a successful deletion
				debug.IgnoreError(xerr)
<<<<<<< HEAD
=======
				break
>>>>>>> e952eff6
			default:
				return fail.Wrap(xerr, "failed to delete egress rules from Security Group '%s'", asg.Name)
			}
		}
	}

	return nil
}

// GetDefaultSecurityGroupName returns the name of the Security Group automatically bound to Hosts by provider
func (s stack) GetDefaultSecurityGroupName() string {
	return s.GetConfigurationOptions().DefaultSecurityGroupName
}

// EnableSecurityGroup enables a Security Group
// Does actually nothing for openstack
func (s stack) EnableSecurityGroup(*abstract.SecurityGroup) fail.Error {
	return fail.NotAvailableError("aws cannot enable a Security Group")
}

// DisableSecurityGroup disables a Security Group
// Does actually nothing for openstack
func (s stack) DisableSecurityGroup(*abstract.SecurityGroup) fail.Error {
	return fail.NotAvailableError("aws cannot disable a Security Group")
}<|MERGE_RESOLUTION|>--- conflicted
+++ resolved
@@ -503,10 +503,7 @@
 			case *fail.ErrNotFound:
 				// consider a missing rule(s) as a successful deletion
 				debug.IgnoreError(xerr)
-<<<<<<< HEAD
-=======
 				break
->>>>>>> e952eff6
 			default:
 				return fail.Wrap(xerr, "failed to delete egress rules from Security Group '%s'", asg.Name)
 			}
