--- conflicted
+++ resolved
@@ -54,13 +54,8 @@
 	BlacklistImageRegexp    *regexp.Regexp
 }
 
-<<<<<<< HEAD
-// NetworConfiguration outscale network configuration
-type NetworConfiguration struct {
-=======
 // NetworkConfiguration Outscale network configuration
 type NetworkConfiguration struct {
->>>>>>> 52fe7147
 	VPCName string
 	VPCCIDR string
 	VPCID   string
@@ -88,11 +83,7 @@
 type ConfigurationOptions struct {
 	Identity      Credentials           `json:"identity,omitempty"`
 	Compute       ComputeConfiguration  `json:"compute,omitempty"`
-<<<<<<< HEAD
-	Network       NetworConfiguration   `json:"network,omitempty"`
-=======
 	Network       NetworkConfiguration  `json:"network,omitempty"`
->>>>>>> 52fe7147
 	ObjectStorage StorageConfiguration  `json:"objectstorage,omitempty"`
 	Metadata      MetadataConfiguration `json:"metadata,omitempty"`
 }
