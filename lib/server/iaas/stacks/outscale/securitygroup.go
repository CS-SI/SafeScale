/*
 * Copyright 2018-2020, CS Systemes d'Information, http://csgroup.eu
 *
 * Licensed under the Apache License, Version 2.0 (the "License");
 * you may not use this file except in compliance with the License.
 * You may obtain a copy of the License at
 *
 *     http://www.apache.org/licenses/LICENSE-2.0
 *
 * Unless required by applicable law or agreed to in writing, software
 * distributed under the License is distributed on an "AS IS" BASIS,
 * WITHOUT WARRANTIES OR CONDITIONS OF ANY KIND, either express or implied.
 * See the License for the specific language governing permissions and
 * limitations under the License.
 */

package outscale

import (
	"github.com/CS-SI/SafeScale/lib/server/iaas/stacks"
	"github.com/CS-SI/SafeScale/lib/server/resources/abstract"
	"github.com/CS-SI/SafeScale/lib/server/resources/enums/securitygroupruledirection"
	"github.com/CS-SI/SafeScale/lib/utils/debug"
	"github.com/CS-SI/SafeScale/lib/utils/debug/tracing"
	"github.com/CS-SI/SafeScale/lib/utils/fail"
	"github.com/antihax/optional"
	"github.com/outscale/osc-sdk-go/osc"
)

// ListSecurityGroups lists existing security groups
func (s Stack) ListSecurityGroups(networkID string) (list []*abstract.SecurityGroup, xerr fail.Error) {
	// if s == nil {
	//     return nil, fail.InvalidInstanceError()
	// }
	list = []*abstract.SecurityGroup{}

	tracer := debug.NewTracer(nil, tracing.ShouldTrace("stacks.securitygroup") || tracing.ShouldTrace("stack.outscale")).WithStopwatch().Entering()
	defer tracer.Exiting()

	readSecurityGroupsRequest := osc.ReadSecurityGroupsRequest{}
	resp, _, err := s.client.SecurityGroupApi.ReadSecurityGroups(s.auth, &osc.ReadSecurityGroupsOpts{
		ReadSecurityGroupsRequest: optional.NewInterface(readSecurityGroupsRequest),
	})
	if err != nil {
		return nil, normalizeError(err)
	}

	list = make([]*abstract.SecurityGroup, 0, len(resp.SecurityGroups))
	for _, v := range resp.SecurityGroups {
		if networkID == "" || v.NetId == networkID {
			asg := toAbstractSecurityGroup(v)
			list = append(list, asg)
		}
	}
	return list, nil
}

func toAbstractSecurityGroup(in osc.SecurityGroup) *abstract.SecurityGroup {
	out := abstract.NewSecurityGroup(in.SecurityGroupName)
	out.ID = in.SecurityGroupId
	out.Description = in.Description
	out.Rules = make([]abstract.SecurityGroupRule, 0, len(in.InboundRules)+len(in.OutboundRules))
	for _, v := range in.InboundRules {
		out.Rules = append(out.Rules, toAbstractSecurityGroupRule(v, securitygroupruledirection.INGRESS))
	}
	for _, v := range in.OutboundRules {
		out.Rules = append(out.Rules, toAbstractSecurityGroupRule(v, securitygroupruledirection.EGRESS))
	}
	return out
}

func toAbstractSecurityGroupRule(in osc.SecurityGroupRule, direction securitygroupruledirection.Enum) abstract.SecurityGroupRule {
	out := abstract.SecurityGroupRule{
		Direction: direction,
		Protocol:  in.IpProtocol,
		PortFrom:  uint16(in.FromPortRange),
		PortTo:    uint16(in.ToPortRange),
		IPRanges:  in.IpRanges,
	}
	return out
}

//// listSecurityGroupIDs lists the ids of the security group bound to Network
//func (s Stack) listSecurityGroupIDs(networkID string) (list []string, xerr fail.Error) {
//    list = []string{}
//
//    tracer := debug.NewTracer(nil, tracing.ShouldTrace("stacks.securitygroup") || tracing.ShouldTrace("stack.outscale")).WithStopwatch().Entering()
//    defer tracer.Exiting()
//
//    readSecurityGroupsRequest := osc.ReadSecurityGroupsRequest{}
//    resp, _, err := s.client.SecurityGroupApi.ReadSecurityGroups(s.auth, &osc.ReadSecurityGroupsOpts{
//        ReadSecurityGroupsRequest: optional.NewInterface(readSecurityGroupsRequest),
//    })
//    if err != nil {
//        return nil, normalizeError(err)
//    }
//
//    list = make([]string, 0, len(resp.SecurityGroups))
//    for _, v := range resp.SecurityGroups {
//        if networkID == "" || v.NetId == networkID {
//            list = append(list, v.SecurityGroupId)
//        }
//    }
//    return list, nil
//}

// CreateSecurityGroup creates a security group
// Note: parameter 'networkRef' is not used in Outscale, Security Groups scope is tenant-wide.
func (s Stack) CreateSecurityGroup(networkRef, name, description string, rules []abstract.SecurityGroupRule) (asg *abstract.SecurityGroup, xerr fail.Error) {
	// if s == nil {
	//     return nil, fail.InvalidInstanceError()
	// }
	if name == "" {
		return nil, fail.InvalidParameterError("name", "cannot be empty string")
	}

	tracer := debug.NewTracer(nil, tracing.ShouldTrace("stacks.network") || tracing.ShouldTrace("stack.outscale"), "('%s')", name).WithStopwatch().Entering()
	defer tracer.Exiting()

	createSecurityGroupRequest := osc.CreateSecurityGroupRequest{
		Description:       description,
		SecurityGroupName: name,
	}
	resp, _, err := s.client.SecurityGroupApi.CreateSecurityGroup(s.auth, &osc.CreateSecurityGroupOpts{
		CreateSecurityGroupRequest: optional.NewInterface(createSecurityGroupRequest),
	})
	if err != nil {
		return nil, normalizeError(err)
	}

	asg = toAbstractSecurityGroup(resp.SecurityGroup)

	defer func() {
		if xerr != nil {
			derr := s.DeleteSecurityGroup(asg.ID)
			if derr != nil {
				_ = xerr.AddConsequence(fail.Wrap(derr, "cleaning up on failure, failed to delete Security Group '%s'", asg.Name))
			}
		}
	}()

	for k, v := range rules {
		asg, xerr = s.AddRuleToSecurityGroup(asg, v)
		if xerr != nil {
			return nil, fail.Wrap(xerr, "failed to add rule #%d", k)
		}
	}

	return asg, nil
}

// DeleteSecurityGroup deletes a security group and its rules
func (s Stack) DeleteSecurityGroup(sgParam stacks.SecurityGroupParameter) fail.Error {
	// if s == nil {
	//     return fail.InvalidInstanceError()
	// }
	asg, xerr := stacks.ValidateSecurityGroupParameter(sgParam)
	if xerr != nil {
		return xerr
	}
	if !asg.IsConsistent() {
		asg, xerr = s.InspectSecurityGroup(asg.ID)
		if xerr != nil {
			return xerr
		}
	}

	tracer := debug.NewTracer(nil, tracing.ShouldTrace("stacks.network") || tracing.ShouldTrace("stack.outscale"), "(%s)", asg.ID).WithStopwatch().Entering()
	defer tracer.Exiting()

	deleteSecurityGroupRequest := osc.DeleteSecurityGroupRequest{
		SecurityGroupId: asg.ID,
	}
	_, _, err := s.client.SecurityGroupApi.DeleteSecurityGroup(s.auth, &osc.DeleteSecurityGroupOpts{
		DeleteSecurityGroupRequest: optional.NewInterface(deleteSecurityGroupRequest),
	})
	return normalizeError(err)
}

// InspectSecurityGroup returns information about a security group
func (s Stack) InspectSecurityGroup(sgParam stacks.SecurityGroupParameter) (*abstract.SecurityGroup, fail.Error) {
	// if s == nil {
	//     return nil, fail.InvalidInstanceError()
	// }
	asg, xerr := stacks.ValidateSecurityGroupParameter(sgParam)
	if xerr != nil {
		return nil, xerr
	}
	if !asg.IsConsistent() {
		asg, xerr = s.InspectSecurityGroup(asg.ID)
		if xerr != nil {
			return asg, xerr
		}
	}

	tracer := debug.NewTracer(nil, tracing.ShouldTrace("stacks.network") || tracing.ShouldTrace("stack.outscale"), "(%s)", asg.ID).WithStopwatch().Entering()
	defer tracer.Exiting()

	readSecurityGroupsRequest := osc.ReadSecurityGroupsRequest{
		Filters: osc.FiltersSecurityGroup{
			SecurityGroupIds: []string{asg.ID},
		},
	}
	res, _, err := s.client.SecurityGroupApi.ReadSecurityGroups(s.auth, &osc.ReadSecurityGroupsOpts{
		ReadSecurityGroupsRequest: optional.NewInterface(readSecurityGroupsRequest),
	})
	if err != nil {
		return nil, normalizeError(err)
	}
	sgs := res.SecurityGroups
	if len(sgs) == 0 {
		return nil, fail.NotFoundError("failed to find a Security Group with ID '%s'", asg.ID)
	}
	if len(sgs) > 1 {
		return nil, fail.InconsistentError("found more than one Security Group with ID '%s'", asg.ID)
	}

	sg := res.SecurityGroups[0]
	out := abstract.NewSecurityGroup(sg.SecurityGroupName)
	out.ID = asg.ID
	out.Description = sg.Description
	return out, nil
}

// ClearSecurityGroup removes all rules but keep group
func (s Stack) ClearSecurityGroup(sgParam stacks.SecurityGroupParameter) (*abstract.SecurityGroup, fail.Error) {
	// if s == nil {
	//     return nullAsg, fail.InvalidInstanceError()
	// }
	asg, xerr := stacks.ValidateSecurityGroupParameter(sgParam)
	if xerr != nil {
		return nil, xerr
	}
	if !asg.IsConsistent() {
		asg, xerr = s.InspectSecurityGroup(asg.ID)
		if xerr != nil {
			return asg, xerr
		}
	}

	tracer := debug.NewTracer(nil, tracing.ShouldTrace("stacks.network") || tracing.ShouldTrace("stack.outscale"), "(%s)", asg.ID).WithStopwatch().Entering()
	defer tracer.Exiting()

	deleteSecurityGroupRuleRequest := osc.DeleteSecurityGroupRuleRequest{
		SecurityGroupId: asg.ID,
		//Rules:           sg.InboundRules,
		Flow: "Inbound",
	}
	_, _, err := s.client.SecurityGroupRuleApi.DeleteSecurityGroupRule(s.auth, &osc.DeleteSecurityGroupRuleOpts{
		DeleteSecurityGroupRuleRequest: optional.NewInterface(deleteSecurityGroupRuleRequest),
	})
	if err != nil {
		return nil, normalizeError(err)
	}

	deleteSecurityGroupRuleRequest.Flow = "Outbound"
	_, _, err = s.client.SecurityGroupRuleApi.DeleteSecurityGroupRule(s.auth, &osc.DeleteSecurityGroupRuleOpts{
		DeleteSecurityGroupRuleRequest: optional.NewInterface(deleteSecurityGroupRuleRequest),
	})
	if err != nil {
		return nil, normalizeError(err)
	}
	asg.Rules = abstract.SecurityGroupRules{}
	return asg, nil
}

// AddRuleToSecurityGroup adds a rule to a security group
func (s Stack) AddRuleToSecurityGroup(sgParam stacks.SecurityGroupParameter, rule abstract.SecurityGroupRule) (*abstract.SecurityGroup, fail.Error) {
	// if s == nil {
	//     return nullAsg, fail.InvalidInstanceError()
	// }
	asg, xerr := stacks.ValidateSecurityGroupParameter(sgParam)
	if xerr != nil {
		return nil, xerr
	}
	if !asg.IsConsistent() {
		asg, xerr = s.InspectSecurityGroup(asg.ID)
		if xerr != nil {
			return asg, xerr
		}
	}

	tracer := debug.NewTracer(nil, tracing.ShouldTrace("stacks.network") || tracing.ShouldTrace("stack.outscale"), "(%s)", asg.ID).WithStopwatch().Entering()
	defer tracer.Exiting()

	flow, oscRule, xerr := fromAbstractSecurityGroupRule(rule)
	if xerr != nil {
		return nil, xerr
	}
	createSecurityGroupRuleRequest := osc.CreateSecurityGroupRuleRequest{
		SecurityGroupId: asg.ID,
		Rules:           []osc.SecurityGroupRule{oscRule},
		Flow:            flow,
	}
	_, _, err := s.client.SecurityGroupRuleApi.CreateSecurityGroupRule(s.auth, &osc.CreateSecurityGroupRuleOpts{
		CreateSecurityGroupRuleRequest: optional.NewInterface(createSecurityGroupRuleRequest),
	})
	if err != nil {
		return nil, normalizeError(err)
	}
	return s.InspectSecurityGroup(asg.ID)
}

func fromAbstractSecurityGroupRule(in abstract.SecurityGroupRule) (string, osc.SecurityGroupRule, fail.Error) {
	rule := osc.SecurityGroupRule{}

	flow := ""
	switch in.Direction {
	case securitygroupruledirection.INGRESS:
		flow = "Inbound"
	case securitygroupruledirection.EGRESS:
		flow = "Outbound"
	default:
		return "", rule, fail.InvalidRequestError("direction of the rule is invalid")
	}

	rule.IpProtocol = in.Protocol
	if in.PortFrom <= 0 && in.PortTo <= 0 {
		rule.FromPortRange, rule.ToPortRange = -1, -1
	} else {
		if in.PortFrom > in.PortTo {
			in.PortFrom, in.PortTo = in.PortTo, in.PortFrom
		}
	}
	rule.IpRanges = in.IPRanges

	return flow, rule, nil
}

// DeleteRuleFromSecurityGroup deletes a rule identified by ID from a security group
// Checks first if the rule ID is present in the rules of the security group. If not found, returns (*abstract.SecurityGroup, *fail.ErrNotFound)
func (s Stack) DeleteRuleFromSecurityGroup(sgParam stacks.SecurityGroupParameter, rule abstract.SecurityGroupRule) (*abstract.SecurityGroup, fail.Error) {
	// if s == nil {
	//     return false, fail.InvalidInstanceError()
	// }
	asg, xerr := stacks.ValidateSecurityGroupParameter(sgParam)
	if xerr != nil {
		return nil, xerr
	}
	if !asg.IsConsistent() {
		asg, xerr = s.InspectSecurityGroup(asg.ID)
		if xerr != nil {
			return asg, xerr
		}
	}

	tracer := debug.NewTracer(nil, tracing.ShouldTrace("stacks.network") || tracing.ShouldTrace("stack.outscale"), "(%s, %s)", asg.ID, rule.Description).WithStopwatch().Entering()
	defer tracer.Exiting()

	flow, oscRule, xerr := fromAbstractSecurityGroupRule(rule)
	if xerr != nil {
		return nil, xerr
	}

	deleteSecurityGroupRuleRequest := osc.DeleteSecurityGroupRuleRequest{
		SecurityGroupId: asg.ID,
		Rules:           []osc.SecurityGroupRule{oscRule},
		Flow:            flow,
	}
	_, _, err := s.client.SecurityGroupRuleApi.DeleteSecurityGroupRule(s.auth, &osc.DeleteSecurityGroupRuleOpts{
		DeleteSecurityGroupRuleRequest: optional.NewInterface(deleteSecurityGroupRuleRequest),
	})
	if err != nil {
		return asg, normalizeError(err)
	}

	return s.InspectSecurityGroup(asg.ID)
<<<<<<< HEAD
=======
}

// GetDefaultSecurityGroupName returns the name of the Security Group automatically bound to hosts
func (s Stack) GetDefaultSecurityGroupName() string {
	return ""
>>>>>>> 9baf6878
}<|MERGE_RESOLUTION|>--- conflicted
+++ resolved
@@ -365,12 +365,9 @@
 	}
 
 	return s.InspectSecurityGroup(asg.ID)
-<<<<<<< HEAD
-=======
 }
 
 // GetDefaultSecurityGroupName returns the name of the Security Group automatically bound to hosts
 func (s Stack) GetDefaultSecurityGroupName() string {
 	return ""
->>>>>>> 9baf6878
 }