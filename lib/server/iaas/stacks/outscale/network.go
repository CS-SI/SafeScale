--- conflicted
+++ resolved
@@ -31,8 +31,6 @@
 	netutils "github.com/CS-SI/SafeScale/lib/utils/net"
 )
 
-<<<<<<< HEAD
-=======
 // HasDefaultNetwork returns true if the stack as a default network set (coming from tenants file)
 func (s *Stack) HasDefaultNetwork() bool {
 	return false
@@ -43,7 +41,6 @@
 	return nil, fail.NotFoundError("no default network in Stack")
 }
 
->>>>>>> 9baf6878
 //func (s *Stack) createSubnet(req abstract.NetworkRequest, vpcID string) (_ *osc.Subnet, xerr fail.Error) {
 //	// Create a subnet with the same IPRanges than the network
 //	createSubnetRequest := osc.CreateSubnetRequest{
@@ -823,11 +820,7 @@
 }
 
 // BindSecurityGroupToSubnet binds a security group to a network
-<<<<<<< HEAD
-func (s *Stack) BindSecurityGroupToSubnet(ref string, sgParam stacks.SecurityGroupParameter) fail.Error {
-=======
 func (s *Stack) BindSecurityGroupToSubnet(sgParam stacks.SecurityGroupParameter, subnetID string) fail.Error {
->>>>>>> 9baf6878
 	if s == nil {
 		return fail.InvalidInstanceError()
 	}
@@ -848,11 +841,7 @@
 }
 
 // UnbindSecurityGroupFromSubnet unbinds a security group from a host
-<<<<<<< HEAD
-func (s *Stack) UnbindSecurityGroupFromSubnet(ref string, sgParam stacks.SecurityGroupParameter) fail.Error {
-=======
 func (s *Stack) UnbindSecurityGroupFromSubnet(sgParam stacks.SecurityGroupParameter, subnetID string) fail.Error {
->>>>>>> 9baf6878
 	if s == nil {
 		return fail.InvalidInstanceError()
 	}
