--- conflicted
+++ resolved
@@ -33,11 +33,8 @@
 
 	"github.com/CS-SI/SafeScale/lib/server/resources/abstract"
 	"github.com/CS-SI/SafeScale/lib/server/resources/enums/ipversion"
-<<<<<<< HEAD
 	"github.com/CS-SI/SafeScale/lib/utils/debug"
 	"github.com/CS-SI/SafeScale/lib/utils/debug/tracing"
-=======
->>>>>>> df5ddf48
 	"github.com/CS-SI/SafeScale/lib/utils/fail"
 )
 
@@ -138,29 +135,20 @@
 }
 
 // CreateNetwork creates a network named name
-<<<<<<< HEAD
-func (s *Stack) CreateNetwork(req abstract.NetworkRequest) (*abstract.Network, fail.Error) {
-	defer debug.NewTracer(nil, tracing.ShouldTrace("stack.libvirt"), true).Entering().Exiting()
-=======
 func (s stack) CreateNetwork(req abstract.NetworkRequest) (*abstract.Network, fail.Error) {
 	if s.IsNull() {
 		return nil, fail.InvalidInstanceError()
 	}
 
 	defer debug.NewTracer(nil, "", true).Entering().Exiting()
->>>>>>> df5ddf48
 
 	name := req.Name
 	ipVersion := req.IPVersion
 	cidr := req.CIDR
 	if cidr == "" {
-<<<<<<< HEAD
-		req.CIDR = "192.168.1.0/24"
-=======
 		tracer.Trace("CIDR is empty, choosing one...")
 		req.CIDR = "192.168.1.0/24"
 		tracer.Trace("CIDR chosen for network is '%s'", req.CIDR)
->>>>>>> df5ddf48
 	}
 	dns := req.DNSServers
 
@@ -199,15 +187,9 @@
     </ip>
 </network>`
 
-<<<<<<< HEAD
 	libvirtNetwork, xerr := s.LibvirtService.NetworkDefineXML(requestXML)
 	if xerr != nil {
 		return nil, fail.Wrap(xerr, "failed to create network")
-=======
-	libvirtNetwork, err = s.LibvirtService.NetworkDefineXML(requestXML)
-	if err != nil {
-		return nil, fail.Wrap(err, "failed to create network")
->>>>>>> df5ddf48
 	}
 	defer func(*libvirt.Network) {
 		if err != nil {
@@ -220,7 +202,6 @@
 		}
 	}(libvirtNetwork)
 
-<<<<<<< HEAD
 	ferr := libvirtNetwork.SetAutostart(true)
 	if ferr != nil {
 		return nil, fail.Wrap(ferr, "failed to enable network autostart")
@@ -229,15 +210,6 @@
 	gerr := libvirtNetwork.Create()
 	if gerr != nil {
 		return nil, fail.Wrap(gerr, "failed to start network")
-=======
-	err = libvirtNetwork.SetAutostart(true)
-	if err != nil {
-		return nil, fail.Wrap(err, "failed to enable network autostart")
-	}
-	err = libvirtNetwork.Create()
-	if err != nil {
-		return nil, fail.Wrap(err, "failed to start network")
->>>>>>> df5ddf48
 	}
 
 	network, err := getNetworkFromLibvirtNetwork(libvirtNetwork)
@@ -249,32 +221,19 @@
 }
 
 // InspectNetwork returns the network identified by ref (id or name)
-<<<<<<< HEAD
-func (s *Stack) InspectNetwork(ref string) (*abstract.Network, fail.Error) {
-	if s == nil {
-=======
 func (s stack) InspectNetwork(ref string) (*abstract.Network, fail.Error) {
 	if s.IsNull() {
->>>>>>> df5ddf48
 		return nil, fail.InvalidInstanceError()
 	}
 	if ref == "" {
 		return nil, fail.InvalidParameterError("ref", "cannot be empty string")
 	}
 
-<<<<<<< HEAD
 	defer debug.NewTracer(nil, tracing.ShouldTrace("stack.libvirt"), true).Entering().Exiting()
 
 	libvirtNetwork, ferr := getNetworkFromRef(ref, s.LibvirtService)
 	if ferr != nil {
 		return nil, ferr
-=======
-	defer debug.NewTracer(nil, "", true).Entering().Exiting()
-
-	libvirtNetwork, err := getNetworkFromRef(ref, s.LibvirtService)
-	if err != nil {
-		return nil, err
->>>>>>> df5ddf48
 	}
 	active, err := libvirtNetwork.IsActive()
 	if err != nil {
@@ -296,32 +255,21 @@
 }
 
 // InspectNetworkByName returns the network identified by ref (id or name)
-<<<<<<< HEAD
-func (s *Stack) InspectNetworkByName(ref string) (*abstract.Network, fail.Error) {
+func (s stack) InspectNetworkByName(ref string) (*abstract.Network, fail.Error) {
+	if s.IsNull() {
+		return nil, fail.InvalidInstanceError()
+	}
 	defer debug.NewTracer(nil, tracing.ShouldTrace("stack.libvirt"), true).Entering().Exiting()
-=======
-func (s stack) InspectNetworkByName(ref string) (*abstract.Network, fail.Error) {
+	return s.InspectNetwork(ref)
+}
+
+// ListNetworks lists available networks
+func (s stack) ListNetworks() ([]*abstract.Network, error) {
 	if s.IsNull() {
 		return nil, fail.InvalidInstanceError()
 	}
+
 	defer debug.NewTracer(nil, "", true).Entering().Exiting()
->>>>>>> df5ddf48
-	return s.InspectNetwork(ref)
-}
-
-// ListNetworks lists available networks
-<<<<<<< HEAD
-func (s *Stack) ListNetworks() ([]*abstract.Network, error) {
-	// FIXME: validate parameters
-	defer debug.NewTracer(nil, tracing.ShouldTrace("stack.libvirt"), true).Entering().Exiting()
-=======
-func (s stack) ListNetworks() ([]*abstract.Network, error) {
-	if s.IsNull() {
-		return nil, fail.InvalidInstanceError()
-	}
-
-	defer debug.NewTracer(nil, "", true).Entering().Exiting()
->>>>>>> df5ddf48
 
 	var networks []*abstract.Network
 
@@ -342,40 +290,18 @@
 }
 
 // DeleteNetwork deletes the network identified by id
-<<<<<<< HEAD
 func (s *Stack) DeleteNetwork(ref string) fail.Error {
-	// FIXME: validate parameter
-	defer debug.NewTracer(nil, tracing.ShouldTrace("stack.libvirt"), true).Entering().Exiting()
-=======
-func (s dtack) DeleteNetwork(ref string) fail.Error {
 	if s.IsNull() {
 		return fail.InvalidInstanceError()
 	}
 
 	defer debug.NewTracer(nil, "", true).Entering().Exiting()
->>>>>>> df5ddf48
 
 	libvirtNetwork, err := getNetworkFromRef(ref, s.LibvirtService)
 	if err != nil {
 		return err
 	}
 
-<<<<<<< HEAD
-	isActive, gerr := libvirtNetwork.IsActive()
-	if gerr != nil {
-		return fail.Wrap(gerr, "failed to check if the network is active")
-	}
-	if isActive {
-		ferr := libvirtNetwork.Destroy()
-		if ferr != nil {
-			return fail.Wrap(ferr, "failed to destroy network")
-		}
-	}
-
-	ferr := libvirtNetwork.Undefine()
-	if ferr != nil {
-		return fail.Wrap(ferr, "failed to undefine network")
-=======
 	isActive, err := libvirtNetwork.IsActive()
 	if err != nil {
 		return fail.Wrap(err, "failed to check if the network is active")
@@ -390,7 +316,6 @@
 	err = libvirtNetwork.Undefine()
 	if err != nil {
 		return fail.Wrap(err, "failed to undefine network")
->>>>>>> df5ddf48
 	}
 
 	return nil
@@ -448,47 +373,26 @@
 
 // CreateVIP creates a private virtual IP
 // If public is set to true,
-<<<<<<< HEAD
-func (s *Stack) CreateVIP(networkID string, description string) (*abstract.VirtualIP, fail.Error) {
-=======
 func (s stack) CreateVIP(networkID, subnetID, name string, securityGroups []string) (*abstract.VirtualIP, fail.Error) {
->>>>>>> df5ddf48
 	return nil, fail.NotImplementedError("CreateVIP() not implemented yet") // FIXME: Technical debt
 }
 
 // AddPublicIPToVIP adds a public IP to VIP
-<<<<<<< HEAD
-func (s *Stack) AddPublicIPToVIP(vip *abstract.VirtualIP) fail.Error {
-=======
 func (s stack) AddPublicIPToVIP(vip *abstract.VirtualIP) fail.Error {
->>>>>>> df5ddf48
 	return fail.NotImplementedError("AddPublicIPToVIP() not implemented yet") // FIXME: Technical debt
 }
 
 // BindHostToVIP makes the host passed as parameter an allowed "target" of the VIP
-<<<<<<< HEAD
-func (s *Stack) BindHostToVIP(vip *abstract.VirtualIP, host *abstract.HostFull) (string, string, fail.Error) {
-	return "", "", fail.NotImplementedError("BindHostToVIP() not implemented yet") // FIXME: Technical debt
-}
-
-// UnbindHostFromVIP removes the bind between the VIP and a host
-func (s *Stack) UnbindHostFromVIP(vip *abstract.VirtualIP, host *abstract.HostFull) fail.Error {
-=======
 func (s stack) BindHostToVIP(vip *abstract.VirtualIP, host *abstract.Host) (string, string, fail.Error) {
 	return fail.NotImplementedError("BindHostToVIP() not implemented yet") // FIXME: Technical debt
 }
 
 // UnbindHostFromVIP removes the bind between the VIP and a host
 func (s stack) UnbindHostFromVIP(vip *abstract.VirtualIP, host *abstract.Host) fail.Error {
->>>>>>> df5ddf48
 	return fail.NotImplementedError("UnbindHostFromVIP() not implemented yet") // FIXME: Technical debt
 }
 
 // DeleteVIP deletes the port corresponding to the VIP
-<<<<<<< HEAD
-func (s *Stack) DeleteVIP(vip *abstract.VirtualIP) fail.Error {
-=======
 func (s stack) DeleteVIP(vip *abstract.VirtualIP) fail.Error {
->>>>>>> df5ddf48
 	return fail.NotImplementedError("DeleteVIP() not implemented yet") // FIXME: Technical debt
 }