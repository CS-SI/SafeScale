--- conflicted
+++ resolved
@@ -31,6 +31,7 @@
 	"github.com/CS-SI/SafeScale/v22/lib/server/resources/enums/hoststate"
 	"github.com/CS-SI/SafeScale/v22/lib/server/resources/enums/installmethod"
 	propertiesv1 "github.com/CS-SI/SafeScale/v22/lib/server/resources/properties/v1"
+	"github.com/CS-SI/SafeScale/v22/lib/utils/concurrency"
 	"github.com/CS-SI/SafeScale/v22/lib/utils/data"
 	"github.com/CS-SI/SafeScale/v22/lib/utils/data/serialize"
 	"github.com/CS-SI/SafeScale/v22/lib/utils/debug"
@@ -44,7 +45,7 @@
 func (instance *Host) AddFeature(ctx context.Context, name string, vars data.Map, settings resources.FeatureSettings) (outcomes resources.Results, ferr fail.Error) {
 	defer fail.OnPanic(&ferr)
 
-	if valid.IsNil(instance) {
+	if instance == nil || valid.IsNil(instance) {
 		return nil, fail.InvalidInstanceError()
 	}
 	if ctx == nil {
@@ -54,12 +55,23 @@
 		return nil, fail.InvalidParameterError("name", "cannot be empty string")
 	}
 
-	tracer := debug.NewTracer(ctx, tracing.ShouldTrace("resources.host"), "(%s)", name).Entering()
+	task, xerr := concurrency.TaskFromContext(ctx)
+	xerr = debug.InjectPlannedFail(xerr)
+	if xerr != nil {
+		return nil, xerr
+	}
+
+	if task.Aborted() {
+		return nil, fail.AbortedError(nil, "aborted")
+	}
+
+	tracer := debug.NewTracer(task, tracing.ShouldTrace("resources.host"), "(%s)", name).Entering()
 	defer tracer.Exiting()
 
 	targetName := instance.GetName()
 
-	state, xerr := instance.GetState(ctx)
+	var state hoststate.Enum
+	state, xerr = instance.GetState(ctx)
 	if xerr != nil {
 		return nil, xerr
 	}
@@ -68,25 +80,16 @@
 		return nil, fail.InvalidRequestError(fmt.Sprintf("cannot install feature on '%s', '%s' is NOT started", targetName, targetName))
 	}
 
-	feat, xerr := NewFeature(ctx, instance.Service(), name)
-	xerr = debug.InjectPlannedFail(xerr)
-	if xerr != nil {
-		return nil, xerr
-	}
-<<<<<<< HEAD
-
-	xerr = instance.Alter(ctx, func(_ data.Clonable, props *serialize.JSONProperties) fail.Error {
-		var innerXErr fail.Error
-		outcomes, innerXErr = feat.Add(ctx, instance, vars, settings)
-		if innerXErr != nil {
-			return innerXErr
-=======
+	feat, xerr := NewFeature(task.Context(), instance.Service(), name)
+	xerr = debug.InjectPlannedFail(xerr)
+	if xerr != nil {
+		return nil, xerr
+	}
 	outcomes, xerr = func() (resources.Results, fail.Error) {
 		// /!\ Do not cross references in alter, it makes deadlock
 		outcomes, xerr := feat.Add(task.Context(), instance, vars, settings)
 		if xerr != nil {
 			return outcomes, xerr
->>>>>>> b2a00eaf
 		}
 		xerr = instance.Alter(ctx, func(_ data.Clonable, props *serialize.JSONProperties) fail.Error {
 			// updates HostFeatures property for host
@@ -125,7 +128,7 @@
 func (instance *Host) CheckFeature(ctx context.Context, name string, vars data.Map, settings resources.FeatureSettings) (_ resources.Results, ferr fail.Error) {
 	defer fail.OnPanic(&ferr)
 
-	if valid.IsNil(instance) {
+	if instance == nil || valid.IsNil(instance) {
 		return nil, fail.InvalidInstanceError()
 	}
 	if ctx == nil {
@@ -135,23 +138,33 @@
 		return nil, fail.InvalidParameterError("featureName", "cannot be empty string")
 	}
 
-	tracer := debug.NewTracer(ctx, tracing.ShouldTrace("resources.host"), "(%s)", name).Entering()
+	task, xerr := concurrency.TaskFromContext(ctx)
+	xerr = debug.InjectPlannedFail(xerr)
+	if xerr != nil {
+		return nil, xerr
+	}
+
+	if task.Aborted() {
+		return nil, fail.AbortedError(nil, "aborted")
+	}
+
+	tracer := debug.NewTracer(task, tracing.ShouldTrace("resources.host"), "(%s)", name).Entering()
 	defer tracer.Exiting()
 
-	feat, xerr := NewFeature(ctx, instance.Service(), name)
-	xerr = debug.InjectPlannedFail(xerr)
-	if xerr != nil {
-		return nil, xerr
-	}
-
-	return feat.Check(ctx, instance, vars, settings)
+	feat, xerr := NewFeature(task.Context(), instance.Service(), name)
+	xerr = debug.InjectPlannedFail(xerr)
+	if xerr != nil {
+		return nil, xerr
+	}
+
+	return feat.Check(task.Context(), instance, vars, settings)
 }
 
 // DeleteFeature handles 'safescale host delete-feature <host name> <feature name>'
 func (instance *Host) DeleteFeature(ctx context.Context, name string, vars data.Map, settings resources.FeatureSettings) (_ resources.Results, ferr fail.Error) {
 	defer fail.OnPanic(&ferr)
 
-	if valid.IsNil(instance) {
+	if instance == nil || valid.IsNil(instance) {
 		return nil, fail.InvalidInstanceError()
 	}
 	if ctx == nil {
@@ -161,12 +174,23 @@
 		return nil, fail.InvalidParameterError("featureName", "cannot be empty string")
 	}
 
-	tracer := debug.NewTracer(ctx, false /*tracing.ShouldTrace("resources.host") || tracing.ShouldTrace("resources.feature"), */, "(%s)", name).Entering()
+	task, xerr := concurrency.TaskFromContextOrVoid(ctx)
+	xerr = debug.InjectPlannedFail(xerr)
+	if xerr != nil {
+		return nil, xerr
+	}
+
+	if task.Aborted() {
+		return nil, fail.AbortedError(nil, "aborted")
+	}
+
+	tracer := debug.NewTracer(task, false /*tracing.ShouldTrace("resources.host") || tracing.ShouldTrace("resources.feature"), */, "(%s)", name).Entering()
 	defer tracer.Exiting()
 
 	targetName := instance.GetName()
 
-	state, xerr := instance.GetState(ctx)
+	var state hoststate.Enum
+	state, xerr = instance.GetState(ctx)
 	if xerr != nil {
 		return nil, xerr
 	}
@@ -175,19 +199,14 @@
 		return nil, fail.InvalidRequestError(fmt.Sprintf("cannot delete feature on '%s', '%s' is NOT started", targetName, targetName))
 	}
 
-	feat, xerr := NewFeature(ctx, instance.Service(), name)
-	xerr = debug.InjectPlannedFail(xerr)
-	if xerr != nil {
-		return nil, xerr
-	}
-
-<<<<<<< HEAD
-	xerr = instance.Alter(ctx, func(_ data.Clonable, props *serialize.JSONProperties) fail.Error {
-		outcomes, innerXErr := feat.Remove(ctx, instance, vars, settings)
-=======
+	feat, xerr := NewFeature(task.Context(), instance.Service(), name)
+	xerr = debug.InjectPlannedFail(xerr)
+	if xerr != nil {
+		return nil, xerr
+	}
+
 	xerr = func() fail.Error {
 		outcomes, innerXErr := feat.Remove(task.Context(), instance, vars, settings)
->>>>>>> b2a00eaf
 		if innerXErr != nil {
 			return fail.NewError(innerXErr, nil, "error uninstalling feature '%s' on '%s'", name, instance.GetName())
 		}
@@ -214,7 +233,7 @@
 // TargetType returns the type of the target.
 // satisfies install.Targetable interface.
 func (instance *Host) TargetType() featuretargettype.Enum {
-	if valid.IsNil(instance) {
+	if instance == nil || valid.IsNil(instance) {
 		return featuretargettype.Unknown
 	}
 
@@ -224,7 +243,7 @@
 // InstallMethods returns a list of installation methods usable on the target, ordered from upper to lower preference (1 = highest preference)
 // satisfies interface install.Targetable
 func (instance *Host) InstallMethods(ctx context.Context) (map[uint8]installmethod.Enum, fail.Error) {
-	if valid.IsNil(instance) {
+	if instance == nil || valid.IsNil(instance) {
 		return map[uint8]installmethod.Enum{}, fail.InvalidInstanceError()
 	}
 
@@ -243,7 +262,7 @@
 func (instance *Host) RegisterFeature(ctx context.Context, feat resources.Feature, requiredBy resources.Feature, clusterContext bool) (ferr fail.Error) {
 	defer fail.OnPanic(&ferr)
 
-	if valid.IsNil(instance) {
+	if instance == nil || valid.IsNil(instance) {
 		return fail.InvalidInstanceError()
 	}
 	if feat == nil {
@@ -292,7 +311,7 @@
 func (instance *Host) UnregisterFeature(ctx context.Context, feat string) (ferr fail.Error) {
 	defer fail.OnPanic(&ferr)
 
-	if valid.IsNil(instance) {
+	if instance == nil || valid.IsNil(instance) {
 		return fail.InvalidInstanceError()
 	}
 	if feat == "" {
@@ -320,7 +339,7 @@
 	defer fail.OnPanic(&ferr)
 
 	var emptySlice []resources.Feature
-	if valid.IsNil(instance) {
+	if instance == nil || valid.IsNil(instance) {
 		return emptySlice, fail.InvalidInstanceError()
 	}
 
@@ -332,7 +351,7 @@
 	defer fail.OnPanic(&ferr)
 
 	var emptySlice []resources.Feature
-	if valid.IsNil(instance) {
+	if instance == nil || valid.IsNil(instance) {
 		return emptySlice, fail.InvalidInstanceError()
 	}
 
@@ -524,7 +543,7 @@
 	found = false
 	defer fail.OnPanic(&ferr)
 
-	if valid.IsNil(instance) {
+	if instance == nil || valid.IsNil(instance) {
 		return false, fail.InvalidInstanceError()
 	}
 	if name = strings.TrimSpace(name); name == "" {
