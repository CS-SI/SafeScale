/*
 * Copyright 2018-2022, CS Systemes d'Information, http://csgroup.eu
 *
 * Licensed under the Apache License, Version 2.0 (the "License");
 * you may not use this file except in compliance with the License.
 * You may obtain a copy of the License at
 *
 *     http://www.apache.org/licenses/LICENSE-2.0
 *
 * Unless required by applicable law or agreed to in writing, software
 * distributed under the License is distributed on an "AS IS" BASIS,
 * WITHOUT WARRANTIES OR CONDITIONS OF ANY KIND, either express or implied.
 * See the License for the specific language governing permissions and
 * limitations under the License.
 */

package operations

import (
	"context"
	"fmt"
	"path"
	"reflect"
	"strings"

	"github.com/CS-SI/SafeScale/v21/lib/server/resources/enums/hoststate"
	"github.com/CS-SI/SafeScale/v21/lib/utils/valid"
	uuid "github.com/gofrs/uuid"
	"github.com/sirupsen/logrus"

	"github.com/CS-SI/SafeScale/v21/lib/protocol"
	"github.com/CS-SI/SafeScale/v21/lib/server/iaas"
	"github.com/CS-SI/SafeScale/v21/lib/server/resources"
	"github.com/CS-SI/SafeScale/v21/lib/server/resources/enums/hostproperty"
	propertiesv1 "github.com/CS-SI/SafeScale/v21/lib/server/resources/properties/v1"
	"github.com/CS-SI/SafeScale/v21/lib/system/nfs"
	"github.com/CS-SI/SafeScale/v21/lib/utils/concurrency"
	"github.com/CS-SI/SafeScale/v21/lib/utils/data"
	"github.com/CS-SI/SafeScale/v21/lib/utils/data/cache"
	"github.com/CS-SI/SafeScale/v21/lib/utils/data/json"
	"github.com/CS-SI/SafeScale/v21/lib/utils/data/serialize"
	"github.com/CS-SI/SafeScale/v21/lib/utils/debug"
	"github.com/CS-SI/SafeScale/v21/lib/utils/fail"
)

const (
	shareKind = "share"
	// nasFolderName is the technical name of the container used to store nas info
	sharesFolderName = "shares"
)

// ShareIdentity contains information about a Share
type ShareIdentity struct {
	HostID    string `json:"host_id"`    // contains the ID of the host serving the Share
	HostName  string `json:"host_name"`  // contains the name of the host serving the Share
	ShareID   string `json:"share_id"`   // contains the ID of the Share
	ShareName string `json:"share_name"` // contains the name of the Share
}

// GetID returns the ID of the Share
// satisfies interface data.Identifiable
func (si ShareIdentity) GetID() string {
	return si.ShareID
}

// GetName returns the name of the Share
// satisfies interface data.Identifiable
func (si ShareIdentity) GetName() string {
	return si.ShareName
}

// Serialize ...
// satisfies interface data.Serializable
func (si ShareIdentity) Serialize() ([]byte, fail.Error) {
	r, err := json.Marshal(&si)
	return r, fail.ConvertError(err)
}

// Deserialize ...
// satisfies interface data.Serializable
func (si *ShareIdentity) Deserialize(buf []byte) (ferr fail.Error) {
	defer fail.OnPanic(&ferr) // json.Unmarshal may panic
	return fail.ConvertError(json.Unmarshal(buf, si))
}

// IsNull ...
// satisfies interface data.Clonable
func (si *ShareIdentity) IsNull() bool {
	return si == nil || (si.HostID == "" && si.ShareID == "")
}

// Clone ...
// satisfies interface data.Clonable
func (si ShareIdentity) Clone() (data.Clonable, error) {
	newShareItem := si
	return &newShareItem, nil
}

// Replace ...
// satisfies interface data.Clonable
// may panic
func (si *ShareIdentity) Replace(p data.Clonable) (data.Clonable, error) {
	if si == nil || p == nil {
		return nil, fail.InvalidInstanceError()
	}

	src, ok := p.(*ShareIdentity)
	if !ok {
		return nil, fmt.Errorf("p is not a *ShareIdentity")
	}

	*si = *src
	return si, nil
}

// Share contains information to maintain in Object Storage a list of shared folders
type Share struct {
	*MetadataCore
}

// NewShare creates an instance of Share
func NewShare(svc iaas.Service) (resources.Share, fail.Error) {
	if svc == nil {
		return nil, fail.InvalidParameterCannotBeNilError("svc")
	}

	coreInstance, xerr := NewCore(svc, shareKind, sharesFolderName, &ShareIdentity{})
	xerr = debug.InjectPlannedFail(xerr)
	if xerr != nil {
		return nil, xerr
	}

	instance := &Share{
		MetadataCore: coreInstance,
	}
	return instance, nil
}

// LoadShare returns the name of the host owing the Share 'ref', read from Object Storage
// logic: try to read until success.
//        If error is fail.ErrNotFound return this error
//        In case of any other error, abort the retry to propagate the error
//        If retry times out, return fail.ErrTimeout
<<<<<<< HEAD
// if 'options' contains WithReloadOption, the instance is refreshed from metadata. Otherwise, metadata is not read (except if Share is not in cache)
func LoadShare(ctx context.Context, svc iaas.Service, ref string, options ...data.ImmutableKeyValue) (shareInstance resources.Share, ferr fail.Error) {
=======
func LoadShare(svc iaas.Service, ref string) (rs resources.Share, ferr fail.Error) {
>>>>>>> 140685a0
	defer fail.OnPanic(&ferr)

	if svc == nil {
		return nil, fail.InvalidParameterCannotBeNilError("svc")
	}
	if ref == "" {
		return nil, fail.InvalidParameterError("ref", "cannot be empty string")
	}

	timings, xerr := svc.Timings()
	if xerr != nil {
		return nil, xerr
	}

	shareCache, xerr := svc.GetCache(shareKind)
	xerr = debug.InjectPlannedFail(xerr)
	if xerr != nil {
		return nil, xerr
	}

	updateCachedInformation := true
	if len(options) > 0 {
		for _, v := range options {
			switch v.Key() {
			case optionWithoutReloadKeyword:
				updateCachedInformation = !v.Value().(bool)
			default:
				logrus.Warnf("In operations.LoadHost(): unknown options '%s', ignored", v.Key())
			}
		}
	}

	cacheOptions := cache.MissEventOption(
		func() (cache.Cacheable, fail.Error) { return onShareCacheMiss(svc, ref) },
		timings.MetadataTimeout(),
	)
	cacheEntry, xerr := shareCache.Get(ctx, ref, cacheOptions...)
	xerr = debug.InjectPlannedFail(xerr)
	if xerr != nil {
		switch xerr.(type) {
		case *fail.ErrNotFound:
			debug.IgnoreError(xerr)
			// rewrite NotFoundError, user does not bother about metadata stuff
			return nil, fail.NotFoundError("failed to find a Share '%s'", ref)
		default:
			return nil, xerr
		}
	}

	var ok bool
	if rs, ok = cacheEntry.Content().(resources.Share); !ok {
		return nil, fail.InconsistentError("cache content should be a resources.Share", ref)
	}
	if rs == nil {
		return nil, fail.InconsistentError("nil value found in Share cache for key '%s'", ref)
	}

	_ = cacheEntry.LockContent()
	defer func() {
		ferr = debug.InjectPlannedFail(ferr)
		if ferr != nil {
			_ = cacheEntry.UnlockContent()
		}
	}()

<<<<<<< HEAD
	// If entry use is greater than 1, the metadata may have been updated, so Reload() the instance
	if updateCachedInformation && cacheEntry.LockCount() > 1 {
		xerr = shareInstance.Reload(ctx)
=======
	// FIXME: The reload problem
	// VPL: what state of Share would you like to be updated by Reload?
	/*
		xerr = rs.Reload()
>>>>>>> 140685a0
		if xerr != nil {
			return nil, xerr
		}
	*/

	return rs, nil
}

// onShareCacheMiss is called when there is no instance in cache of Share 'ref'
func onShareCacheMiss(svc iaas.Service, ref string) (cache.Cacheable, fail.Error) {
	shareInstance, innerXErr := NewShare(svc)
	if innerXErr != nil {
		return nil, innerXErr
	}

	// TODO: core.ReadByID() does not check communication failure, side effect of limitations of Stow (waiting for stow replacement by rclone)
	if innerXErr = shareInstance.Read(ref); innerXErr != nil {
		return nil, innerXErr
	}

	return shareInstance, nil
}

// IsNull tells if the instance should be considered as a null value
func (instance *Share) IsNull() bool {
	return instance == nil || instance.MetadataCore == nil || valid.IsNil(instance.MetadataCore)
}

// carry creates metadata and add Volume to service cache
func (instance *Share) carry(ctx context.Context, clonable data.Clonable) (ferr fail.Error) {
	if instance == nil {
		return fail.InvalidInstanceError()
	}
	if !valid.IsNil(instance) && instance.MetadataCore.IsTaken() {
		return fail.InvalidInstanceContentError("instance", "is not null value, cannot overwrite")
	}
	if clonable == nil {
		return fail.InvalidParameterCannotBeNilError("clonable")
	}
	identifiable, ok := clonable.(data.Identifiable)
	if !ok {
		return fail.InvalidParameterError("clonable", "must also satisfy interface 'data.Identifiable'")
	}

	timings, xerr := instance.Service().Timings()
	if xerr != nil {
		return xerr
	}

	kindCache, xerr := instance.Service().GetCache(instance.MetadataCore.GetKind())
	xerr = debug.InjectPlannedFail(xerr)
	if xerr != nil {
		return xerr
	}

	xerr = kindCache.ReserveEntry(ctx, identifiable.GetID(), timings.MetadataTimeout())
	xerr = debug.InjectPlannedFail(xerr)
	if xerr != nil {
		return xerr
	}
	defer func() {
		ferr = debug.InjectPlannedFail(ferr)
		if ferr != nil {
			if derr := kindCache.FreeEntry(ctx, identifiable.GetID()); derr != nil {
				_ = ferr.AddConsequence(fail.Wrap(derr, "cleaning up on failure, failed to free %s cache entry for key '%s'", instance.MetadataCore.GetKind(), identifiable.GetID()))
			}
		}
	}()

	// Note: do not validate parameters, this call will do it
	xerr = instance.MetadataCore.Carry(clonable)
	xerr = debug.InjectPlannedFail(xerr)
	if xerr != nil {
		return xerr
	}

	cacheEntry, xerr := kindCache.CommitEntry(ctx, identifiable.GetID(), instance)
	xerr = debug.InjectPlannedFail(xerr)
	if xerr != nil {
		return xerr
	}

	cacheEntry.LockContent()

	return nil
}

// Browse walks through shares MetadataFolder and executes a callback for each entry
func (instance *Share) Browse(ctx context.Context, callback func(string, string) fail.Error) (ferr fail.Error) {
	defer fail.OnPanic(&ferr)

	// Note: Do not test with Isnull here, as Browse may be used from null value
	if instance == nil {
		return fail.InvalidInstanceError()
	}
	if ctx == nil {
		return fail.InvalidParameterCannotBeNilError("ctx")
	}
	if callback == nil {
		return fail.InvalidParameterCannotBeNilError("callback")
	}

	task, xerr := concurrency.TaskFromContext(ctx)
	xerr = debug.InjectPlannedFail(xerr)
	if xerr != nil {
		return xerr
	}

	if task.Aborted() {
		return fail.AbortedError(nil, "aborted")
	}

	// instance.lock.RLock()
	// defer instance.lock.RUnlock()

	return instance.MetadataCore.BrowseFolder(func(buf []byte) fail.Error {
		if task.Aborted() {
			return fail.AbortedError(nil, "aborted")
		}

		si := &ShareIdentity{}
		xerr = si.Deserialize(buf)
		xerr = debug.InjectPlannedFail(xerr)
		if xerr != nil {
			return xerr
		}

		if task.Aborted() {
			return fail.AbortedError(nil, "aborted")
		}

		return callback(si.HostName, si.ShareID)
	})
}

// Create creates a Share on host
func (instance *Share) Create(
	ctx context.Context,
	shareName string,
	server resources.Host, spath string,
	options string,
	/*securityModes []string, readOnly, rootSquash, secure, async, noHide, crossMount, subtreeCheck bool,*/
) (ferr fail.Error) {
	defer fail.OnPanic(&ferr)

	// note: do not test IsNull() here, it's expected to be IsNull() actually
	if instance == nil {
		return fail.InvalidInstanceError()
	}
	if !valid.IsNil(instance.MetadataCore) {
		if instance.MetadataCore.IsTaken() {
			return fail.InconsistentError("already carrying information")
		}
	}
	if ctx == nil {
		return fail.InvalidParameterCannotBeNilError("ctx")
	}
	if shareName == "" {
		return fail.InvalidParameterError("shareName", "cannot be empty string")
	}
	if server == nil {
		return fail.InvalidParameterCannotBeNilError("server")
	}

	task, xerr := concurrency.TaskFromContext(ctx)
	xerr = debug.InjectPlannedFail(xerr)
	if xerr != nil {
		return xerr
	}

	if task.Aborted() {
		return fail.AbortedError(nil, "aborted")
	}

	// instance.lock.Lock()
	// defer instance.lock.Unlock()

	targetName := server.GetName()

	var state hoststate.Enum
	state, xerr = server.GetState()
	if xerr != nil {
		return xerr
	}

	if state != hoststate.Started {
		return fail.InvalidRequestError(fmt.Sprintf("cannot create share on '%s', '%s' is NOT started", targetName, targetName))
	}

	// Check if a Share already exists with the same name
	_, xerr = server.GetShare(shareName)
	xerr = debug.InjectPlannedFail(xerr)
	if xerr != nil {
		switch xerr.(type) {
		case *fail.ErrNotFound:
			// continue
			debug.IgnoreError(xerr)
		default:
			return xerr
		}
	}

	// Sanitize path
	sharePath, xerr := sanitize(spath)
	xerr = debug.InjectPlannedFail(xerr)
	if xerr != nil {
		return xerr
	}

	// -- make some validations --
	xerr = server.Inspect(func(_ data.Clonable, props *serialize.JSONProperties) fail.Error {
		// Check if the path to Share isn't a remote mount or contains a remote mount
		return props.Inspect(hostproperty.MountsV1, func(clonable data.Clonable) fail.Error {
			serverMountsV1, ok := clonable.(*propertiesv1.HostMounts)
			if !ok {
				return fail.InconsistentError("'*propertiesv1.HostMounts' expected, '%s' provided", reflect.TypeOf(clonable).String())
			}

			if _, found := serverMountsV1.RemoteMountsByPath[spath]; found {
				return fail.InvalidRequestError(fmt.Sprintf("path to export '%s' is a mounted Share", sharePath))
			}

			for k := range serverMountsV1.RemoteMountsByPath {
				if task.Aborted() {
					return fail.AbortedError(nil, "aborted")
				}

				if strings.Index(sharePath, k) == 0 {
					return fail.InvalidRequestError("export path '%s' contains a Share mounted in '%s'", sharePath, k)
				}
			}
			return nil
		})
	})
	xerr = debug.InjectPlannedFail(xerr)
	if xerr != nil {
		return xerr
	}

	// Installs NFS getServer software if needed
	sshConfig, xerr := server.GetSSHConfig(ctx)
	xerr = debug.InjectPlannedFail(xerr)
	if xerr != nil {
		return xerr
	}

	if task.Aborted() {
		return fail.AbortedError(nil, "aborted")
	}

	nfsServer, xerr := nfs.NewServer(instance.Service(), sshConfig)
	xerr = debug.InjectPlannedFail(xerr)
	if xerr != nil {
		return xerr
	}

	// Nothing will be changed in instance, but we do not want more than 1 goroutine to install NFS if needed
	xerr = server.Alter(func(_ data.Clonable, props *serialize.JSONProperties) fail.Error {
		return props.Inspect(hostproperty.SharesV1, func(clonable data.Clonable) fail.Error {
			serverSharesV1, ok := clonable.(*propertiesv1.HostShares)
			if !ok {
				return fail.InconsistentError("'*propertiesv1.HostShares' expected, '%s' provided", reflect.TypeOf(clonable).String())
			}

			if len(serverSharesV1.ByID) == 0 {
				// Host doesn't have shares yet, so install NFS
				xerr = nfsServer.Install(ctx)
				xerr = debug.InjectPlannedFail(xerr)
				if xerr != nil {
					return xerr
				}
			}
			// using fail.AlteredNothingError(), this will not cost a metadata update
			return fail.AlteredNothingError()
		})
	})
	xerr = debug.InjectPlannedFail(xerr)
	if xerr != nil {
		switch xerr.(type) {
		case *fail.ErrAlteredNothing:
			// continue
			debug.IgnoreError(xerr)
		default:
			return xerr
		}
	}

	xerr = nfsServer.AddShare(ctx, sharePath, options)
	xerr = debug.InjectPlannedFail(xerr)
	if xerr != nil {
		switch xerr.(type) {
		case *fail.ErrExecution:
			var retcode int
			if annotation, ok := xerr.Annotation("retcode"); ok {
				if v, ok := annotation.(int); ok {
					retcode = v
				}
			}
			var msg string
			if stdout, ok := xerr.Annotation("stdout"); ok {
				if m, ok := stdout.(string); ok {
					msg = m
				}
			} else if stderr, ok := xerr.Annotation("stderr"); ok {
				if m, ok := stderr.(string); ok {
					msg = m
				}
			}

			switch retcode {
			case 192: // export with exact same parameters already exist
				return fail.DuplicateError(msg)
			default:
				return xerr
			}
		default:
			return xerr
		}
	}

	// Starting from here, remove Share from host if exiting with error
	defer func() {
		ferr = debug.InjectPlannedFail(ferr)
		if ferr != nil {
			// Disable abort signal during clean up
			defer task.DisarmAbortSignal()()

			if derr := nfsServer.RemoveShare(ctx, sharePath); derr != nil {
				_ = ferr.AddConsequence(fail.Wrap(derr, "cleaning up on failure, failed to remove Share '%s' from Host", sharePath))
			}
		}
	}()

	// Updates Host Property propertiesv1.HostShares
	var hostShare *propertiesv1.HostShare
	xerr = server.Alter(func(_ data.Clonable, props *serialize.JSONProperties) fail.Error {
		return props.Alter(hostproperty.SharesV1, func(clonable data.Clonable) fail.Error {
			serverSharesV1, ok := clonable.(*propertiesv1.HostShares)
			if !ok {
				return fail.InconsistentError("'*propertiesv1.HostShares' expected, '%s' provided", reflect.TypeOf(clonable).String())
			}

			hostShare = propertiesv1.NewHostShare()
			hostShare.Name = shareName
			shareID, err := uuid.NewV4()
			err = debug.InjectPlannedError(err)
			if err != nil {
				return fail.Wrap(err, "Error creating UUID for Share")
			}

			hostShare.ID = shareID.String()
			hostShare.Path = sharePath
			hostShare.Type = "nfs"

			serverSharesV1.ByID[hostShare.ID] = hostShare
			serverSharesV1.ByName[hostShare.Name] = hostShare.ID
			return nil
		})
	})
	xerr = debug.InjectPlannedFail(xerr)
	if xerr != nil {
		return xerr
	}

	// Starting from here, delete Share reference in server if exiting with error
	defer func() {
		ferr = debug.InjectPlannedFail(ferr)
		if ferr != nil {
			derr := server.Alter(func(_ data.Clonable, props *serialize.JSONProperties) fail.Error {
				return props.Alter(hostproperty.SharesV1, func(clonable data.Clonable) fail.Error {
					serverSharesV1, ok := clonable.(*propertiesv1.HostShares)
					if !ok {
						return fail.InconsistentError("'*propertiesv1.HostShares' expected, '%s' provided", reflect.TypeOf(clonable).String())
					}

					delete(serverSharesV1.ByID, hostShare.ID)
					delete(serverSharesV1.ByName, hostShare.Name)
					return nil
				})
			})
			if derr != nil {
				logrus.Errorf("After failure, cleanup failed to update metadata of host '%s'", server.GetName())
				_ = ferr.AddConsequence(derr)
			}
		}
	}()

	si := ShareIdentity{
		HostID:    server.GetID(),
		HostName:  server.GetName(),
		ShareID:   hostShare.ID,
		ShareName: hostShare.Name,
	}
	return instance.carry(ctx, &si)
}

// unsafeGetServer returns the Host acting as Share server, with error handling
// Note: do not forget to call .Released() on returned host when you do not use it anymore
func (instance *Share) unsafeGetServer(ctx context.Context) (_ resources.Host, ferr fail.Error) {
	defer fail.OnPanic(&ferr)

	if instance == nil || valid.IsNil(instance) {
		return nil, fail.InvalidInstanceError()
	}

	var hostID, hostName string
	xerr := instance.Review(func(clonable data.Clonable, _ *serialize.JSONProperties) fail.Error {
		share, ok := clonable.(*ShareIdentity)
		if !ok {
			return fail.InconsistentError("'*shareItem' expected, '%s' provided", reflect.TypeOf(clonable).String())
		}

		hostID = share.HostID
		hostName = share.HostName
		return nil
	})
	xerr = debug.InjectPlannedFail(xerr)
	if xerr != nil {
		return nil, xerr
	}

	svc := instance.Service()
	server, xerr := LoadHost(ctx, svc, hostID)
	xerr = debug.InjectPlannedFail(xerr)
	if xerr != nil {
		server, xerr = LoadHost(ctx, svc, hostName)
	}
	xerr = debug.InjectPlannedFail(xerr)
	if xerr != nil {
		return nil, xerr
	}

	return server, nil
}

// GetServer returns the Host acting as Share server, with error handling
// Note: do not forget to call .Released() on returned host when you do not use it anymore
func (instance *Share) GetServer(ctx context.Context) (_ resources.Host, ferr fail.Error) {
	defer fail.OnPanic(&ferr)

	if valid.IsNil(instance) {
		return nil, fail.InvalidInstanceError()
	}

	// instance.lock.RLock()
	// defer instance.lock.RUnlock()

	var hostID, hostName string
	xerr := instance.Review(func(clonable data.Clonable, _ *serialize.JSONProperties) fail.Error {
		share, ok := clonable.(*ShareIdentity)
		if !ok {
			return fail.InconsistentError("'*shareItem' expected, '%s' provided", reflect.TypeOf(clonable).String())
		}

		hostID = share.HostID
		hostName = share.HostName
		return nil
	})
	xerr = debug.InjectPlannedFail(xerr)
	if xerr != nil {
		return nil, xerr
	}

	svc := instance.Service()
	server, xerr := LoadHost(ctx, svc, hostID)
	xerr = debug.InjectPlannedFail(xerr)
	if xerr != nil {
		server, xerr = LoadHost(ctx, svc, hostName)
	}
	xerr = debug.InjectPlannedFail(xerr)
	if xerr != nil {
		return nil, xerr
	}

	return server, nil
}

// Mount mounts a Share on a local directory of a host
// returns a clone of the propertiesv1.HostRemoteMount created on success
func (instance *Share) Mount(ctx context.Context, target resources.Host, spath string, withCache bool) (_ *propertiesv1.HostRemoteMount, ferr fail.Error) {
	defer fail.OnPanic(&ferr)

	if valid.IsNil(instance) {
		return nil, fail.InvalidInstanceError()
	}
	if ctx == nil {
		return nil, fail.InvalidParameterCannotBeNilError("ctx")
	}
	if target == nil {
		return nil, fail.InvalidParameterCannotBeNilError("target")
	}
	if spath == "" {
		return nil, fail.InvalidParameterError("path", "cannot be empty string")
	}

	task, xerr := concurrency.TaskFromContext(ctx)
	xerr = debug.InjectPlannedFail(xerr)
	if xerr != nil {
		return nil, xerr
	}

	if task.Aborted() {
		return nil, fail.AbortedError(nil, "aborted")
	}

	// instance.lock.Lock()
	// defer instance.lock.Unlock()

	var (
		export               string
		targetName, targetID string
		hostShare            *propertiesv1.HostShare
		shareName, shareID   string
	)

	targetName = target.GetName()

	var state hoststate.Enum
	state, xerr = target.GetState()
	if xerr != nil {
		return nil, xerr
	}

	if state != hoststate.Started {
		return nil, fail.InvalidRequestError(fmt.Sprintf("cannot mount share on '%s', '%s' is NOT started", targetName, targetName))
	}

	// Retrieve info about the Share
	xerr = instance.Review(func(clonable data.Clonable, _ *serialize.JSONProperties) fail.Error {
		si, ok := clonable.(*ShareIdentity)
		if !ok {
			return fail.InconsistentError("'*shareItem' expected, '%s' provided", reflect.TypeOf(clonable).String())
		}

		shareName = si.ShareName
		shareID = si.ShareID
		return nil
	})
	if xerr != nil {
		return nil, xerr
	}

	rhServer, xerr := instance.unsafeGetServer(ctx)
	xerr = debug.InjectPlannedFail(xerr)
	if xerr != nil {
		return nil, xerr
	}

	// serverID = rhServer.ID()
	// serverName = rhServer.GetName()
	serverPrivateIP, xerr := rhServer.GetPrivateIP(ctx)
	if xerr != nil {
		return nil, xerr
	}

	xerr = rhServer.Inspect(func(_ data.Clonable, props *serialize.JSONProperties) fail.Error {
		return props.Inspect(hostproperty.SharesV1, func(clonable data.Clonable) fail.Error {
			hostSharesV1, ok := clonable.(*propertiesv1.HostShares)
			if !ok {
				return fail.InconsistentError("'*propertiesv1.HostShares' expected, '%s' provided", reflect.TypeOf(clonable).String())
			}

			cloned, cerr := hostSharesV1.ByID[shareID].Clone()
			if cerr != nil {
				return fail.Wrap(cerr)
			}
			hostShare, ok = cloned.(*propertiesv1.HostShare)
			if !ok {
				return fail.InconsistentError("clone should be a *propertiesv1.HostShare")
			}
			return nil
		})
	})
	xerr = debug.InjectPlannedFail(xerr)
	if xerr != nil {
		return nil, xerr
	}

	if task.Aborted() {
		return nil, fail.AbortedError(nil, "aborted")
	}

	// Sanitize path
	mountPath, xerr := sanitize(spath)
	xerr = debug.InjectPlannedFail(xerr)
	if xerr != nil {
		return nil, fail.Wrap(xerr, "invalid mount path '%s'", spath)
	}

	// Lock for read, won't change data other than properties, which are protected by their own way
	targetID = target.GetID()
	xerr = target.Inspect(func(_ data.Clonable, props *serialize.JSONProperties) fail.Error {
		// Check if Share is already mounted
		// Check if there is already volume mounted in the path (or in subpath)
		innerXErr := props.Inspect(hostproperty.MountsV1, func(clonable data.Clonable) fail.Error {
			targetMountsV1, ok := clonable.(*propertiesv1.HostMounts)
			if !ok {
				return fail.InconsistentError("'*propertiesv1.HostMounts' expected, '%s' provided", reflect.TypeOf(clonable).String())
			}

			if s, ok := targetMountsV1.RemoteMountsByShareID[hostShare.ID]; ok {
				return fail.DuplicateError(fmt.Sprintf("already mounted in '%s:%s'", targetName, targetMountsV1.RemoteMountsByPath[s].Path))
			}

			for _, i := range targetMountsV1.LocalMountsByPath {
				if task.Aborted() {
					return fail.AbortedError(nil, "aborted")
				}

				if i.Path == spath {
					// cannot mount a Share in place of a volume (by convention, nothing technically preventing it)
					return fail.InvalidRequestError(fmt.Sprintf("there is already a volume in path '%s:%s'", targetName, spath))
				}
			}
			for _, i := range targetMountsV1.RemoteMountsByPath {
				if task.Aborted() {
					return fail.AbortedError(nil, "aborted")
				}

				if strings.Index(spath, i.Path) == 0 {
					// cannot mount a Share inside another Share (at least by convention, if not technically)
					return fail.InvalidRequestError("there is already a Share mounted in '%s:%s'", targetName, i.Path)
				}
			}

			return nil
		})
		if innerXErr != nil {
			return innerXErr
		}

		export = serverPrivateIP + ":" + hostShare.Path
		return nil
	})
	xerr = debug.InjectPlannedFail(xerr)
	if xerr != nil {
		return nil, xerr
	}

	targetSSHConfig, xerr := target.GetSSHConfig(ctx)
	xerr = debug.InjectPlannedFail(xerr)
	if xerr != nil {
		return nil, xerr
	}

	// -- Mount the Share on host --
	xerr = rhServer.Alter(func(_ data.Clonable, props *serialize.JSONProperties) fail.Error {
		return props.Alter(hostproperty.SharesV1, func(clonable data.Clonable) fail.Error {
			hostSharesV1, ok := clonable.(*propertiesv1.HostShares)
			if !ok {
				return fail.InconsistentError("'*propertiesv1.HostShares' expected, '%s' provided", reflect.TypeOf(clonable).String())
			}

			_, found := hostSharesV1.ByID[hostSharesV1.ByName[shareName]]
			if !found {
				return fail.NotFoundError(fmt.Sprintf("failed to find metadata about Share '%s'", shareName))
			}

			ashareID := hostSharesV1.ByName[shareName]

			nfsClient, xerr := nfs.NewNFSClient(targetSSHConfig)
			xerr = debug.InjectPlannedFail(xerr)
			if xerr != nil {
				return xerr
			}

			xerr = nfsClient.Install(ctx, instance.Service())
			xerr = debug.InjectPlannedFail(xerr)
			if xerr != nil {
				return xerr
			}

			xerr = nfsClient.Mount(ctx, instance.Service(), export, mountPath, withCache)
			xerr = debug.InjectPlannedFail(xerr)
			if xerr != nil {
				return xerr
			}

			hostSharesV1.ByName[shareName] = ashareID
			if hostSharesV1.ByID[ashareID].ClientsByName == nil {
				hostSharesV1.ByID[ashareID].ClientsByName = map[string]string{}
			}
			hostSharesV1.ByID[ashareID].ClientsByName[targetName] = targetID

			if hostSharesV1.ByID[ashareID].ClientsByID == nil {
				hostSharesV1.ByID[ashareID].ClientsByID = map[string]string{}
			}
			hostSharesV1.ByID[ashareID].ClientsByID[targetID] = targetName
			return nil
		})
	})
	xerr = debug.InjectPlannedFail(xerr)
	if xerr != nil {
		return nil, xerr
	}

	// Starting from here, remove Share mount from server Share when exiting with error
	defer func() {
		ferr = debug.InjectPlannedFail(ferr)
		if ferr != nil {
			derr := rhServer.Alter(func(_ data.Clonable, props *serialize.JSONProperties) fail.Error {
				return props.Alter(hostproperty.SharesV1, func(clonable data.Clonable) fail.Error {
					hostSharesV1, ok := clonable.(*propertiesv1.HostShares)
					if !ok {
						return fail.InconsistentError("'*propertiesv1.HostShares' expected, '%s' provided", reflect.TypeOf(clonable).String())
					}

					delete(hostSharesV1.ByID[shareID].ClientsByName, targetName)
					delete(hostSharesV1.ByID[shareID].ClientsByID, targetID)
					return nil
				})
			})
			if derr != nil {
				_ = ferr.AddConsequence(fail.Wrap(derr, "cleaning up on failure, failed to alter metadata trying to delete Share"))
				return
			}

			var nfsClient *nfs.Client
			if nfsClient, derr = nfs.NewNFSClient(targetSSHConfig); derr != nil {
				_ = ferr.AddConsequence(fail.Wrap(derr, "cleaning up on failure, failed to get nfs client trying to delete Share"))
				return
			}

			derr = nfsClient.Unmount(ctx, instance.Service(), export)
			if derr != nil {
				_ = ferr.AddConsequence(fail.Wrap(derr, "cleaning up on failure, failed to unmount trying to delete Share"))
				return
			}
		}
	}()

	var mount *propertiesv1.HostRemoteMount
	xerr = target.Alter(func(_ data.Clonable, props *serialize.JSONProperties) fail.Error {
		return props.Alter(hostproperty.MountsV1, func(clonable data.Clonable) fail.Error {
			targetMountsV1, ok := clonable.(*propertiesv1.HostMounts)
			if !ok {
				return fail.InconsistentError("'*propertiesv1.HostMounts' expected, '%s' provided", reflect.TypeOf(clonable).String())
			}

			mount = propertiesv1.NewHostRemoteMount()
			mount.ShareID = hostShare.ID
			mount.Export = export
			mount.Path = mountPath
			mount.FileSystem = "nfs"

			if targetMountsV1.RemoteMountsByPath == nil {
				targetMountsV1.RemoteMountsByPath = map[string]*propertiesv1.HostRemoteMount{}
			}
			targetMountsV1.RemoteMountsByPath[mount.Path] = mount
			if targetMountsV1.RemoteMountsByShareID == nil {
				targetMountsV1.RemoteMountsByShareID = map[string]string{}
			}
			targetMountsV1.RemoteMountsByShareID[mount.ShareID] = mount.Path
			if targetMountsV1.RemoteMountsByExport == nil {
				targetMountsV1.RemoteMountsByExport = map[string]string{}
			}
			targetMountsV1.RemoteMountsByExport[mount.Export] = mount.Path
			return nil
		})
	})
	xerr = debug.InjectPlannedFail(xerr)
	if xerr != nil {
		return nil, xerr
	}

	cloned, cerr := mount.Clone()
	if cerr != nil {
		return nil, fail.Wrap(cerr)
	}

	casted, ok := cloned.(*propertiesv1.HostRemoteMount)
	if !ok {
		return nil, fail.InconsistentError("cloned is not a *propertiesv1.HostRemoteMount")
	}

	return casted, nil
}

// Unmount unmounts a Share from local directory of a host
func (instance *Share) Unmount(ctx context.Context, target resources.Host) (ferr fail.Error) {
	defer fail.OnPanic(&ferr)

	if instance == nil || valid.IsNil(instance) {
		return fail.InvalidInstanceError()
	}
	if ctx == nil {
		return fail.InvalidParameterCannotBeNilError("ctx")
	}
	if target == nil {
		return fail.InvalidParameterCannotBeNilError("target")
	}

	task, xerr := concurrency.TaskFromContext(ctx)
	xerr = debug.InjectPlannedFail(xerr)
	if xerr != nil {
		return xerr
	}

	if task.Aborted() {
		return fail.AbortedError(nil, "aborted")
	}

	// instance.lock.Lock()
	// defer instance.lock.Unlock()

	var (
		shareName, shareID string
		// /*serverID,*/ serverName string
		// serverPrivateIP          string
		hostShare *propertiesv1.HostShare
	)

	targetName := target.GetName()

	var state hoststate.Enum
	state, xerr = target.GetState()
	if xerr != nil {
		return xerr
	}

	if state != hoststate.Started {
		return fail.InvalidRequestError(fmt.Sprintf("cannot unmount share on '%s', '%s' is NOT started", targetName, targetName))
	}

	// Retrieve info about the Share
	xerr = instance.Review(func(clonable data.Clonable, _ *serialize.JSONProperties) fail.Error {
		si, ok := clonable.(*ShareIdentity)
		if !ok {
			return fail.InconsistentError("'*shareItem' expected, '%s' provided", reflect.TypeOf(clonable).String())
		}

		shareName = si.ShareName
		shareID = si.ShareID
		return nil
	})
	xerr = debug.InjectPlannedFail(xerr)
	if xerr != nil {
		return xerr
	}

	rhServer, xerr := instance.unsafeGetServer(ctx)
	xerr = debug.InjectPlannedFail(xerr)
	if xerr != nil {
		return xerr
	}

	serverName := rhServer.GetName()
	serverPrivateIP, xerr := rhServer.GetPrivateIP(ctx)
	xerr = debug.InjectPlannedFail(xerr)
	if xerr != nil {
		return xerr
	}

	xerr = rhServer.Inspect(func(_ data.Clonable, props *serialize.JSONProperties) fail.Error {
		return props.Inspect(hostproperty.SharesV1, func(clonable data.Clonable) fail.Error {
			rhServer, ok := clonable.(*propertiesv1.HostShares)
			if !ok {
				return fail.InconsistentError("'*propertiesv1.HotShares' expected, '%s' provided", reflect.TypeOf(clonable).String())
			}

			var found bool
			if hostShare, found = rhServer.ByID[shareID]; !found {
				return fail.NotFoundError("failed to find Share '%s' in Host '%s' metadata", shareName, serverName)
			}

			return nil
		})
	})
	xerr = debug.InjectPlannedFail(xerr)
	if xerr != nil {
		return xerr
	}

	var mountPath string
	remotePath := serverPrivateIP + ":" + hostShare.Path
	targetID := target.GetID()
	xerr = target.Alter(func(_ data.Clonable, props *serialize.JSONProperties) fail.Error {
		return props.Alter(hostproperty.MountsV1, func(clonable data.Clonable) fail.Error {
			targetMountsV1, ok := clonable.(*propertiesv1.HostMounts)
			if !ok {
				return fail.InconsistentError("'*propertiesv1.HostMounts' expected, '%s' provided", reflect.TypeOf(clonable).String())
			}

			mount, found := targetMountsV1.RemoteMountsByPath[targetMountsV1.RemoteMountsByShareID[shareID]]
			if !found {
				return fail.NotFoundError("not mounted on host '%s'", targetName)
			}

			// Unmount Share from client
			sshConfig, inErr := target.GetSSHConfig(ctx)
			if inErr != nil {
				return inErr
			}

			nfsClient, inErr := nfs.NewNFSClient(sshConfig)
			if inErr != nil {
				return inErr
			}

			inErr = nfsClient.Unmount(ctx, instance.Service(), serverPrivateIP+":"+hostShare.Path)
			if inErr != nil {
				return inErr
			}

			// Remove mount from mount list
			mountPath = mount.Path
			delete(targetMountsV1.RemoteMountsByShareID, mount.ShareID)
			delete(targetMountsV1.RemoteMountsByPath, mountPath)
			delete(targetMountsV1.RemoteMountsByExport, remotePath)
			return nil
		})
	})
	xerr = debug.InjectPlannedFail(xerr)
	if xerr != nil {
		return xerr
	}

	// Remove host from client lists of the Share
	xerr = rhServer.Alter(func(clonable data.Clonable, props *serialize.JSONProperties) fail.Error {
		return props.Alter(hostproperty.SharesV1, func(clonable data.Clonable) fail.Error {
			hostSharesV1, ok := clonable.(*propertiesv1.HostShares)
			if !ok {
				return fail.InconsistentError("'*propertiesv1.HostShares' expected, '%s' provided", reflect.TypeOf(clonable).String())
			}

			delete(hostSharesV1.ByID[shareID].ClientsByName, targetName)
			delete(hostSharesV1.ByID[shareID].ClientsByID, targetID)
			return nil
		})
	})
	xerr = debug.InjectPlannedFail(xerr)
	if xerr != nil {
		return xerr
	}

	return nil
}

// Delete deletes a Share from server
func (instance *Share) Delete(ctx context.Context) (ferr fail.Error) {
	defer fail.OnPanic(&ferr)

	if instance == nil || valid.IsNil(instance) {
		return fail.InvalidInstanceError()
	}
	if ctx == nil {
		return fail.InvalidParameterCannotBeNilError("ctx")
	}

	task, xerr := concurrency.TaskFromContext(ctx)
	xerr = debug.InjectPlannedFail(xerr)
	if xerr != nil {
		return xerr
	}

	if task.Aborted() {
		return fail.AbortedError(nil, "aborted")
	}

	// instance.lock.Lock()
	// defer instance.lock.Unlock()

	var (
		shareID, shareName string
		hostShare          *propertiesv1.HostShare
	)

	// -- Retrieve info about the Share --
	// Note: we do not use GetName() and ID() to avoid 2 consecutive instance.Inspect()
	xerr = instance.Review(func(clonable data.Clonable, _ *serialize.JSONProperties) fail.Error {
		si, ok := clonable.(*ShareIdentity)
		if !ok {
			return fail.InconsistentError("'*shareItem' expected, '%s' provided", reflect.TypeOf(clonable).String())
		}

		shareID = si.ShareID
		shareName = si.ShareName
		return nil
	})
	xerr = debug.InjectPlannedFail(xerr)
	if xerr != nil {
		return xerr
	}

	objserver, xerr := instance.unsafeGetServer(ctx)
	xerr = debug.InjectPlannedFail(xerr)
	if xerr != nil {
		return xerr
	}

	targetName := objserver.GetName()

	var state hoststate.Enum
	state, xerr = objserver.GetState()
	if xerr != nil {
		return xerr
	}

	if state != hoststate.Started {
		return fail.InvalidRequestError(fmt.Sprintf("cannot delete share on '%s', '%s' is NOT started", targetName, targetName))
	}

	xerr = objserver.Alter(func(_ data.Clonable, props *serialize.JSONProperties) fail.Error {
		return props.Inspect(hostproperty.SharesV1, func(clonable data.Clonable) fail.Error {
			hostSharesV1, ok := clonable.(*propertiesv1.HostShares)
			if !ok {
				return fail.InconsistentError("'*propertiesv1.HostShares' expected, '%s' provided", reflect.TypeOf(clonable).String())
			}

			if _, ok = hostSharesV1.ByID[shareID]; !ok {
				return fail.NotFoundError("failed to find Share '%s' in Host '%s' metadata", shareName, objserver.GetName())
			}

			cloned, cerr := hostSharesV1.ByID[shareID].Clone()
			if cerr != nil {
				return fail.Wrap(cerr)
			}

			hostShare, ok = cloned.(*propertiesv1.HostShare)
			if !ok {
				return fail.InconsistentError("clone should be a *propertiesv1.HostShare")
			}

			if len(hostShare.ClientsByName) > 0 {
				var list []string
				for k := range hostShare.ClientsByName {
					if task.Aborted() {
						return fail.AbortedError(nil, "aborted")
					}

					list = append(list, "'"+k+"'")
				}
				return fail.InvalidRequestError("still used by: %s", strings.Join(list, ","))
			}

			sshConfig, xerr := objserver.GetSSHConfig(ctx)
			xerr = debug.InjectPlannedFail(xerr)
			if xerr != nil {
				return xerr
			}

			nfsServer, xerr := nfs.NewServer(instance.Service(), sshConfig)
			xerr = debug.InjectPlannedFail(xerr)
			if xerr != nil {
				return xerr
			}

			defer task.DisarmAbortSignal()()

			xerr = nfsServer.RemoveShare(ctx, hostShare.Path)
			xerr = debug.InjectPlannedFail(xerr)
			if xerr != nil {
				return xerr
			}

			delete(hostSharesV1.ByID, shareID)
			delete(hostSharesV1.ByName, shareName)
			return nil
		})
	})
	xerr = debug.InjectPlannedFail(xerr)
	if xerr != nil {
		return xerr
	}

	defer task.DisarmAbortSignal()()

	// Remove Share metadata
	return instance.MetadataCore.Delete()
}

func sanitize(in string) (string, fail.Error) {
	sanitized := path.Clean(in)
	if !path.IsAbs(sanitized) {
		return "", fail.InvalidParameterError("in", "must be a string containing an absolute path")
	}

	return sanitized, nil
}

// ToProtocol transforms a Share into its protobuf representation
func (instance *Share) ToProtocol(ctx context.Context) (_ *protocol.ShareMountList, ferr fail.Error) {
	defer fail.OnPanic(&ferr)

	if instance == nil || valid.IsNil(instance) {
		return nil, fail.InvalidInstanceError()
	}

	// instance.lock.RLock()
	// defer instance.lock.RUnlock()

	shareID := instance.GetID()
	shareName := instance.GetName()
	server, xerr := instance.unsafeGetServer(ctx)
	xerr = debug.InjectPlannedFail(xerr)
	if xerr != nil {
		return nil, xerr
	}

	share, xerr := server.GetShare(shareID)
	xerr = debug.InjectPlannedFail(xerr)
	if xerr != nil {
		return nil, xerr
	}

	psml := &protocol.ShareMountList{
		Share: &protocol.ShareDefinition{
			Id:              shareID,
			Name:            shareName,
			Host:            &protocol.Reference{Name: server.GetName()},
			Path:            share.Path,
			Type:            share.Type,
			OptionsAsString: share.ShareOptions,
			// SecurityModes: Share.ShareAcls,
		},
	}
	svc := instance.Service()
	for k := range share.ClientsByName {
		h, xerr := LoadHost(ctx, svc, k)
		xerr = debug.InjectPlannedFail(xerr)
		if xerr != nil {
			logrus.Errorf(xerr.Error())
			continue
		}
		//goland:noinspection ALL
		defer func(hostInstance resources.Host) {
			issue := hostInstance.Released()
			if issue != nil {
				logrus.Warn(issue)
			}
		}(h)

		mounts, xerr := h.GetMounts()
		xerr = debug.InjectPlannedFail(xerr)
		if xerr != nil {
			logrus.Errorf(xerr.Error())
			continue
		}
		sharePath, ok := mounts.RemoteMountsByShareID[shareID]
		if !ok {
			logrus.Error(fail.InconsistentError("failed to find the sharePath on host '%s' where Share '%s' is mounted", h.GetName(), shareName).Error())
			continue
		}
		mount, ok := mounts.RemoteMountsByPath[sharePath]
		if !ok {
			logrus.Error(fail.InconsistentError("failed to find a mount associated to Share path '%s' for host '%s'", sharePath, h.GetName()).Error())
			continue
		}
		psmd := &protocol.ShareMountDefinition{
			Host:    &protocol.Reference{Name: k},
			Share:   &protocol.Reference{Name: shareName, Id: shareID},
			Path:    mount.Path,
			Type:    mount.FileSystem,
			Options: mount.Options,
		}
		psml.MountList = append(psml.MountList, psmd)
	}

	return psml, nil
}<|MERGE_RESOLUTION|>--- conflicted
+++ resolved
@@ -141,12 +141,8 @@
 //        If error is fail.ErrNotFound return this error
 //        In case of any other error, abort the retry to propagate the error
 //        If retry times out, return fail.ErrTimeout
-<<<<<<< HEAD
 // if 'options' contains WithReloadOption, the instance is refreshed from metadata. Otherwise, metadata is not read (except if Share is not in cache)
 func LoadShare(ctx context.Context, svc iaas.Service, ref string, options ...data.ImmutableKeyValue) (shareInstance resources.Share, ferr fail.Error) {
-=======
-func LoadShare(svc iaas.Service, ref string) (rs resources.Share, ferr fail.Error) {
->>>>>>> 140685a0
 	defer fail.OnPanic(&ferr)
 
 	if svc == nil {
@@ -212,16 +208,9 @@
 		}
 	}()
 
-<<<<<<< HEAD
 	// If entry use is greater than 1, the metadata may have been updated, so Reload() the instance
 	if updateCachedInformation && cacheEntry.LockCount() > 1 {
 		xerr = shareInstance.Reload(ctx)
-=======
-	// FIXME: The reload problem
-	// VPL: what state of Share would you like to be updated by Reload?
-	/*
-		xerr = rs.Reload()
->>>>>>> 140685a0
 		if xerr != nil {
 			return nil, xerr
 		}
