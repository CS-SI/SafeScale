/*
 * Copyright 2018-2020, CS Systemes d'Information, http://csgroup.eu
 *
 * Licensed under the Apache License, Version 2.0 (the "License");
 * you may not use this file except in compliance with the License.
 * You may obtain a copy of the License at
 *
 *     http://www.apache.org/licenses/LICENSE-2.0
 *
 * Unless required by applicable law or agreed to in writing, software
 * distributed under the License is distributed on an "AS IS" BASIS,
 * WITHOUT WARRANTIES OR CONDITIONS OF ANY KIND, either express or implied.
 * See the License for the specific language governing permissions and
 * limitations under the License.
 */

package operations

import (
	"encoding/json"
	"fmt"
	"path"
	"reflect"
	"strings"
	"time"

	"github.com/google/martian/log"
	uuid "github.com/satori/go.uuid"
	"github.com/sirupsen/logrus"

	"github.com/CS-SI/SafeScale/lib/protocol"
	"github.com/CS-SI/SafeScale/lib/server/iaas"
	"github.com/CS-SI/SafeScale/lib/server/resources"
	"github.com/CS-SI/SafeScale/lib/server/resources/enums/hostproperty"
	propertiesv1 "github.com/CS-SI/SafeScale/lib/server/resources/properties/v1"
	"github.com/CS-SI/SafeScale/lib/system/nfs"
	"github.com/CS-SI/SafeScale/lib/utils/concurrency"
	"github.com/CS-SI/SafeScale/lib/utils/data"
	"github.com/CS-SI/SafeScale/lib/utils/fail"
	"github.com/CS-SI/SafeScale/lib/utils/retry"
	"github.com/CS-SI/SafeScale/lib/utils/serialize"
)

const (
	// nasFolderName is the technical name of the container used to store nas info
	sharesFolderName = "shares"
)

// ShareIdentity contains information about a share
type ShareIdentity struct {
	HostID    string `json:"host_id"`    // contains the ID of the host serving the share
	HostName  string `json:"host_name"`  // contains the name of the host serving the share
	ShareID   string `json:"share_id"`   // contains the ID of the share
	ShareName string `json:"share_name"` // contains the name of the share
}

// GetID returns the ID of the share
// satisfies interface data.Identifiable
func (si ShareIdentity) GetID() string {
	return si.ShareID
}

// GetName returns the name of the share
// satisfies interface data.Identifiable
func (si ShareIdentity) GetName() string {
	return si.ShareName
}

// Serialize ...
// satisfies interface data.Serializable
func (si ShareIdentity) Serialize() ([]byte, fail.Error) {
	r, err := json.Marshal(&si)
	return r, fail.ToError(err)
}

// Deserialize ...
// satisfies interface data.Serializable
func (si *ShareIdentity) Deserialize(buf []byte) (xerr fail.Error) {
	defer fail.OnPanic(&xerr) // json.Unmarshal may panic
	return fail.ToError(json.Unmarshal(buf, si))
}

// Clone ...
// satisfies interface data.Clonable
func (si ShareIdentity) Clone() data.Clonable {
	newShareItem := si
	return &newShareItem
}

// Replace ...
// satisfies interface data.Clonable
func (si *ShareIdentity) Replace(src data.Clonable) data.Clonable {
	srcSi := src.(*ShareIdentity)
	*si = *srcSi
	return si
}

// share contains information to maintain in Object Storage a list of shared folders
type share struct {
	*core
}

func nullShare() *share {
	return &share{core: nullCore()}
}

// NewShare creates an instance of Share
func NewShare(svc iaas.Service) (resources.Share, fail.Error) {
	if svc == nil {
		return nullShare(), fail.InvalidParameterError("svc", "cannot be nil")
	}

	coreInstance, xerr := newCore(svc, "share", sharesFolderName, &ShareIdentity{})
	if xerr != nil {
		return nullShare(), xerr
	}
	return &share{core: coreInstance}, nil
}

// LoadShare returns the name of the host owing the share 'ref', read from Object Storage
// logic: try to read until success.
//        If error is fail.ErrNotFound return this error
//        In case of any other error, abort the retry to propagate the error
//        If retry times out, return fail.ErrTimeout
func LoadShare(task concurrency.Task, svc iaas.Service, ref string) (resources.Share, fail.Error) {
	if task.IsNull() {
		return nullShare(), fail.InvalidParameterError("task", "cannot be nil")
	}
	if svc.IsNull() {
		return nullShare(), fail.InvalidParameterError("svc", "cannot be null value")
	}
	if ref == "" {
		return nullShare(), fail.InvalidParameterError("ref", "cannot be empty string")
	}

	rs, xerr := NewShare(svc)
	if xerr != nil {
		return rs, xerr
	}

	xerr = retry.WhileUnsuccessfulDelay1Second(
		func() error {
			return rs.Read(task, ref)
		},
		10*time.Second,
	)
	if xerr != nil {
		// If retry timed out, log it and return error ErrNotFound
		if _, ok := xerr.(*retry.ErrTimeout); ok {
<<<<<<< HEAD
			logrus.Debugf("timeout reading metadata of rs '%s'", ref)
			xerr = fail.NotFoundError("failed to load metadata of rs '%s': timeout", ref)
=======
			logrus.Debugf("timeout reading metadata of Share '%s'", ref)
			xerr = fail.NotFoundError("failed to load metadata of Share '%s': timeout", ref)
>>>>>>> 52fe7147
		}
		return nullShare(), xerr
	}
	return rs, nil
}

// IsNull ...
// satisfies interface data.NullValue
func (objs *share) IsNull() bool {
	return objs == nil || objs.core.IsNull()
}

// Browse walks through shares folder and executes a callback for each entry
func (objs share) Browse(task concurrency.Task, callback func(string, string) fail.Error) fail.Error {
	if objs.IsNull() {
		return fail.InvalidInstanceError()
	}
	if task.IsNull() {
		return fail.InvalidParameterError("task", "cannot be nil")
	}
	if callback == nil {
		return fail.InvalidParameterError("callback", "cannot be nil")
	}
	return objs.core.BrowseFolder(task, func(buf []byte) fail.Error {
		si := &ShareIdentity{}
		if xerr := si.Deserialize(buf); xerr != nil {
			return xerr
		}
		return callback(si.HostName, si.ShareID)
	})
}

// // AddClient adds a client to the Nas definition in Object Storage
// func (m *Nas) AddClient(nas *resources.Nas) error {
// 	return NewNas(m.item.GetService().Carry(nas).item.WriteInto(*m.id, nas.GetID)
// 	// return m.item.WriteInto(m.id, nas.GetID)
// }

// // RemoveClient removes a client to the Nas definition in Object Storage
// func (m *Nas) RemoveClient(nas *resources.Nas) error {
// 	return m.item.DeleteFrom(*m.id, nas.GetID)
// }

// // Listclients returns the list of ID of hosts clients of the NAS server
// func (m *Nas) Listclients() ([]*resources.Nas, error) {
// 	var list []*resources.Nas
// 	err := m.item.BrowseInto(*m.id, func(buf []byte) error {
// 		nas := resources.Nas{}
// 		err := (&nas).Deserialize(buf)
// 		if err != nil {
// 			return err
// 		}
// 		list = append(list, &nas)
// 		return nil
// 	})
// 	return list, err
// }

// // FindClient returns the client hosted by the Host whose name is given
// func (m *Nas) FindClient(hostName string) (*resources.Nas, error) {
// 	var client *resources.Nas
// 	err := m.item.BrowseInto(*m.id, func(buf []byte) error {
// 		nas := resources.Nas{}
// 		err := (&nas).Deserialize(buf)
// 		if err != nil {
// 			return err
// 		}
// 		if nas.Host == hostName {
// 			client = &nas
// 			return nil
// 		}
// 		return nil
// 	})
// 	if err != nil {
// 		return nil, err
// 	}
// 	if client == nil {
// 		return nil, fail.NotFoundError("no client found for nas '%s' on host '%s'", *m.name, hostName)
// 	}
// 	return client, nil
// }

// // MountNas add the client nas to the Nas definition from Object Storage
// func MountNas(svc *providers.GetService, client *resources.Nas, server *resources.Nas) error {
// 	return NewNas(svc).Carry(server).AddClient(client)
// }

// // UmountNas remove the client nas to the Nas definition from Object Storage
// func UmountNas(svc *providers.GetService, client *resources.Nas, server *resources.Nas) error {
// 	return NewNas(svc).Carry(server).RemoveClient(client)
// }

// Create creates a share on host
// FIXME: add task aborption handling
func (objs *share) Create(
	task concurrency.Task,
	shareName string,
	server resources.Host, path string,
	options string,
	/*securityModes []string, readOnly, rootSquash, secure, async, noHide, crossMount, subtreeCheck bool,*/
) (xerr fail.Error) {

	if objs.IsNull() {
		return fail.InvalidInstanceError()
	}
	if task.IsNull() {
		return fail.InvalidParameterError("task", "cannot be nil")
	}
	if shareName == "" {
		return fail.InvalidParameterError("shareName", "cannot be empty string")
	}
	if server == nil {
		return fail.InvalidParameterError("server", "cannot be nil")
	}

	// Check if a share already exists with the same name
	if _, xerr = server.GetShare(task, shareName); xerr != nil {
		if _, ok := xerr.(*fail.ErrNotFound); !ok {
			return xerr
		}
	}

	// Sanitize path
	sharePath, xerr := sanitize(path)
	if xerr != nil {
		return xerr
	}

	// -- make some validations --
	xerr = server.Inspect(task, func(clonable data.Clonable, props *serialize.JSONProperties) fail.Error {
		// Check if the path to share isn't a remote mount or contains a remote mount
		return props.Inspect(task, hostproperty.MountsV1, func(clonable data.Clonable) fail.Error {
			serverMountsV1, ok := clonable.(*propertiesv1.HostMounts)
			if !ok {
				return fail.InconsistentError("'*propertiesv1.HostMounts' expected, '%s' provided", reflect.TypeOf(clonable).String())
			}
			if _, found := serverMountsV1.RemoteMountsByPath[path]; found {
				return fail.InvalidRequestError(fmt.Sprintf("path to export '%s' is a mounted share", sharePath))
			}
			for k := range serverMountsV1.RemoteMountsByPath {
				if strings.Index(sharePath, k) == 0 {
					return fail.InvalidRequestError("export path '%s' contains a share mounted in '%s'", sharePath, k)
				}
			}
			return nil
		})
	})
	if xerr != nil {
		return xerr
	}

	// Installs NFS getServer software if needed
	sshConfig, xerr := server.GetSSHConfig(task)
	if xerr != nil {
		return xerr
	}
	nfsServer, xerr := nfs.NewServer(sshConfig)
	if xerr != nil {
		return xerr
	}

	// Nothing will be changed in object, but we don't want more than 1 goroutine to install NFS if needed (yes, this will cost a useless metadata update)
	xerr = server.Alter(task, func(_ data.Clonable, props *serialize.JSONProperties) fail.Error {
		return props.Inspect(task, hostproperty.SharesV1, func(clonable data.Clonable) fail.Error {
			serverSharesV1, ok := clonable.(*propertiesv1.HostShares)
			if !ok {
				return fail.InconsistentError("'*propertiesv1.HostShares' expected, '%s' provided", reflect.TypeOf(clonable).String())
			}
			if len(serverSharesV1.ByID) == 0 {
				// Host doesn't have shares yet, so install NFS
				if xerr = nfsServer.Install(task); xerr != nil {
					return xerr
				}
			}
			return nil
		})
	})
	if xerr != nil {
		return xerr
	}
	if xerr = nfsServer.AddShare(task, sharePath, options /*securityModes, readOnly, rootSquash, secure, async, noHide, crossMount, subtreeCheck*/); xerr != nil {
		return xerr
	}

	// Starting from here, remove share from host if exiting with error
	defer func() {
		if xerr != nil {
			derr := nfsServer.RemoveShare(task, sharePath)
			if derr != nil {
				logrus.Errorf("After failure, cleanup failed to remove share '%s' on host", sharePath)
				_ = xerr.AddConsequence(derr)
			}
		}
	}()

	// Updates Host Property propertiesv1.HostShares
	var hostShare *propertiesv1.HostShare
	xerr = server.Alter(task, func(_ data.Clonable, props *serialize.JSONProperties) fail.Error {
		return props.Alter(task, hostproperty.SharesV1, func(clonable data.Clonable) fail.Error {
			serverSharesV1, ok := clonable.(*propertiesv1.HostShares)
			if !ok {
				return fail.InconsistentError("'*propertiesv1.HostShares' expected, '%s' provided", reflect.TypeOf(clonable).String())
			}

			hostShare := propertiesv1.NewHostShare()
			hostShare.Name = shareName
			shareID, err := uuid.NewV4()
			if err != nil {
				return fail.Wrap(err, "Error creating UUID for share")
			}
			hostShare.ID = shareID.String()
			hostShare.Path = sharePath
			hostShare.Type = "nfs"

			serverSharesV1.ByID[hostShare.ID] = hostShare
			serverSharesV1.ByName[hostShare.Name] = hostShare.ID

			return nil
		})
	})
	if xerr != nil {
		return xerr
	}

	// Starting from here, delete share reference in server if exiting with error
	defer func() {
		if xerr != nil {
			derr := server.Alter(task, func(_ data.Clonable, props *serialize.JSONProperties) fail.Error {
				return props.Alter(task, hostproperty.SharesV1, func(clonable data.Clonable) fail.Error {
					serverSharesV1, ok := clonable.(*propertiesv1.HostShares)
					if !ok {
						return fail.InconsistentError("'*propertiesv1.HostShares' expected, '%s' provided", reflect.TypeOf(clonable).String())
					}
					delete(serverSharesV1.ByID, hostShare.ID)
					delete(serverSharesV1.ByName, hostShare.Name)
					return nil
				})
			})
			if derr != nil {
				logrus.Errorf("After failure, cleanup failed to update metadata of host '%s'", server.GetName())
				_ = xerr.AddConsequence(derr)
			}
		}
	}()

	// Uses err to possibly trigger defer calls
	si := ShareIdentity{
		HostID:    server.GetID(),
		HostName:  server.GetName(),
		ShareID:   hostShare.ID,
		ShareName: hostShare.Name,
	}
	return objs.Carry(task, &si)
}

// GetServer returns the *Host acting as share server, with error handling
func (objs share) GetServer(task concurrency.Task) (resources.Host, fail.Error) {
	if objs.IsNull() {
		return nil, fail.InvalidInstanceError()
	}
	if task.IsNull() {
		return nil, fail.InvalidParameterError("task", "cannot be nil")
	}

	var hostID, hostName string
	xerr := objs.Inspect(task, func(clonable data.Clonable, _ *serialize.JSONProperties) fail.Error {
		share, ok := clonable.(*ShareIdentity)
		if !ok {
			return fail.InconsistentError("'*shareItem' expected, '%s' provided", reflect.TypeOf(clonable).String())
		}
		hostID = share.HostID
		hostName = share.HostName
		return nil
	})
	if xerr != nil {
		return nil, xerr
	}
	svc := objs.GetService()
	server, xerr := LoadHost(task, svc, hostID)
	if xerr != nil {
		server, xerr = LoadHost(task, svc, hostName)
	}
	if xerr != nil {
		return nil, xerr
	}
	return server, nil
}

// getServer returns the *Host acting as share server, with no error handling
func (objs share) getServer(task concurrency.Task) (rh resources.Host) {
	rh, _ = objs.GetServer(task)
	return rh
}

// Mount mounts a share on a local directory of an host
// returns a clone of the propertiesv1.HostRemoteMount created on success
func (objs share) Mount(task concurrency.Task, target resources.Host, path string, withCache bool) (*propertiesv1.HostRemoteMount, fail.Error) {
	if objs.IsNull() {
		return nil, fail.InvalidInstanceError()
	}
	if task.IsNull() {
		return nil, fail.InvalidParameterError("task", "cannot be nil")
	}
	if target.IsNull() {
		return nil, fail.InvalidParameterError("target", "cannot be null value")
	}
	if path == "" {
		return nil, fail.InvalidParameterError("path", "cannot be empty string")
	}

	var (
		// serverName, serverID            string
		export               string
		targetName, targetID string
		hostShare            *propertiesv1.HostShare
		shareName            string
	)

	// Retrieve info about the share
	xerr := objs.Inspect(task, func(clonable data.Clonable, _ *serialize.JSONProperties) fail.Error {
		si, ok := clonable.(*ShareIdentity)
		if !ok {
			return fail.InconsistentError("'*shareItem' expected, '%s' provided", reflect.TypeOf(clonable).String())
		}
		shareName = si.ShareName
		return nil
	})

	objserver, xerr := objs.GetServer(task)
	if xerr != nil {
		return nil, xerr
	}
	// serverID = objserver.GetID()
	// serverName = objserver.GetName()
	serverPrivateIP := objserver.(*host).getPrivateIP(task)
<<<<<<< HEAD
	serverAccessIP := objserver.(*host).getAccessIP(task)
=======
	//serverAccessIP := objserver.(*host).getAccessIP(task)
>>>>>>> 52fe7147

	xerr = objserver.Inspect(task, func(clonable data.Clonable, props *serialize.JSONProperties) fail.Error {
		return props.Inspect(task, hostproperty.SharesV1, func(clonable data.Clonable) fail.Error {
			sharesV1, ok := clonable.(*propertiesv1.HostShares)
			if !ok {
				return fail.InconsistentError("'*propertiesv1.HostShares' expected, '%s' provided", reflect.TypeOf(clonable).String())
			}
			hostShare = sharesV1.ByID[sharesV1.ByName[shareName]].Clone().(*propertiesv1.HostShare)
			return nil
		})
	})
	if xerr != nil {
		return nil, xerr
	}

	// Sanitize path
	mountPath, xerr := sanitize(path)
	if xerr != nil {
		return nil, fail.Wrap(xerr, "invalid mount path '%s'", path)
	}

	// Lock for read, won't change data other than properties, which are protected by their own way
	targetID = target.GetID()
	targetName = target.GetName()
	xerr = target.Inspect(task, func(_ data.Clonable, props *serialize.JSONProperties) fail.Error {
		// Check if share is already mounted
		// Check if there is already volume mounted in the path (or in subpath)
		innerXErr := props.Inspect(task, hostproperty.MountsV1, func(clonable data.Clonable) fail.Error {
			targetMountsV1, ok := clonable.(*propertiesv1.HostMounts)
			if !ok {
				return fail.InconsistentError("'*propertiesv1.HostMounts' expected, '%s' provided", reflect.TypeOf(clonable).String())
			}
			if s, ok := targetMountsV1.RemoteMountsByShareID[hostShare.ID]; ok {
				return fail.DuplicateError(fmt.Sprintf("already mounted in '%s:%s'", targetName, targetMountsV1.RemoteMountsByPath[s].Path))
			}
			for _, i := range targetMountsV1.LocalMountsByPath {
				if i.Path == path {
					// cannot mount a share in place of a volume (by convention, nothing technically preventing it)
					return fail.InvalidRequestError(fmt.Sprintf("there is already a volume in path '%s:%s'", targetName, path))
				}
			}
			for _, i := range targetMountsV1.RemoteMountsByPath {
				if strings.Index(path, i.Path) == 0 {
					// cannot mount a share inside another share (at least by convention, if not technically)
					return fail.InvalidRequestError("there is already a share mounted in '%s:%s'", targetName, i.Path)
				}
			}

			return nil
		})
		if innerXErr != nil {
			return innerXErr
		}

<<<<<<< HEAD
		return props.Inspect(task, hostproperty.NetworkV1, func(clonable data.Clonable) fail.Error {
			hostNetworkV1, ok := clonable.(*propertiesv1.HostNetwork)
			if !ok {
				return fail.InconsistentError("'*propertiesv1.HostNetwork' expected, '%s' provided", reflect.TypeOf(clonable).String())
			}
			if hostNetworkV1.DefaultGatewayPrivateIP == serverPrivateIP {
				export = serverPrivateIP + ":" + hostShare.Path
			} else {
				export = serverAccessIP + ":" + hostShare.Path
			}
			return nil
		})
=======
		// VPL: why this ?
		//return props.Inspect(task, hostproperty.NetworkV2, func(clonable data.Clonable) fail.Error {
		//	hostNetworkV2, ok := clonable.(*propertiesv2.HostNetwork)
		//	if !ok {
		//		return fail.InconsistentError("'*propertiesv2.HostNetwork' expected, '%s' provided", reflect.TypeOf(clonable).String())
		//	}
		//	if hostNetworkV2.DefaultGatewayPrivateIP == serverPrivateIP {
		//		export = serverPrivateIP + ":" + hostShare.Path
		//	} else {
		//		export = serverAccessIP + ":" + hostShare.Path
		//	}
		//	return nil
		//})

		export = serverPrivateIP + ":" + hostShare.Path

		return nil
>>>>>>> 52fe7147
	})
	if xerr != nil {
		return nil, xerr
	}

	targetSSHConfig, xerr := target.GetSSHConfig(task)
	if xerr != nil {
		return nil, xerr
	}

	// -- Mount the share on host --
	// Lock for read, won't change data other than properties, which are protected by their own way
	xerr = objserver.Inspect(task, func(_ data.Clonable, props *serialize.JSONProperties) fail.Error {
		return props.Alter(task, hostproperty.SharesV1, func(clonable data.Clonable) fail.Error {
			serverSharesV1, ok := clonable.(*propertiesv1.HostShares)
			if !ok {
				return fail.InconsistentError("'*propertiesv1.HostShares' expected, '%s' provided", reflect.TypeOf(clonable).String())
			}
			_, found := serverSharesV1.ByID[serverSharesV1.ByName[shareName]]
			if !found {
				return fail.NotFoundError(fmt.Sprintf("failed to find metadata about share '%s'", shareName))
			}
			shareID := serverSharesV1.ByName[shareName]

			nfsClient, xerr := nfs.NewNFSClient(targetSSHConfig)
			if xerr != nil {
				return xerr
			}
			xerr = nfsClient.Install(task)
			if xerr != nil {
				return xerr
			}
			xerr = nfsClient.Mount(task, export, mountPath, withCache)
			if xerr != nil {
				return xerr
			}

			serverSharesV1.ByID[shareID].ClientsByName[targetName] = targetID
			serverSharesV1.ByID[shareID].ClientsByID[targetID] = targetName
			return nil
		})
	})
	if xerr != nil {
		return nil, xerr
	}

	// Starting from here, remove share mount from server share when exiting with error
	defer func() {
		if xerr != nil {
			derr := objserver.Alter(task, func(_ data.Clonable, props *serialize.JSONProperties) fail.Error {
				return props.Alter(task, hostproperty.SharesV1, func(clonable data.Clonable) fail.Error {
					serverSharesV1, ok := clonable.(*propertiesv1.HostShares)
					if !ok {
						return fail.InconsistentError("'*propertiesv1.HostShares' expected, '%s' provided", reflect.TypeOf(clonable).String())
					}
					delete(serverSharesV1.ByID[serverSharesV1.ByName[shareName]].ClientsByName, targetName)
					delete(serverSharesV1.ByID[serverSharesV1.ByName[shareName]].ClientsByID, targetID)
					return nil
				})
			})
			if derr == nil {
				var nfsClient *nfs.Client
				if nfsClient, derr = nfs.NewNFSClient(targetSSHConfig); derr == nil {
					if derr = nfsClient.Install(task); derr == nil {
						derr = nfsClient.Unmount(task, export)
					}
				}
			}
			if derr != nil {
				_ = xerr.AddConsequence(derr)
				logrus.Error(derr)
			}
		}
	}()

	var mount *propertiesv1.HostRemoteMount
	xerr = target.Alter(task, func(_ data.Clonable, props *serialize.JSONProperties) fail.Error {
		return props.Alter(task, hostproperty.MountsV1, func(clonable data.Clonable) fail.Error {
			targetMountsV1, ok := clonable.(*propertiesv1.HostMounts)
			if !ok {
				return fail.InconsistentError("'*propertiesv1.HostMounts' expected, '%s' provided", reflect.TypeOf(clonable).String())
			}

			// Make sure the HostMounts is correctly init if there are no mount yet
			if !props.Lookup(hostproperty.MountsV1) {
				targetMountsV1.Reset()
			}
			mount = propertiesv1.NewHostRemoteMount()
			mount.ShareID = hostShare.ID
			mount.Export = export
			mount.Path = mountPath
			mount.FileSystem = "nfs"
			targetMountsV1.RemoteMountsByPath[mount.Path] = mount
			targetMountsV1.RemoteMountsByShareID[mount.ShareID] = mount.Path
			targetMountsV1.RemoteMountsByExport[mount.Export] = mount.Path
			return nil
		})
	})
	if xerr != nil {
		return nil, xerr
	}

	// Starting from here, removes share mount from target if exiting with error
	defer func() {
		if xerr != nil {
			derr := target.Alter(task, func(_ data.Clonable, props *serialize.JSONProperties) fail.Error {
				return props.Alter(task, hostproperty.MountsV1, func(clonable data.Clonable) fail.Error {
					targetMountsV1, ok := clonable.(*propertiesv1.HostMounts)
					if !ok {
						return fail.InconsistentError("'*propertiesv1.HostMounts' expected, '%s' provided", reflect.TypeOf(clonable).String())
					}
					delete(targetMountsV1.RemoteMountsByShareID, mount.ShareID)
					delete(targetMountsV1.RemoteMountsByPath, mount.Path)
					delete(targetMountsV1.RemoteMountsByExport, mount.Export)
					return nil
				})
			})
			if derr != nil {
				_ = xerr.AddConsequence(derr)
				logrus.Warnf("Failed to remove mounted share '%s' from host '%s' metadata", shareName, targetName)
			}
		}
	}()

	return mount.Clone().(*propertiesv1.HostRemoteMount), nil
}

// Unmount unmounts a share from local directory of an host
func (objs share) Unmount(task concurrency.Task, target resources.Host) fail.Error {
	if objs.IsNull() {
		return fail.InvalidInstanceError()
	}
	if task.IsNull() {
		return fail.InvalidParameterError("task", "cannot be nil")
	}
	if target == nil {
		return fail.InvalidParameterError("target", "cannot be nil")
	}

	var (
		shareName, shareID string
		/*serverID,*/ serverName string
		serverAccessIP           string
		hostShare                *propertiesv1.HostShare
	)

	// -- get data from share --
	xerr := objs.Inspect(task, func(clonable data.Clonable, _ *serialize.JSONProperties) fail.Error {
		si, ok := clonable.(*ShareIdentity)
		if !ok {
			return fail.InconsistentError("'*shareItem' expected, '%s' provided", reflect.TypeOf(clonable).String())
		}
		shareName = si.ShareName
		return nil
	})
	if xerr != nil {
		return xerr
	}

	objserver, xerr := objs.GetServer(task)
	if xerr != nil {
		return xerr
	}
	xerr = objserver.Inspect(task, func(clonable data.Clonable, props *serialize.JSONProperties) fail.Error {
		serverName = objserver.GetName()
		serverAccessIP = objserver.(*host).getAccessIP(task)

		return props.Inspect(task, hostproperty.SharesV1, func(clonable data.Clonable) fail.Error {
			serverSharesV1 := clonable.(*propertiesv1.HostShares)
			var found bool
			shareID, found = serverSharesV1.ByName[shareName]
			if !found {
				return fail.NotFoundError("failed to find data about share '%s' on host '%s'", shareName, serverName)
			}
			hostShare = serverSharesV1.ByID[shareID]
			// remotePath := h.getAccessIP() + ":" + hostShare.Path
			return nil
		})
	})
	if xerr != nil {
		return xerr
	}

	var mountPath string
	targetName := target.GetName()
	targetID := target.GetID()
	xerr = target.Alter(task, func(clonable data.Clonable, props *serialize.JSONProperties) fail.Error {
		return props.Alter(task, hostproperty.MountsV1, func(clonable data.Clonable) fail.Error {
			targetMountsV1, ok := clonable.(*propertiesv1.HostMounts)
			if !ok {
				return fail.InconsistentError("'*propertiesv1.HostMounts' expected, '%s' provided", reflect.TypeOf(clonable).String())
			}
			mount, found := targetMountsV1.RemoteMountsByPath[targetMountsV1.RemoteMountsByShareID[shareID]]
			if !found {
				return fail.NotFoundError("not mounted on host '%s'", targetName)
			}

			// Unmount share from client
			sshConfig, inErr := target.GetSSHConfig(task)
			if inErr != nil {
				return inErr
			}
			nfsClient, inErr := nfs.NewNFSClient(sshConfig)
			if inErr != nil {
				return inErr
			}
			inErr = nfsClient.Unmount(task, serverAccessIP+":"+hostShare.Path)
			if inErr != nil {
				return inErr
			}

			// Remove mount from mount list
			mountPath = mount.Path
			delete(targetMountsV1.RemoteMountsByShareID, mount.ShareID)
			delete(targetMountsV1.RemoteMountsByPath, mountPath)
			return nil
		})
	})
	if xerr != nil {
		return xerr
	}

	// Remove host from client lists of the share
	return objserver.Alter(task, func(clonable data.Clonable, props *serialize.JSONProperties) fail.Error {
		return props.Alter(task, hostproperty.SharesV1, func(clonable data.Clonable) fail.Error {
			serverSharesV1 := clonable.(*propertiesv1.HostShares)
			delete(serverSharesV1.ByID[shareID].ClientsByName, targetName)
			delete(serverSharesV1.ByID[shareID].ClientsByID, targetID)
			return nil
		})
	})
}

// Delete deletes a share from server
func (objs *share) Delete(task concurrency.Task) fail.Error {
	if objs.IsNull() {
		return fail.InvalidInstanceError()
	}
	if task.IsNull() {
		return fail.InvalidParameterError("task", "cannot be nil")
	}

	var (
		shareID, shareName string
		hostShare          *propertiesv1.HostShare
	)

	// -- Retrieve info about the share --
	xerr := objs.Inspect(task, func(clonable data.Clonable, _ *serialize.JSONProperties) fail.Error {
		si, ok := clonable.(*ShareIdentity)
		if !ok {
			return fail.InconsistentError("'*shareItem' expected, '%s' provided", reflect.TypeOf(clonable).String())
		}
		shareID = si.ShareID
		shareName = si.ShareName
		return nil
	})
	if xerr != nil {
		return xerr
	}

	objserver, xerr := objs.GetServer(task)
	if xerr != nil {
		return xerr
	}
	xerr = objserver.Alter(task, func(_ data.Clonable, props *serialize.JSONProperties) fail.Error {
		return props.Inspect(task, hostproperty.SharesV1, func(clonable data.Clonable) fail.Error {
			serverSharesV1, ok := clonable.(*propertiesv1.HostShares)
			if !ok {
				return fail.InconsistentError("'*propertiesv1.HostShares' expected, '%s' provided", reflect.TypeOf(clonable).String())
			}
			if _, ok := serverSharesV1.ByID[shareName]; !ok {
				return fail.NotFoundError("failed to find data about share '%s' in host '%s'", shareName, objserver.GetName())
			}

			hostShare = serverSharesV1.ByID[shareID].Clone().(*propertiesv1.HostShare)
			// remotePath := h.getAccessIP() + ":" + hostShare.Path

			if len(hostShare.ClientsByName) > 0 {
				var list []string
				for k := range hostShare.ClientsByName {
					list = append(list, "'"+k+"'")
				}
				return fail.InvalidRequestError("still used by: %s", strings.Join(list, ","))
			}

			sshConfig := objserver.(*host).getSSHConfig(task)
			nfsServer, xerr := nfs.NewServer(sshConfig)
			if xerr != nil {
				return xerr
			}
			if xerr = nfsServer.RemoveShare(task, hostShare.Path); xerr != nil {
				return xerr
			}

			delete(serverSharesV1.ByID, shareID)
			delete(serverSharesV1.ByName, shareName)
			return nil
		})
	})
	if xerr != nil {
		return xerr
	}

	// Remove share metadata
	return objs.core.Delete(task)
}

func sanitize(in string) (string, fail.Error) {
	sanitized := path.Clean(in)
	if !path.IsAbs(sanitized) {
		return "", fail.InvalidParameterError("in", "must be a string containing an absolute path")
	}
	return sanitized, nil
}

func (objs share) ToProtocol(task concurrency.Task) (*protocol.ShareMountList, fail.Error) {
	if objs.IsNull() {
		return nil, fail.InvalidInstanceError()
	}
	if task.IsNull() {
		return nil, fail.InvalidParameterError("task", "cannot be nil")
	}

	shareID := objs.GetID()
	shareName := objs.GetName()
	server := objs.getServer(task)
	share, xerr := server.GetShare(task, shareID)
	if xerr != nil {
		return nil, xerr
	}

	psml := &protocol.ShareMountList{
		Share: &protocol.ShareDefinition{
			Id:              shareID,
			Name:            shareName,
			Host:            &protocol.Reference{Name: server.GetName()},
			Path:            share.Path,
			Type:            share.Type,
			OptionsAsString: share.ShareOptions,
			// SecurityModes: share.ShareAcls,
		},
	}
	for k := range share.ClientsByName {
		h, xerr := LoadHost(task, objs.GetService(), k)
		if xerr != nil {
			log.Errorf(xerr.Error())
			continue
		}
		mounts, xerr := h.GetMounts(task)
		if xerr != nil {
			log.Errorf(xerr.Error())
			continue
		}
		path, ok := mounts.RemoteMountsByShareID[shareID]
		if !ok {
			logrus.Error(fail.InconsistentError("failed to find the path on host '%s' where share '%s' is mounted", h.GetName(), shareName).Error())
			continue
		}
		mount, ok := mounts.RemoteMountsByPath[path]
		if !ok {
			logrus.Error(fail.InconsistentError("failed to find a mount associated to share path '%s' for host '%s'", path, h.GetName()).Error())
			continue
		}
		psmd := &protocol.ShareMountDefinition{
			Host:    &protocol.Reference{Name: k},
			Share:   &protocol.Reference{Name: shareName, Id: shareID},
			Path:    mount.Path,
			Type:    mount.FileSystem,
			Options: mount.Options,
		}
		psml.MountList = append(psml.MountList, psmd)
	}

	return psml, nil
}<|MERGE_RESOLUTION|>--- conflicted
+++ resolved
@@ -147,13 +147,8 @@
 	if xerr != nil {
 		// If retry timed out, log it and return error ErrNotFound
 		if _, ok := xerr.(*retry.ErrTimeout); ok {
-<<<<<<< HEAD
-			logrus.Debugf("timeout reading metadata of rs '%s'", ref)
-			xerr = fail.NotFoundError("failed to load metadata of rs '%s': timeout", ref)
-=======
 			logrus.Debugf("timeout reading metadata of Share '%s'", ref)
 			xerr = fail.NotFoundError("failed to load metadata of Share '%s': timeout", ref)
->>>>>>> 52fe7147
 		}
 		return nullShare(), xerr
 	}
@@ -489,11 +484,7 @@
 	// serverID = objserver.GetID()
 	// serverName = objserver.GetName()
 	serverPrivateIP := objserver.(*host).getPrivateIP(task)
-<<<<<<< HEAD
-	serverAccessIP := objserver.(*host).getAccessIP(task)
-=======
 	//serverAccessIP := objserver.(*host).getAccessIP(task)
->>>>>>> 52fe7147
 
 	xerr = objserver.Inspect(task, func(clonable data.Clonable, props *serialize.JSONProperties) fail.Error {
 		return props.Inspect(task, hostproperty.SharesV1, func(clonable data.Clonable) fail.Error {
@@ -548,20 +539,6 @@
 			return innerXErr
 		}
 
-<<<<<<< HEAD
-		return props.Inspect(task, hostproperty.NetworkV1, func(clonable data.Clonable) fail.Error {
-			hostNetworkV1, ok := clonable.(*propertiesv1.HostNetwork)
-			if !ok {
-				return fail.InconsistentError("'*propertiesv1.HostNetwork' expected, '%s' provided", reflect.TypeOf(clonable).String())
-			}
-			if hostNetworkV1.DefaultGatewayPrivateIP == serverPrivateIP {
-				export = serverPrivateIP + ":" + hostShare.Path
-			} else {
-				export = serverAccessIP + ":" + hostShare.Path
-			}
-			return nil
-		})
-=======
 		// VPL: why this ?
 		//return props.Inspect(task, hostproperty.NetworkV2, func(clonable data.Clonable) fail.Error {
 		//	hostNetworkV2, ok := clonable.(*propertiesv2.HostNetwork)
@@ -579,7 +556,6 @@
 		export = serverPrivateIP + ":" + hostShare.Path
 
 		return nil
->>>>>>> 52fe7147
 	})
 	if xerr != nil {
 		return nil, xerr
