--- conflicted
+++ resolved
@@ -140,12 +140,7 @@
 //        If error is fail.ErrNotFound return this error
 //        In case of any other error, abort the retry to propagate the error
 //        If retry times out, return fail.ErrTimeout
-<<<<<<< HEAD
 func LoadShare(svc iaas.Service, ref string) (shareInstance resources.Share, ferr fail.Error) {
-=======
-// if 'options' contains WithReloadOption, the instance is refreshed from metadata. Otherwise, metadata is not read (except if Share is not in cache)
-func LoadShare(ctx context.Context, svc iaas.Service, ref string, options ...data.ImmutableKeyValue) (_ resources.Share, ferr fail.Error) {
->>>>>>> 2681097b
 	defer fail.OnPanic(&ferr)
 
 	if svc == nil {
@@ -162,37 +157,14 @@
 	}
 
 	var ok bool
-<<<<<<< HEAD
-	if shareInstance, ok = cacheEntry.Content().(resources.Share); !ok {
-=======
 	var shareInstance resources.Share
 	if shareInstance, ok = anon.(resources.Share); !ok {
->>>>>>> 2681097b
 		return nil, fail.InconsistentError("cache content should be a resources.Share", ref)
 	}
 	if shareInstance == nil {
 		return nil, fail.InconsistentError("nil value found in Share cache for key '%s'", ref)
 	}
 
-<<<<<<< HEAD
-	_ = cacheEntry.LockContent()
-	defer func() {
-		ferr = debug.InjectPlannedFail(ferr)
-		if ferr != nil {
-			_ = cacheEntry.UnlockContent()
-		}
-	}()
-
-	// If entry use is greater than 1, the metadata may have been updated, so Reload() the instance
-	if cacheEntry.LockCount() > 1 {
-		xerr = shareInstance.Reload()
-		if xerr != nil {
-			return nil, xerr
-		}
-	}
-
-=======
->>>>>>> 2681097b
 	return shareInstance, nil
 }
 
