--- conflicted
+++ resolved
@@ -24,13 +24,8 @@
 	"strings"
 	"sync"
 
-<<<<<<< HEAD
-	"github.com/CS-SI/SafeScale/v21/lib/utils/temporal"
-	uuid "github.com/satori/go.uuid"
-=======
 	"github.com/CS-SI/SafeScale/v21/lib/utils/valid"
 	uuid "github.com/gofrs/uuid"
->>>>>>> 2166906f
 	"github.com/sirupsen/logrus"
 
 	"github.com/CS-SI/SafeScale/v21/lib/protocol"
@@ -611,26 +606,15 @@
 
 // unsafeGetServer returns the Host acting as Share server, with error handling
 // Note: do not forget to call .Released() on returned host when you do not use it anymore
-<<<<<<< HEAD
-func (instance *Share) unsafeGetServer() (_ resources.Host, xerr fail.Error) {
-	defer fail.OnPanic(&xerr)
-
-	if instance == nil || instance.IsNull() {
-=======
 func (instance *Share) unsafeGetServer() (_ resources.Host, ferr fail.Error) {
 	defer fail.OnPanic(&ferr)
 
 	if instance == nil || valid.IsNil(instance) {
->>>>>>> 2166906f
 		return nil, fail.InvalidInstanceError()
 	}
 
 	var hostID, hostName string
-<<<<<<< HEAD
-	xerr = instance.Review(func(clonable data.Clonable, _ *serialize.JSONProperties) fail.Error {
-=======
 	xerr := instance.Review(func(clonable data.Clonable, _ *serialize.JSONProperties) fail.Error {
->>>>>>> 2166906f
 		share, ok := clonable.(*ShareIdentity)
 		if !ok {
 			return fail.InconsistentError("'*shareItem' expected, '%s' provided", reflect.TypeOf(clonable).String())
@@ -645,11 +629,7 @@
 		return nil, xerr
 	}
 
-<<<<<<< HEAD
-	svc := instance.GetService()
-=======
 	svc := instance.Service()
->>>>>>> 2166906f
 	server, xerr := LoadHost(svc, hostID)
 	xerr = debug.InjectPlannedFail(xerr)
 	if xerr != nil {
