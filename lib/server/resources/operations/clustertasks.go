/*
 * Copyright 2018-2021, CS Systemes d'Information, http://csgroup.eu
 *
 * Licensed under the Apache License, Version 2.0 (the "License");
 * you may not use this file except in compliance with the License.
 * You may obtain a copy of the License at
 *
 *     http://www.apache.org/licenses/LICENSE-2.0
 *
 * Unless required by applicable law or agreed to in writing, software
 * distributed under the License is distributed on an "AS IS" BASIS,
 * WITHOUT WARRANTIES OR CONDITIONS OF ANY KIND, either express or implied.
 * See the License for the specific language governing permissions and
 * limitations under the License.
 */

package operations

import (
	"context"
	"fmt"
	"net"
	"reflect"
	"strings"
	"time"

	"github.com/davecgh/go-spew/spew"
	"github.com/sirupsen/logrus"

	"github.com/CS-SI/SafeScale/lib/server/resources"
	"github.com/CS-SI/SafeScale/lib/server/resources/abstract"
	"github.com/CS-SI/SafeScale/lib/server/resources/enums/clustercomplexity"
	"github.com/CS-SI/SafeScale/lib/server/resources/enums/clusternodetype"
	"github.com/CS-SI/SafeScale/lib/server/resources/enums/clusterproperty"
	"github.com/CS-SI/SafeScale/lib/server/resources/enums/clusterstate"
	"github.com/CS-SI/SafeScale/lib/server/resources/operations/consts"
	"github.com/CS-SI/SafeScale/lib/server/resources/operations/converters"
	propertiesv1 "github.com/CS-SI/SafeScale/lib/server/resources/properties/v1"
	propertiesv2 "github.com/CS-SI/SafeScale/lib/server/resources/properties/v2"
	propertiesv3 "github.com/CS-SI/SafeScale/lib/server/resources/properties/v3"
	"github.com/CS-SI/SafeScale/lib/utils"
	"github.com/CS-SI/SafeScale/lib/utils/concurrency"
	"github.com/CS-SI/SafeScale/lib/utils/data"
	"github.com/CS-SI/SafeScale/lib/utils/data/serialize"
	"github.com/CS-SI/SafeScale/lib/utils/debug"
	"github.com/CS-SI/SafeScale/lib/utils/debug/tracing"
	"github.com/CS-SI/SafeScale/lib/utils/fail"
	netutils "github.com/CS-SI/SafeScale/lib/utils/net"
	"github.com/CS-SI/SafeScale/lib/utils/strprocess"
	"github.com/CS-SI/SafeScale/lib/utils/temporal"
)

// taskCreateCluster is the TaskAction that creates a Cluster
func (instance *Cluster) taskCreateCluster(task concurrency.Task, params concurrency.TaskParameters) (_ concurrency.TaskResult, ferr fail.Error) {
	defer fail.OnPanic(&ferr)

	req := params.(abstract.ClusterRequest)
	ctx := task.Context()

	// Check if Cluster exists in metadata; if yes, error
	existing, xerr := LoadCluster(instance.GetService(), req.Name)
	xerr = debug.InjectPlannedFail(xerr)
	if xerr != nil {
		switch xerr.(type) {
		case *fail.ErrNotFound:
			// good, continue
			break
		default:
			return nil, xerr
		}
	} else {
		existing.Released()
		return nil, fail.DuplicateError("a Cluster named '%s' already exist", req.Name)
	}

	// Create first metadata of Cluster after initialization
	xerr = instance.firstLight(req)
	xerr = debug.InjectPlannedFail(xerr)
	if xerr != nil {
		return nil, xerr
	}

	cleanFailure := false
	// Starting from here, delete metadata if exiting with error
	// but if the next cleaning steps fail, we must keep the metadata to try again, so we have the cleanFailure flag to detect that issue
	defer func() {
		if ferr != nil && !req.KeepOnFailure && !cleanFailure {
			logrus.Debugf("Cleaning up on %s, deleting metadata of Cluster '%s'...", ActionFromError(ferr), req.Name)
			if derr := instance.MetadataCore.Delete(); derr != nil {
				logrus.Errorf(
					"cleaning up on %s, failed to delete metadata of Cluster '%s'", ActionFromError(ferr), req.Name,
				)
				_ = ferr.AddConsequence(derr)
			} else {
				logrus.Debugf(
					"Cleaning up on %s, successfully deleted metadata of Cluster '%s'", ActionFromError(ferr), req.Name,
				)
			}
		}
	}()

	if task.Aborted() {
		if lerr, err := task.LastError(); err == nil {
			return nil, fail.AbortedError(lerr, "parent task killed")
		}
		return nil, fail.AbortedError(nil, "parent task killed")
	}

	// Obtain number of nodes to create
	_, privateNodeCount, _, xerr := instance.determineRequiredNodes()
	xerr = debug.InjectPlannedFail(xerr)
	if xerr != nil {
		return nil, xerr
	}

	if req.InitialNodeCount == 0 {
		req.InitialNodeCount = privateNodeCount
	}
	if req.InitialNodeCount > 0 && req.InitialNodeCount < privateNodeCount {
<<<<<<< HEAD
		logrus.Warnf(
			"[Cluster %s] cannot create less than required minimum of workers by the Flavor (%d requested, minimum being %d for flavor '%s')",
			req.Name, req.InitialNodeCount, privateNodeCount, req.Flavor.String(),
		)
=======
		logrus.Warnf("[Cluster %s] cannot create less than required minimum of workers by the Flavor (%d requested, minimum being %d for flavor '%s')",
			req.Name, req.InitialNodeCount, privateNodeCount, req.Flavor.String())
>>>>>>> e952eff6
		req.InitialNodeCount = privateNodeCount
	}

	// Define the sizing requirements for Cluster hosts
	if req.GatewaysDef.Image == "" {
		req.GatewaysDef.Image = req.OS
	}
	if req.MastersDef.Image == "" {
		req.MastersDef.Image = req.OS
	}
	if req.NodesDef.Image == "" {
		req.NodesDef.Image = req.OS
	}
	gatewaysDef, mastersDef, nodesDef, xerr := instance.determineSizingRequirements(req)
	xerr = debug.InjectPlannedFail(xerr)
	if xerr != nil {
		return nil, xerr
	}

<<<<<<< HEAD
	xerr = instance.Alter(
		func(clonable data.Clonable, props *serialize.JSONProperties) fail.Error {
			aci, ok := clonable.(*abstract.ClusterIdentity)
			if !ok {
				return fail.InconsistentError(
					"'*abstract.ClusterIdentity' expected, '%s' provided", reflect.TypeOf(clonable).String(),
				)
			}

			// update identity
			aci.NodesDefImage = nodesDef.Image
			aci.NodesDefTemplate = nodesDef.Template
			aci.MastersDefImage = nodesDef.Image
			aci.MastersDefTemplate = nodesDef.Template
			aci.GatewaysDefImage = gatewaysDef.Image
			aci.GatewaysDefTemplate = gatewaysDef.Template

			return nil
		},
	)
=======
	xerr = instance.Alter(func(clonable data.Clonable, props *serialize.JSONProperties) fail.Error {
		aci, ok := clonable.(*abstract.ClusterIdentity)
		if !ok {
			return fail.InconsistentError("'*abstract.ClusterIdentity' expected, '%s' provided", reflect.TypeOf(clonable).String())
		}

		// update identity
		aci.NodesDefImage = nodesDef.Image
		aci.NodesDefTemplate = nodesDef.Template
		aci.MastersDefImage = nodesDef.Image
		aci.MastersDefTemplate = nodesDef.Template
		aci.GatewaysDefImage = gatewaysDef.Image
		aci.GatewaysDefTemplate = gatewaysDef.Template

		return nil
	})
>>>>>>> e952eff6
	xerr = debug.InjectPlannedFail(xerr)
	if xerr != nil {
		return nil, xerr
	}

	// Create the Network and Subnet
	networkInstance, subnetInstance, xerr := instance.createNetworkingResources(task, req, gatewaysDef)
	xerr = debug.InjectPlannedFail(xerr)
	if xerr != nil {
		return nil, xerr
	}

	defer func() {
		if ferr != nil && !req.KeepOnFailure {
			logrus.Debugf("Cleaning up on failure, deleting Subnet '%s'...", subnetInstance.GetName())
			if derr := subnetInstance.Delete(context.Background()); derr != nil {
				switch derr.(type) {
				case *fail.ErrNotFound:
					// missing Subnet is considered as a successful deletion, continue
					debug.IgnoreError(derr)
				default:
					cleanFailure = true
<<<<<<< HEAD
					logrus.Errorf(
						"Cleaning up on %s, failed to delete Subnet '%s'", ActionFromError(ferr),
						subnetInstance.GetName(),
					)
					_ = ferr.AddConsequence(
						fail.Wrap(
							derr, "cleaning up on %s, failed to delete Subnet", ActionFromError(ferr),
						),
					)
				}
			} else {
				logrus.Debugf(
					"Cleaning up on %s, successfully deleted Subnet '%s'", ActionFromError(ferr),
					subnetInstance.GetName(),
				)
=======
					logrus.Errorf("Cleaning up on %s, failed to delete Subnet '%s'", ActionFromError(ferr),
						subnetInstance.GetName())
					_ = ferr.AddConsequence(fail.Wrap(derr, "cleaning up on %s, failed to delete Subnet", ActionFromError(ferr)))
				}
			} else {
				logrus.Debugf("Cleaning up on %s, successfully deleted Subnet '%s'", ActionFromError(ferr),
					subnetInstance.GetName())
>>>>>>> e952eff6
				if req.NetworkID == "" {
					logrus.Debugf(
						"Cleaning up on %s, deleting Network '%s'...", ActionFromError(ferr), networkInstance.GetName(),
					)
					if derr := networkInstance.Delete(context.Background()); derr != nil {
						switch derr.(type) {
						case *fail.ErrNotFound:
							// missing Network is considered as a successful deletion, continue
							debug.IgnoreError(derr)
						default:
							cleanFailure = true
<<<<<<< HEAD
							logrus.Errorf(
								"cleaning up on %s, failed to delete Network '%s'", ActionFromError(ferr),
								networkInstance.GetName(),
							)
							_ = ferr.AddConsequence(
								fail.Wrap(
									derr, "cleaning up on %s, failed to delete Network", ActionFromError(ferr),
								),
							)
						}
					} else {
						logrus.Debugf(
							"Cleaning up on %s, successfully deleted Network '%s'", ActionFromError(ferr),
							networkInstance.GetName(),
						)
					}
				}
			}
		}
	}()

	// FIMXE: At some point clusterIdentity has to change...
=======
							logrus.Errorf("cleaning up on %s, failed to delete Network '%s'", ActionFromError(ferr),
								networkInstance.GetName())
							_ = ferr.AddConsequence(fail.Wrap(derr, "cleaning up on %s, failed to delete Network", ActionFromError(ferr)))
						}
					} else {
						logrus.Debugf("Cleaning up on %s, successfully deleted Network '%s'", ActionFromError(ferr),
							networkInstance.GetName())
					}
				}
			}
		}
	}()

	// FIXME: At some point clusterIdentity has to change...
>>>>>>> e952eff6

	// Creates and configures hosts
	xerr = instance.createHostResources(
		task, subnetInstance, *mastersDef, *nodesDef, req.InitialNodeCount, req.KeepOnFailure,
	)
	xerr = debug.InjectPlannedFail(xerr)
	if xerr != nil {
		return nil, xerr
	}

	// Starting from here, exiting with error deletes hosts if req.keepOnFailure is false
	defer func() {
		if ferr != nil && !req.KeepOnFailure {
			// Disable abort signal during the cleanup
			defer task.DisarmAbortSignal()()

			logrus.Debugf("Cleaning up on failure, deleting Hosts...")
			var list map[uint]*propertiesv3.ClusterNode
			derr := instance.Inspect(
				func(_ data.Clonable, props *serialize.JSONProperties) fail.Error {
					return props.Inspect(
						clusterproperty.NodesV3, func(clonable data.Clonable) fail.Error {
							nodesV3, ok := clonable.(*propertiesv3.ClusterNodes)
							if !ok {
								return fail.InconsistentError(
									"'*propertiesv3.ClusterNodes' expected, '%s' provided",
									reflect.TypeOf(clonable).String(),
								)
							}
							list = nodesV3.ByNumericalID
							return nil
						},
					)
				},
			)
			if derr != nil {
				cleanFailure = true
				_ = ferr.AddConsequence(derr)
				return
			}

			if len(list) > 0 {
				tg, tgerr := concurrency.NewTaskGroupWithParent(
					task, concurrency.InheritParentIDOption, concurrency.AmendID("/onfailure"),
				)
				if tgerr != nil {
					cleanFailure = true
					_ = ferr.AddConsequence(tgerr)
					return
				}

				for _, v := range list {
					captured := v
					if captured.ID != "" {
						_, tgerr = tg.Start(
							instance.taskDeleteNodeOnFailure, taskDeleteNodeOnFailureParameters{node: captured},
							concurrency.InheritParentIDOption,
							concurrency.AmendID(fmt.Sprintf("/host/%s/delete", captured.Name)),
						)
						if tgerr != nil {
							_ = ferr.AddConsequence(tgerr)
							abErr := tg.AbortWithCause(tgerr)
							if abErr != nil {
								logrus.Warnf("there was an error trying to abort TaskGroup: %s", spew.Sdump(abErr))
							}
							cleanFailure = true
							break
						}
					}
				}

				// FIXME: WaitGroupFor NEEDS more UT
				_, _, tgerr = tg.WaitGroupFor(temporal.GetLongOperationTimeout())
				tgerr = debug.InjectPlannedFail(tgerr)
				if tgerr != nil {
					cleanFailure = true
					_ = ferr.AddConsequence(tgerr)
				}
			}
		}
	}()

	// configure Cluster as a whole
	xerr = instance.configureCluster(ctx)
	xerr = debug.InjectPlannedFail(xerr)
	if xerr != nil {
		return nil, xerr
	}

	// Sets nominal state of the new Cluster in metadata
	xerr = instance.Alter(
		func(clonable data.Clonable, props *serialize.JSONProperties) fail.Error {
			// update metadata about disabled default features
			innerXErr := props.Alter(
				clusterproperty.FeaturesV1, func(clonable data.Clonable) fail.Error {
					featuresV1, ok := clonable.(*propertiesv1.ClusterFeatures)
					if !ok {
						return fail.InconsistentError(
							"'*propertiesv1.ClusterFeatures' expected, '%s' provided",
							reflect.TypeOf(clonable).String(),
						)
					}

					featuresV1.Disabled = req.DisabledDefaultFeatures
					return nil
				},
			)
			if innerXErr != nil {
				return innerXErr
			}

			return props.Alter(
				clusterproperty.StateV1, func(clonable data.Clonable) fail.Error {
					stateV1, ok := clonable.(*propertiesv1.ClusterState)
					if !ok {
						return fail.InconsistentError(
							"'*propertiesv1.ClusterState' expected, '%s' provided", reflect.TypeOf(clonable).String(),
						)
					}
					stateV1.State = clusterstate.Nominal
					return nil
				},
			)
		},
	)
	xerr = debug.InjectPlannedFail(xerr)
	if xerr != nil {
		return nil, xerr
	}

	// FIXME: Last light here...
	return nil, nil
}

// firstLight contains the code leading to Cluster first metadata written
func (instance *Cluster) firstLight(req abstract.ClusterRequest) fail.Error {
	if req.Name = strings.TrimSpace(req.Name); req.Name == "" {
		return fail.InvalidParameterError("req.Name", "cannot be empty string")
	}

	// Initializes instance
	ci := abstract.NewClusterIdentity()
	ci.Name = req.Name
	ci.Flavor = req.Flavor
	ci.Complexity = req.Complexity
	ci.Tags["CreationDate"] = time.Now().Format(time.RFC3339)

	xerr := instance.carry(ci)
	xerr = debug.InjectPlannedFail(xerr)
	if xerr != nil {
		return xerr
	}

	xerr = instance.Alter(
		func(clonable data.Clonable, props *serialize.JSONProperties) fail.Error {
			aci, ok := clonable.(*abstract.ClusterIdentity)
			if !ok {
				return fail.InconsistentError(
					"'*abstract.ClusterIdentity' expected, '%s' provided", reflect.TypeOf(clonable).String(),
				)
			}

			innerXErr := props.Alter(
				clusterproperty.FeaturesV1, func(clonable data.Clonable) fail.Error {
					featuresV1, ok := clonable.(*propertiesv1.ClusterFeatures)
					if !ok {
						return fail.InconsistentError(
							"'*propertiesv1.ClusterFeatures' expected, '%s' provided",
							reflect.TypeOf(clonable).String(),
						)
					}
					// VPL: For now, always disable addition of feature proxycache
					featuresV1.Disabled["proxycache"] = struct{}{}
					// ENDVPL
					for k := range req.DisabledDefaultFeatures {
						featuresV1.Disabled[k] = struct{}{}
					}
					return nil
				},
			)
			if innerXErr != nil {
				return fail.Wrap(innerXErr, "failed to disable feature 'proxycache'")
			}

			// Sets initial state of the new Cluster and create metadata
			innerXErr = props.Alter(
				clusterproperty.StateV1, func(clonable data.Clonable) fail.Error {
					stateV1, ok := clonable.(*propertiesv1.ClusterState)
					if !ok {
						return fail.InconsistentError(
							"'*propertiesv1.ClusterState' expected, '%s' provided", reflect.TypeOf(clonable).String(),
						)
					}
					stateV1.State = clusterstate.Creating
					return nil
				},
			)
			if innerXErr != nil {
				return fail.Wrap(innerXErr, "failed to set initial state of Cluster")
			}

			// sets default sizing from req
			innerXErr = props.Alter(
				clusterproperty.DefaultsV2, func(clonable data.Clonable) fail.Error {
					defaultsV2, ok := clonable.(*propertiesv2.ClusterDefaults)
					if !ok {
						return fail.InconsistentError(
							"'*propertiesv2.Defaults' expected, '%s' provided", reflect.TypeOf(clonable).String(),
						)
					}

					defaultsV2.GatewaySizing = *converters.HostSizingRequirementsFromAbstractToPropertyV2(req.GatewaysDef)
					defaultsV2.MasterSizing = *converters.HostSizingRequirementsFromAbstractToPropertyV2(req.MastersDef)
					defaultsV2.NodeSizing = *converters.HostSizingRequirementsFromAbstractToPropertyV2(req.NodesDef)
					defaultsV2.Image = req.NodesDef.Image
					return nil
				},
			)
			if innerXErr != nil {
				return innerXErr
			}

			// FUTURE: sets the Cluster composition (when we will be able to manage Cluster spread on several tenants...)
			innerXErr = props.Alter(
				clusterproperty.CompositeV1, func(clonable data.Clonable) fail.Error {
					compositeV1, ok := clonable.(*propertiesv1.ClusterComposite)
					if !ok {
						return fail.InconsistentError(
							"'*propertiesv1.ClusterComposite' expected, '%s' provided",
							reflect.TypeOf(clonable).String(),
						)
					}

					compositeV1.Tenants = []string{req.Tenant}
					return nil
				},
			)
			if innerXErr != nil {
				return innerXErr
			}

			// Create a KeyPair for the user cladm
			kpName := "cluster_" + req.Name + "_cladm_key"
			kp, innerXErr := abstract.NewKeyPair(kpName)
			if innerXErr != nil {
				return innerXErr
			}
			aci.Keypair = kp
<<<<<<< HEAD

			// Generate needed password for account cladm
			cladmPassword, innerErr := utils.GeneratePassword(16)
			if innerErr != nil {
				return fail.ConvertError(innerErr)
			}
			aci.AdminPassword = cladmPassword

=======

			// Generate needed password for account cladm
			cladmPassword, innerErr := utils.GeneratePassword(16)
			if innerErr != nil {
				return fail.ConvertError(innerErr)
			}
			aci.AdminPassword = cladmPassword

>>>>>>> e952eff6
			// Links maker based on Flavor
			return instance.bootstrap(aci.Flavor)
		},
	)
	xerr = debug.InjectPlannedFail(xerr)
	return xerr
}

// determineSizingRequirements calculates the sizings needed for the hosts of the Cluster
func (instance *Cluster) determineSizingRequirements(req abstract.ClusterRequest) (
	_ *abstract.HostSizingRequirements, _ *abstract.HostSizingRequirements, _ *abstract.HostSizingRequirements, xerr fail.Error,
) {

	var (
		gatewaysDefault     *abstract.HostSizingRequirements
		mastersDefault      *abstract.HostSizingRequirements
		nodesDefault        *abstract.HostSizingRequirements
		imageQuery, imageID string
	)

	// Determine default image
	imageQuery = req.NodesDef.Image
	if imageQuery == "" {
		if cfg, xerr := instance.GetService().GetConfigurationOptions(); xerr == nil {
			if anon, ok := cfg.Get("DefaultImage"); ok {
				imageQuery = anon.(string)
			}
		}
	}
	if imageQuery == "" && instance.makers.DefaultImage != nil {
		imageQuery = instance.makers.DefaultImage(instance)
	}
	if imageQuery == "" {
		imageQuery = consts.DEFAULTOS
	}
	svc := instance.GetService()
	_, imageID, xerr = determineImageID(svc, imageQuery)
	xerr = debug.InjectPlannedFail(xerr)
	if xerr != nil {
		return nil, nil, nil, xerr
	}

	// Determine getGateway sizing
	if instance.makers.DefaultGatewaySizing != nil {
		gatewaysDefault = complementSizingRequirements(nil, instance.makers.DefaultGatewaySizing(instance))
	} else {
		gatewaysDefault = &abstract.HostSizingRequirements{
			MinCores:    2,
			MaxCores:    4,
			MinRAMSize:  7.0,
			MaxRAMSize:  16.0,
			MinDiskSize: 50,
			MinGPU:      -1,
		}
	}

	emptySizing := abstract.HostSizingRequirements{
		MinGPU: -1,
	}

	gatewaysDef := complementSizingRequirements(&req.GatewaysDef, *gatewaysDefault)
	gatewaysDef.Image = imageID

	if !req.GatewaysDef.Equals(emptySizing) {
		if lower, err := req.GatewaysDef.LowerThan(gatewaysDefault); err == nil && lower {
			if !req.Force {
				return nil, nil, nil, fail.NewError("requested gateway sizing less than recommended")
			}
		}
	}

	tmpl, xerr := svc.FindTemplateBySizing(*gatewaysDef)
	xerr = debug.InjectPlannedFail(xerr)
	if xerr != nil {
		return nil, nil, nil, xerr
	}

	gatewaysDef.Template = tmpl.ID

	// Determine master sizing
	if instance.makers.DefaultMasterSizing != nil {
		mastersDefault = complementSizingRequirements(nil, instance.makers.DefaultMasterSizing(instance))
	} else {
		mastersDefault = &abstract.HostSizingRequirements{
			MinCores:    4,
			MaxCores:    8,
			MinRAMSize:  15.0,
			MaxRAMSize:  32.0,
			MinDiskSize: 100,
			MinGPU:      -1,
		}
	}
	mastersDef := complementSizingRequirements(&req.MastersDef, *mastersDefault)
	mastersDef.Image = imageID

	if !req.MastersDef.Equals(emptySizing) {
		if lower, err := req.MastersDef.LowerThan(mastersDefault); err == nil && lower {
			if !req.Force {
				return nil, nil, nil, fail.NewError("requested master sizing less than recommended")
			}
		}
	}

	if mastersDef.Equals(*gatewaysDef) {
		mastersDef.Template = gatewaysDef.Template
	} else {
		tmpl, xerr = svc.FindTemplateBySizing(*mastersDef)
		xerr = debug.InjectPlannedFail(xerr)
		if xerr != nil {
			return nil, nil, nil, xerr
		}
		mastersDef.Template = tmpl.ID
	}

	// Determine node sizing
	if instance.makers.DefaultNodeSizing != nil {
		nodesDefault = complementSizingRequirements(nil, instance.makers.DefaultNodeSizing(instance))
	} else {
		nodesDefault = &abstract.HostSizingRequirements{
			MinCores:    4,
			MaxCores:    8,
			MinRAMSize:  15.0,
			MaxRAMSize:  32.0,
			MinDiskSize: 100,
			MinGPU:      -1,
		}
	}
	nodesDef := complementSizingRequirements(&req.NodesDef, *nodesDefault)
	nodesDef.Image = imageID

	if !req.NodesDef.Equals(emptySizing) {
		if lower, err := req.NodesDef.LowerThan(nodesDefault); err == nil && lower {
			if !req.Force {
				return nil, nil, nil, fail.NewError("requested node sizing less than recommended")
			}
		}
	}

	if nodesDef.Equals(*gatewaysDef) { // nolint
		nodesDef.Template = gatewaysDef.Template
	} else if nodesDef.Equals(*mastersDef) {
		nodesDef.Template = mastersDef.Template
	} else {
		tmpl, xerr = svc.FindTemplateBySizing(*nodesDef)
		xerr = debug.InjectPlannedFail(xerr)
		if xerr != nil {
			return nil, nil, nil, xerr
		}
		nodesDef.Template = tmpl.ID
	}

	// Updates property
	xerr = instance.Alter(
		func(_ data.Clonable, props *serialize.JSONProperties) fail.Error {
			return props.Alter(
				clusterproperty.DefaultsV2, func(clonable data.Clonable) fail.Error {
					defaultsV2, ok := clonable.(*propertiesv2.ClusterDefaults)
					if !ok {
						return fail.InconsistentError(
							"'*propertiesv2.ClusterDefaults' expected, '%s' provided",
							reflect.TypeOf(clonable).String(),
						)
					}

					defaultsV2.GatewaySizing = *converters.HostSizingRequirementsFromAbstractToPropertyV2(*gatewaysDef)
					defaultsV2.MasterSizing = *converters.HostSizingRequirementsFromAbstractToPropertyV2(*mastersDef)
					defaultsV2.NodeSizing = *converters.HostSizingRequirementsFromAbstractToPropertyV2(*nodesDef)
					defaultsV2.Image = imageQuery
					return nil
				},
			)
		},
	)
	xerr = debug.InjectPlannedFail(xerr)
	if xerr != nil {
		return nil, nil, nil, xerr
	}

	return gatewaysDef, mastersDef, nodesDef, nil
}

// createNetworkingResources creates the network and subnet for the Cluster
func (instance *Cluster) createNetworkingResources(task concurrency.Task, req abstract.ClusterRequest, gatewaysDef *abstract.HostSizingRequirements) (_ resources.Network, _ resources.Subnet, ferr fail.Error) {
	defer fail.OnPanic(&ferr)
	var xerr fail.Error

	if task.Aborted() {
		if lerr, err := task.LastError(); err == nil {
			return nil, nil, fail.AbortedError(lerr, "parent task killed")
		}
		return nil, nil, fail.AbortedError(nil, "parent task killed")
	}

	ctx := context.WithValue(task.Context(), concurrency.KeyForTaskInContext, task)

	// Determine if getGateway Failover must be set
	caps := instance.GetService().GetCapabilities()
	gwFailoverDisabled := req.Complexity == clustercomplexity.Small || !caps.PrivateVirtualIP
	for k := range req.DisabledDefaultFeatures {
		if k == "gateway-failover" {
			gwFailoverDisabled = true
			break
		}
	}

	req.Name = strings.ToLower(strings.TrimSpace(req.Name))

	// Creates Network
	var networkInstance resources.Network
	if req.NetworkID != "" {
		networkInstance, xerr = LoadNetwork(instance.GetService(), req.NetworkID)
		xerr = debug.InjectPlannedFail(xerr)
		if xerr != nil {
			return nil, nil, fail.Wrap(xerr, "failed to use network %s to contain Cluster Subnet", req.NetworkID)
		}
	} else {
		logrus.Debugf("[Cluster %s] creating Network '%s'", req.Name, req.Name)
		networkReq := abstract.NetworkRequest{
			Name:          req.Name,
			CIDR:          req.CIDR,
			KeepOnFailure: req.KeepOnFailure,
		}

		networkInstance, xerr = NewNetwork(instance.GetService())
		xerr = debug.InjectPlannedFail(xerr)
		if xerr != nil {
			return nil, nil, fail.Wrap(xerr, "failed to instantiate new Network")
		}

		xerr = networkInstance.Create(ctx, networkReq)
		xerr = debug.InjectPlannedFail(xerr)
		if xerr != nil {
			return nil, nil, fail.Wrap(xerr, "failed to create Network '%s'", req.Name)
		}

		defer func() {
			if xerr != nil && !req.KeepOnFailure {
				// Using context.Background() here disables abort
				if derr := networkInstance.Delete(context.Background()); derr != nil {
					switch derr.(type) {
					case *fail.ErrNotFound:
						// missing Network is considered as a successful deletion, continue
						debug.IgnoreError(derr)
						break
					default:
						_ = xerr.AddConsequence(derr)
					}
				}
			}
		}()
	}
<<<<<<< HEAD
	xerr = instance.Alter(
		func(_ data.Clonable, props *serialize.JSONProperties) fail.Error {
			return props.Alter(
				clusterproperty.NetworkV3, func(clonable data.Clonable) fail.Error {
					networkV3, ok := clonable.(*propertiesv3.ClusterNetwork)
					if !ok {
						return fail.InconsistentError(
							"'*propertiesv3.ClusterNetwork' expected, '%s' provided", reflect.TypeOf(clonable).String(),
						)
					}

					networkV3.NetworkID = networkInstance.GetID()
					networkV3.CreatedNetwork = req.NetworkID == "" // empty NetworkID means that the Network would have to be deleted when the Cluster will be
					networkV3.CIDR = req.CIDR
					return nil
				},
			)
		},
	)
=======
	xerr = instance.Alter(func(_ data.Clonable, props *serialize.JSONProperties) fail.Error {
		return props.Alter(
			clusterproperty.NetworkV3, func(clonable data.Clonable) fail.Error {
				networkV3, ok := clonable.(*propertiesv3.ClusterNetwork)
				if !ok {
					return fail.InconsistentError(
						"'*propertiesv3.ClusterNetwork' expected, '%s' provided", reflect.TypeOf(clonable).String(),
					)
				}

				networkV3.NetworkID = networkInstance.GetID()
				networkV3.CreatedNetwork = req.NetworkID == "" // empty NetworkID means that the Network would have to be deleted when the Cluster will be
				networkV3.CIDR = req.CIDR
				return nil
			},
		)
	})
>>>>>>> e952eff6
	xerr = debug.InjectPlannedFail(xerr)
	if xerr != nil {
		return nil, nil, xerr
	}

	if task.Aborted() {
		if lerr, err := task.LastError(); err == nil {
			return nil, nil, fail.AbortedError(lerr, "parent task killed")
		}
		return nil, nil, fail.AbortedError(nil, "parent task killed")
	}

	// Creates Subnet
	logrus.Debugf("[Cluster %s] creating Subnet '%s'", req.Name, req.Name)
	subnetReq := abstract.SubnetRequest{
		Name:          req.Name,
		NetworkID:     networkInstance.GetID(),
		CIDR:          req.CIDR,
		HA:            !gwFailoverDisabled,
		ImageRef:      gatewaysDef.Image,
		KeepOnFailure: false, // We consider subnet and its gateways as a whole; if any error occurs during the creation of the whole, do keep nothing
	}

	subnetInstance, xerr := NewSubnet(instance.GetService())
	xerr = debug.InjectPlannedFail(xerr)
	if xerr != nil {
		return nil, nil, xerr
	}

	xerr = subnetInstance.Create(ctx, subnetReq, "", gatewaysDef)
	xerr = debug.InjectPlannedFail(xerr)
	if xerr != nil {
		switch xerr.(type) {
		case *fail.ErrInvalidRequest:
			// Some cloud providers do not allow to create a Subnet with the same CIDR than the Network; try with a sub-CIDR once
			logrus.Warnf("Cloud Provider does not allow to use the same CIDR than the Network one, trying a subset of CIDR...")
			_, ipNet, err := net.ParseCIDR(subnetReq.CIDR)
			err = debug.InjectPlannedError(err)
			if err != nil {
				_ = xerr.AddConsequence(fail.Wrap(err, "failed to compute subset of CIDR '%s'", req.CIDR))
				return nil, nil, xerr
			}

			if subIPNet, subXErr := netutils.FirstIncludedSubnet(*ipNet, 1); subXErr == nil {
				subnetReq.CIDR = subIPNet.String()
			} else {
				_ = xerr.AddConsequence(fail.Wrap(subXErr, "failed to compute subset of CIDR '%s'", req.CIDR))
				return nil, nil, xerr
			}
			if subXErr := subnetInstance.Create(ctx, subnetReq, "", gatewaysDef); subXErr != nil {
				return nil, nil, fail.Wrap(
					subXErr, "failed to create Subnet '%s' (with CIDR %s) in Network '%s' (with CIDR %s)",
					subnetReq.Name, subnetReq.CIDR, networkInstance.GetName(), req.CIDR,
				)
			}
			logrus.Infof(
				"CIDR '%s' used successfully for Subnet, there will be less available private IP Addresses than expected.",
				subnetReq.CIDR,
			)
			xerr = nil
		default:
			return nil, nil, fail.Wrap(
				xerr, "failed to create Subnet '%s' in Network '%s'", req.Name, networkInstance.GetName(),
			)
		}
	}

	defer func() {
		if ferr != nil && !req.KeepOnFailure {
			if derr := subnetInstance.Delete(context.Background()); derr != nil {
				switch derr.(type) {
				case *fail.ErrNotFound:
					// missing Subnet is considered as a successful deletion, continue
					debug.IgnoreError(derr)
				default:
					_ = ferr.AddConsequence(derr)
				}
			}
		}
	}()

	if task.Aborted() {
		if lerr, err := task.LastError(); err == nil {
			return nil, nil, fail.AbortedError(lerr, "parent task killed")
		}
		return nil, nil, fail.AbortedError(nil, "parent task killed")
	}

	// Updates again Cluster metadata, propertiesv3.ClusterNetwork, with subnet infos
	xerr = instance.Alter(
		func(_ data.Clonable, props *serialize.JSONProperties) fail.Error {
			return props.Alter(
				clusterproperty.NetworkV3, func(clonable data.Clonable) fail.Error {
					networkV3, ok := clonable.(*propertiesv3.ClusterNetwork)
					if !ok {
						return fail.InconsistentError(
							"'*propertiesv3.ClusterNetwork' expected, '%s' provided", reflect.TypeOf(clonable).String(),
						)
					}
					primaryGateway, innerXErr := subnetInstance.InspectGateway(true)
					if innerXErr != nil {
						return innerXErr
					}

					var secondaryGateway resources.Host
					if !gwFailoverDisabled {
						secondaryGateway, innerXErr = subnetInstance.InspectGateway(false)
						if innerXErr != nil {
							return innerXErr
						}
					}
					networkV3.SubnetID = subnetInstance.GetID()
					networkV3.GatewayID = primaryGateway.GetID()
					if networkV3.GatewayIP, innerXErr = primaryGateway.GetPrivateIP(); innerXErr != nil {
						return innerXErr
					}
					if networkV3.DefaultRouteIP, innerXErr = subnetInstance.GetDefaultRouteIP(); innerXErr != nil {
						return innerXErr
					}
					if networkV3.EndpointIP, innerXErr = subnetInstance.GetEndpointIP(); innerXErr != nil {
						return innerXErr
					}
					if networkV3.PrimaryPublicIP, innerXErr = primaryGateway.GetPublicIP(); innerXErr != nil {
						return innerXErr
					}
					if !gwFailoverDisabled {
						networkV3.SecondaryGatewayID = secondaryGateway.GetID()
						if networkV3.SecondaryGatewayIP, innerXErr = secondaryGateway.GetPrivateIP(); innerXErr != nil {
							return innerXErr
						}
						if networkV3.SecondaryPublicIP, innerXErr = secondaryGateway.GetPublicIP(); innerXErr != nil {
							return innerXErr
						}
					}
					return nil
				},
			)
		},
	)
	xerr = debug.InjectPlannedFail(xerr)
	if xerr != nil {
		return nil, nil, xerr
	}

	logrus.Debugf(
		"[Cluster %s] Subnet '%s' in Network '%s' creation successful.", req.Name, networkInstance.GetName(), req.Name,
	)
	return networkInstance, subnetInstance, nil
}

// createHostResources creates and configures hosts for the Cluster
func (instance *Cluster) createHostResources(
	task concurrency.Task,
	subnet resources.Subnet,
	mastersDef abstract.HostSizingRequirements,
	nodesDef abstract.HostSizingRequirements,
	initialNodeCount uint,
	keepOnFailure bool,
) (ferr fail.Error) {
	defer fail.OnPanic(&ferr)
	var xerr fail.Error

	if task.Aborted() {
		if lerr, err := task.LastError(); err == nil {
			return fail.AbortedError(lerr, "parent task killed")
		}
		return fail.AbortedError(nil, "parent task killed")
	}

	ctx := task.Context()
	var startedTasks []concurrency.Task

	defer func() {
		if ferr != nil {
			// Disable abort signal during the cleanup
			defer task.DisarmAbortSignal()()

			taskID := func(t concurrency.Task) string {
				tid, cleanErr := t.ID()
				if cleanErr != nil {
					_ = ferr.AddConsequence(cleanErr)
					tid = "<unknown>"
				}
				return tid
			}

			// On error, instructs Tasks/TaskGroups to abort, to stop as soon as possible
			for _, v := range startedTasks {
				if !v.Aborted() {
					cleanErr := v.AbortWithCause(ferr)
					if cleanErr != nil {
						cleanErr = fail.Wrap(
							cleanErr,
							"cleaning up on failure, failed to abort Task/TaskGroup %s spawn by createHostResources()",
							reflect.TypeOf(v).String(), taskID(v),
						)
						logrus.Error(cleanErr.Error())
						_ = ferr.AddConsequence(cleanErr)
					}
				}
			}

			// we have to wait for completion of aborted Tasks/TaskGroups, not get out before
			for _, v := range startedTasks {
				_, _, werr := v.WaitFor(temporal.GetLongOperationTimeout())
				if werr != nil {
					werr = fail.Wrap(
						werr, "cleaning up on failure, failed to wait for %s %s", reflect.TypeOf(v).String(), taskID(v),
					)
					_ = ferr.AddConsequence(werr)
				}
			}
		}
	}()

	var (
		primaryGateway, secondaryGateway  resources.Host
		gatewayInstallStatus              fail.Error
		gatewayConfigurationStatus        fail.Error
		mastersStatus, privateNodesStatus fail.Error
	)

	primaryGateway, xerr = subnet.InspectGateway(true)
	xerr = debug.InjectPlannedFail(xerr)
	if xerr != nil {
		return xerr
	}

	haveSecondaryGateway := true
	secondaryGateway, xerr = subnet.InspectGateway(false)
	xerr = debug.InjectPlannedFail(xerr)
	if xerr != nil {
		switch xerr.(type) {
		case *fail.ErrNotFound:
			// It's a valid state not to have a secondary gateway, so continue
			haveSecondaryGateway = false
		default:
			return xerr
		}
	}

	_, xerr = primaryGateway.WaitSSHReady(ctx, temporal.GetExecutionTimeout())
	xerr = debug.InjectPlannedFail(xerr)
	if xerr != nil {
		return fail.Wrap(xerr, "wait for remote ssh service to be ready")
	}

	if haveSecondaryGateway {
		_, xerr = secondaryGateway.WaitSSHReady(ctx, temporal.GetExecutionTimeout())
		xerr = debug.InjectPlannedFail(xerr)
		if xerr != nil {
			return fail.Wrap(xerr, "failed to wait for remote ssh service to become ready")
		}
	}

	if task.Aborted() {
		if lerr, err := task.LastError(); err == nil {
			return fail.AbortedError(lerr, "parent task killed")
		}
		return fail.AbortedError(nil, "parent task killed")
	}

	masterCount, _, _, xerr := instance.determineRequiredNodes()
	xerr = debug.InjectPlannedFail(xerr)
	if xerr != nil {
		return xerr
	}

	if task.Aborted() {
		if lerr, err := task.LastError(); err == nil {
			return fail.AbortedError(lerr, "parent task killed")
		}
		return fail.AbortedError(nil, "parent task killed")
	}

	gwInstallTasks, xerr := concurrency.NewTaskGroupWithParent(
		task, concurrency.InheritParentIDOption, concurrency.AmendID("/gateway"),
	)
	xerr = debug.InjectPlannedFail(xerr)
	if xerr != nil {
		return xerr
	}

	// Step 1: starts gateway installation plus masters creation plus nodes creation
	_, xerr = gwInstallTasks.Start(
		instance.taskInstallGateway, taskInstallGatewayParameters{primaryGateway}, concurrency.InheritParentIDOption,
		concurrency.AmendID(fmt.Sprintf("/%s/install", primaryGateway.GetName())),
	)
	xerr = debug.InjectPlannedFail(xerr)
	if xerr != nil {
		return xerr
	}

	startedTasks = append(startedTasks, gwInstallTasks)

	if task.Aborted() {
		if lerr, err := task.LastError(); err == nil {
			return fail.AbortedError(lerr, "parent task killed")
		}
		return fail.AbortedError(nil, "parent task killed")
	}

	if haveSecondaryGateway {
		_, xerr = gwInstallTasks.Start(
			instance.taskInstallGateway, taskInstallGatewayParameters{secondaryGateway},
			concurrency.InheritParentIDOption,
			concurrency.AmendID(fmt.Sprintf("/%s/install", secondaryGateway.GetName())),
		)
		xerr = debug.InjectPlannedFail(xerr)
		if xerr != nil { // no need to abort and wait, the previous defer takes care of that
			return xerr
		}
	}

	if task.Aborted() {
		if lerr, err := task.LastError(); err == nil {
			return fail.AbortedError(lerr, "parent task killed")
		}
		return fail.AbortedError(nil, "parent task killed")
	}

	// Starting from here, delete masters if exiting with error and req.keepOnFailure is not true
	defer func() {
		if ferr != nil && !keepOnFailure {
			// Disable abort signal during the cleanup
			defer task.DisarmAbortSignal()()

			list, merr := instance.UnsafeListMasters()
			if merr != nil {
				_ = ferr.AddConsequence(merr)
				return
			}

			if len(list) > 0 {
				tg, tgerr := concurrency.NewTaskGroupWithParent(
					task, concurrency.InheritParentIDOption, concurrency.AmendID("/onfailure"),
				)
				if tgerr != nil {
					_ = ferr.AddConsequence(tgerr)
					return
				}

				for _, v := range list {
					captured := v
					if captured.ID != "" {
						_, derr := tg.Start(
							instance.taskDeleteNodeOnFailure, taskDeleteNodeOnFailureParameters{node: captured},
							concurrency.InheritParentIDOption,
							concurrency.AmendID(fmt.Sprintf("/host/%s/delete", captured.Name)),
						)
						if derr != nil {
							_ = ferr.AddConsequence(
								fail.Wrap(
									derr, "cleaning up on failure, failed to delete master '%s'", captured.Name,
								),
							)
							abErr := tg.AbortWithCause(derr)
							if abErr != nil {
								logrus.Warnf("there was an error trying to abort TaskGroup: %s", spew.Sdump(abErr))
							}
							break
						}
					}
				}
				_, _, derr := tg.WaitGroupFor(temporal.GetLongOperationTimeout())
				derr = debug.InjectPlannedFail(derr)
				if derr != nil {
					_ = ferr.AddConsequence(
						fail.Wrap(
							derr, "cleaning up on failure, failed to wait for master deletions",
						),
					)
				}
			}
		}
	}()

	mastersCreateTasks, xerr := concurrency.NewTaskGroupWithParent(
		task, concurrency.InheritParentIDOption, concurrency.AmendID("/masters"),
	)
	xerr = debug.InjectPlannedFail(xerr)
	if xerr != nil {
		return xerr
	}

	_, xerr = mastersCreateTasks.Start(
		instance.taskCreateMasters, taskCreateMastersParameters{
			count:         masterCount,
			mastersDef:    mastersDef,
			keepOnFailure: keepOnFailure,
		}, concurrency.InheritParentIDOption,
	)
	xerr = debug.InjectPlannedFail(xerr)
	if xerr != nil { // no need to abort and wait, the previous defer takes care of that
		return xerr
	}

	startedTasks = append(startedTasks, mastersCreateTasks)

	if task.Aborted() {
		if lerr, err := task.LastError(); err == nil {
			return fail.AbortedError(lerr, "parent task killed")
		}
		return fail.AbortedError(nil, "parent task killed")
	}

	// Starting from here, if exiting with error, delete nodes
	defer func() {
		if ferr != nil && !keepOnFailure {
			// Disable abort signal during the clean up
			defer task.DisarmAbortSignal()()

			list, merr := instance.unsafeListNodes()
			if merr != nil {
				_ = ferr.AddConsequence(merr)
				return
			}

			if len(list) > 0 {
				tg, tgerr := concurrency.NewTaskGroupWithParent(
					task, concurrency.InheritParentIDOption, concurrency.AmendID("/onfailure"),
				)
				if tgerr != nil {
					_ = ferr.AddConsequence(fail.Wrap(tgerr, "cleaning up on failure, failed to create TaskGroup"))
					return
				}

				for _, v := range list {
					captured := v
					if captured.ID != "" {
						_, derr := tg.Start(
							instance.taskDeleteNodeOnFailure, taskDeleteNodeOnFailureParameters{node: captured},
							concurrency.InheritParentIDOption,
							concurrency.AmendID(fmt.Sprintf("/host/%s/delete", captured.Name)),
						)
						if derr != nil {
							_ = ferr.AddConsequence(
								fail.Wrap(
									derr, "cleaning up on failure, failed to delete node '%s'", captured.Name,
								),
							)
							abErr := tg.AbortWithCause(derr)
							if abErr != nil {
								logrus.Warnf("there was an error trying to abort TaskGroup: %s", spew.Sdump(abErr))
							}
							break
						}
					}
				}
				_, _, derr := tg.WaitGroupFor(temporal.GetLongOperationTimeout())
				derr = debug.InjectPlannedFail(derr)
				if derr != nil {
					_ = ferr.AddConsequence(
						fail.Wrap(
							derr, "cleaning up on failure, failed to wait for node deletions",
						),
					)
				}
			}
		}
	}()

	privateNodesCreateTasks, xerr := concurrency.NewTaskGroupWithParent(
		task, concurrency.InheritParentIDOption, concurrency.AmendID("/nodes"),
	)
	xerr = debug.InjectPlannedFail(xerr)
	if xerr != nil {
		return xerr
	}

	_, xerr = privateNodesCreateTasks.Start(
		instance.taskCreateNodes, taskCreateNodesParameters{
			count:         initialNodeCount,
			public:        false,
			nodesDef:      nodesDef,
			keepOnFailure: keepOnFailure,
		}, concurrency.InheritParentIDOption,
	)
	xerr = debug.InjectPlannedFail(xerr)
	if xerr != nil { // no need to abort and wait, the previous defer takes care of that
		return xerr
	}

	startedTasks = append(startedTasks, privateNodesCreateTasks)

	if task.Aborted() {
		if lerr, err := task.LastError(); err == nil {
			return fail.AbortedError(lerr, "parent task killed")
		}
		return fail.AbortedError(nil, "parent task killed")
	}

	// Step 2: awaits gateway installation end and masters installation end
	var gatewayInstallResult concurrency.TaskGroupResult
	if gatewayInstallResult, gatewayInstallStatus = gwInstallTasks.WaitGroup(); gatewayInstallStatus != nil {
		// no need to abort and wait, the previous defer takes care of that
		return gatewayInstallStatus
	}
	logrus.Debugf("gateway install returned: %v", gatewayInstallResult)

	var masterCreationResult concurrency.TaskGroupResult
	if masterCreationResult, mastersStatus = mastersCreateTasks.WaitGroup(); mastersStatus != nil {
		// no need to abort and wait, the previous defer takes care of that
		return mastersStatus
	}
	logrus.Debugf("master creation returned: %v", masterCreationResult)

	if task.Aborted() {
		if lerr, err := task.LastError(); err == nil {
			return fail.AbortedError(lerr, "parent task killed")
		}
		return fail.AbortedError(nil, "parent task killed")
	}

	// Step 3: start gateway configuration (needs MasterIPs so masters must be installed first)
	// Configure gateway(s) and waits for the result

	gwCfgTasks, xerr := concurrency.NewTaskGroupWithParent(
		task, concurrency.InheritParentIDOption, concurrency.AmendID("/configuregateways"),
	)
	xerr = debug.InjectPlannedFail(xerr)
	if xerr != nil {
		// no need to abort and wait, the previous defer takes care of that
		return xerr
	}

	_, xerr = gwCfgTasks.Start(
		instance.taskConfigureGateway, taskConfigureGatewayParameters{Host: primaryGateway},
		concurrency.InheritParentIDOption,
		concurrency.AmendID(fmt.Sprintf("/host/%s/configure", primaryGateway.GetName())),
	)
	xerr = debug.InjectPlannedFail(xerr)
	if xerr != nil {
		// no need to abort and wait, the previous defer takes care of that
		return xerr
	}

	startedTasks = append(startedTasks, gwCfgTasks)

	if haveSecondaryGateway {
		_, xerr = gwCfgTasks.Start(
			instance.taskConfigureGateway, taskConfigureGatewayParameters{Host: secondaryGateway},
			concurrency.InheritParentIDOption,
		)
		xerr = debug.InjectPlannedFail(xerr)
		if xerr != nil {
			// no need to abort and wait, the previous defer takes care of that
			return xerr
		}
	}

	var gatewayCfgResult concurrency.TaskGroupResult
	gatewayCfgResult, gatewayConfigurationStatus = gwCfgTasks.WaitGroup()
	if gatewayConfigurationStatus != nil {
		return gatewayConfigurationStatus
	}
	logrus.Debugf("gateway cfg returned: %v", gatewayCfgResult)

	// Step 4: configure masters (if masters created successfully and gateways configured successfully)
	mastersCfgTask, xerr := concurrency.NewTaskWithParent(
		task, concurrency.InheritParentIDOption, concurrency.AmendID("/masters"),
	)
	xerr = debug.InjectPlannedFail(xerr)
	if xerr != nil {
		return xerr
	}

	_, mastersStatus = mastersCfgTask.Run(
		instance.taskConfigureMasters, nil, concurrency.InheritParentIDOption, concurrency.AmendID("/configure"),
	)
	if mastersStatus != nil {
		return mastersStatus
	}

	// Step 5: awaits nodes creation
	var privateNodesResult concurrency.TaskGroupResult
	privateNodesResult, privateNodesStatus = privateNodesCreateTasks.WaitGroup()
	if privateNodesStatus != nil {
		return privateNodesStatus
	}
	logrus.Debugf("private node creation returned: %v", privateNodesResult)

	if task.Aborted() {
		if lerr, err := task.LastError(); err == nil {
			return fail.AbortedError(lerr, "parent task killed")
		}
		return fail.AbortedError(nil, "parent task killed")
	}

	// Step 6: Starts nodes configuration, if all masters and nodes have been created and gateway has been configured with success
	privateNodesCfgTask, xerr := concurrency.NewTaskGroupWithParent(
		task, concurrency.InheritParentIDOption, concurrency.AmendID("/nodes"),
	)
	xerr = debug.InjectPlannedFail(xerr)
	if xerr != nil {
		return xerr
	}

	_, privateNodesStatus = privateNodesCfgTask.Run(
		instance.taskConfigureNodes, nil, concurrency.InheritParentIDOption, concurrency.AmendID("/configure"),
	)
	if privateNodesStatus != nil {
		return privateNodesStatus
	}

	return nil
}

// complementSizingRequirements complements req with default values if needed
func complementSizingRequirements(req *abstract.HostSizingRequirements, def abstract.HostSizingRequirements) *abstract.HostSizingRequirements {
	var finalDef abstract.HostSizingRequirements
	if req == nil {
		finalDef = def
	} else {
		finalDef = *req

		if def.MinCores > 0 && finalDef.MinCores == 0 {
			finalDef.MinCores = def.MinCores
		}
		if def.MaxCores > 0 && finalDef.MaxCores == 0 {
			finalDef.MaxCores = def.MaxCores
		}
		if def.MinRAMSize > 0.0 && finalDef.MinRAMSize == 0.0 {
			finalDef.MinRAMSize = def.MinRAMSize
		}
		if def.MaxRAMSize > 0.0 && finalDef.MaxRAMSize == 0.0 {
			finalDef.MaxRAMSize = def.MaxRAMSize
		}
		if def.MinDiskSize > 0 && finalDef.MinDiskSize == 0 {
			finalDef.MinDiskSize = def.MinDiskSize
		}
		if finalDef.MinGPU <= 0 && def.MinGPU > 0 {
			finalDef.MinGPU = def.MinGPU
		}
		if finalDef.MinCPUFreq == 0 && def.MinCPUFreq > 0 {
			finalDef.MinCPUFreq = def.MinCPUFreq
		}
		if finalDef.MinCores <= 0 {
			finalDef.MinCores = 2
		}
		if finalDef.MaxCores <= 0 {
			finalDef.MaxCores = 4
		}
		if finalDef.MinRAMSize <= 0.0 {
			finalDef.MinRAMSize = 7.0
		}
		if finalDef.MaxRAMSize <= 0.0 {
			finalDef.MaxRAMSize = 16.0
		}
		if finalDef.MinDiskSize <= 0 {
			finalDef.MinDiskSize = 50
		}
	}

	return &finalDef
}

// taskStartHost is the code called in a Task to start a Host
func (instance *Cluster) taskStartHost(task concurrency.Task, params concurrency.TaskParameters) (_ concurrency.TaskResult, ferr fail.Error) {
	defer fail.OnPanic(&ferr)
	var xerr fail.Error

	if instance == nil || instance.IsNull() {
		return nil, fail.InvalidInstanceError()
	}
	if task == nil {
		return nil, fail.InvalidParameterCannotBeNilError("task")
	}

	if task.Aborted() {
		if lerr, err := task.LastError(); err == nil {
			return nil, fail.AbortedError(lerr, "parent task killed")
		}
		return nil, fail.AbortedError(nil, "parent task killed")
	}

	id, ok := params.(string)
	if !ok || id == "" {
		return nil, fail.InvalidParameterCannotBeEmptyStringError("params")
	}

	xerr = instance.GetService().StartHost(id)
	xerr = debug.InjectPlannedFail(xerr)
	if xerr != nil {
		switch xerr.(type) { // nolint
		case *fail.ErrDuplicate: // A host already started is considered as a successful run
			logrus.Tracef("host duplicated, start considered as a success")
			debug.IgnoreError(xerr)
			return nil, nil
		}
	}
	xerr = debug.InjectPlannedFail(xerr)
	if xerr != nil {
		return nil, xerr
	}

	return nil, nil
}

func (instance *Cluster) taskStopHost(task concurrency.Task, params concurrency.TaskParameters) (_ concurrency.TaskResult, ferr fail.Error) {
	defer fail.OnPanic(&ferr)
	var xerr fail.Error

	if instance == nil || instance.IsNull() {
		return nil, fail.InvalidInstanceError()
	}
	if task == nil {
		return nil, fail.InvalidParameterCannotBeNilError("task")
	}
	if task.Aborted() {
		if lerr, err := task.LastError(); err == nil {
			return nil, fail.AbortedError(lerr, "parent task killed")
		}
		return nil, fail.AbortedError(nil, "parent task killed")
	}

	id, ok := params.(string)
	if !ok || id == "" {
		return nil, fail.InvalidParameterCannotBeEmptyStringError("params")
	}

	xerr = instance.GetService().StopHost(id, false)
	xerr = debug.InjectPlannedFail(xerr)
	if xerr != nil {
		switch xerr.(type) { // nolint
		case *fail.ErrDuplicate: // A host already stopped is considered as a successful run
			logrus.Tracef("host duplicated, stopping considered as a success")
			debug.IgnoreError(xerr)
			return nil, nil
		}
	}
	return nil, xerr
}

type taskInstallGatewayParameters struct {
	Host resources.Host
}

// taskInstallGateway installs necessary components on one gateway
func (instance *Cluster) taskInstallGateway(task concurrency.Task, params concurrency.TaskParameters) (result concurrency.TaskResult, ferr fail.Error) {
	defer fail.OnPanic(&ferr)
	var xerr fail.Error

	if instance == nil || instance.IsNull() {
		return nil, fail.InvalidInstanceError()
	}
	if task == nil {
		return nil, fail.InvalidParameterCannotBeNilError("task")
	}

	p, ok := params.(taskInstallGatewayParameters)
	if !ok {
		return result, fail.InvalidParameterError("params", "must be a 'taskInstallGatewayParameters'")
	}
	if p.Host == nil {
		return result, fail.InvalidParameterCannotBeNilError("params.Host")
	}

	hostLabel := p.Host.GetName()

	if task.Aborted() {
		if lerr, err := task.LastError(); err == nil {
			return nil, fail.AbortedError(lerr, "parent task killed")
		}
		return nil, fail.AbortedError(nil, "parent task killed")
	}

	tracer := debug.NewTracer(task, tracing.ShouldTrace("resources.cluster"), params).WithStopwatch().Entering()
	defer tracer.Exiting()

	logrus.Debugf("[%s] starting installation...", hostLabel)

	_, xerr = p.Host.WaitSSHReady(task.Context(), temporal.GetHostTimeout())
	xerr = debug.InjectPlannedFail(xerr)
	if xerr != nil {
		return nil, xerr
	}

	// Installs docker and docker-compose on gateway
	xerr = instance.installDocker(task.Context(), p.Host, hostLabel)
	xerr = debug.InjectPlannedFail(xerr)
	if xerr != nil {
		return nil, xerr
	}

	// // Installs proxycache server on gateway (if not disabled)
	// xerr = instance.installProxyCacheServer(task.Context(), p.Host, hostLabel)
	// xerr = debug.InjectPlannedFail(xerr)
	// if xerr != nil {
	// 	return nil, xerr
	// }

	// Installs requirements as defined by Cluster Flavor (if it exists)
	xerr = instance.installNodeRequirements(task.Context(), clusternodetype.Gateway, p.Host, hostLabel)
	xerr = debug.InjectPlannedFail(xerr)
	if xerr != nil {
		return nil, xerr
	}

	logrus.Debugf("[%s] preparation successful", hostLabel)
	return nil, nil
}

type taskConfigureGatewayParameters struct {
	Host resources.Host
}

// taskConfigureGateway prepares one gateway
func (instance *Cluster) taskConfigureGateway(task concurrency.Task, params concurrency.TaskParameters) (result concurrency.TaskResult, ferr fail.Error) {
	defer fail.OnPanic(&ferr)
	var xerr fail.Error

	if instance == nil || instance.IsNull() {
		return nil, fail.InvalidInstanceError()
	}
	if task == nil {
		return nil, fail.InvalidParameterCannotBeNilError("task")
	}
	if task.Aborted() {
		if lerr, err := task.LastError(); err == nil {
			return nil, fail.AbortedError(lerr, "parent task killed")
		}
		return nil, fail.AbortedError(nil, "parent task killed")
	}

	// validate and convert parameters
	p, ok := params.(taskConfigureGatewayParameters)
	if !ok {
		return result, fail.InvalidParameterError("params", "must be a 'taskConfigureGatewayParameters'")
	}
	if p.Host == nil {
		return result, fail.InvalidParameterCannotBeNilError("params.Host")
	}

	hostLabel := p.Host.GetName()

	tracer := debug.NewTracer(task, tracing.ShouldTrace("resources.cluster"), "(%v)", params).WithStopwatch().Entering()
	defer tracer.Exiting()

	logrus.Debugf("[%s] starting configuration...", hostLabel)

	if instance.makers.ConfigureGateway != nil {
		xerr = instance.makers.ConfigureGateway(instance)
		xerr = debug.InjectPlannedFail(xerr)
		if xerr != nil {
			return nil, xerr
		}
	}

	logrus.Debugf("[%s] configuration successful in [%s].", p.Host.GetName(), tracer.Stopwatch().String())
	return nil, nil
}

type taskCreateMastersParameters struct {
	count         uint
	mastersDef    abstract.HostSizingRequirements
	keepOnFailure bool
}

// taskCreateMasters creates masters
func (instance *Cluster) taskCreateMasters(task concurrency.Task, params concurrency.TaskParameters) (result concurrency.TaskResult, ferr fail.Error) {
	defer fail.OnPanic(&ferr)

	if instance == nil || instance.IsNull() {
		return nil, fail.InvalidInstanceError()
	}
	if task == nil {
		return nil, fail.InvalidParameterCannotBeNilError("task")
	}

	tg, xerr := concurrency.NewTaskGroupWithParent(task, concurrency.InheritParentIDOption)
	xerr = debug.InjectPlannedFail(xerr)
	if xerr != nil {
		return nil, xerr
	}

	if task.Aborted() {
		if lerr, err := task.LastError(); err == nil {
			return nil, fail.AbortedError(lerr, "parent task killed")
		}
		return nil, fail.AbortedError(nil, "parent task killed")
	}

	tracer := debug.NewTracer(tg, tracing.ShouldTrace("resources.cluster"), "(%v)", params).WithStopwatch().Entering()
	defer tracer.Exiting()

	// Convert and validate parameters
	p, ok := params.(taskCreateMastersParameters)
	if !ok {
		return nil, fail.InvalidParameterError("params", "must be a 'taskCreteMastersParameters'")
	}
	if p.count < 1 {
		return nil, fail.InvalidParameterError("params.count", "cannot be an integer less than 1")
	}

	clusterName := instance.GetName()

	if p.count == 0 {
		logrus.Debugf("[Cluster %s] no masters to create.", clusterName)
		return nil, nil
	}

	logrus.Debugf("[Cluster %s] creating %d master%s...", clusterName, p.count, strprocess.Plural(p.count))

	timeout := 2 * temporal.GetHostCreationTimeout()
	var collectedErs []error

	for i := uint(1); i <= p.count; i++ {
		captured := i
		taskParams := taskCreateMasterParameters{
			masterDef:     p.mastersDef,
			timeout:       timeout,
			index:         captured,
			keepOnFailure: p.keepOnFailure,
		}
		_, ierr := tg.StartWithTimeout(
			instance.taskCreateMaster, taskParams, timeout, concurrency.InheritParentIDOption,
			concurrency.AmendID(fmt.Sprintf("/host/%d/create", captured)),
		)
		ierr = debug.InjectPlannedFail(ierr)
		if ierr != nil {
			collectedErs = append(collectedErs, ierr)
			abErr := tg.AbortWithCause(ierr)
			if abErr != nil {
				logrus.Warnf("there was an error trying to abort TaskGroup: %s", spew.Sdump(abErr))
			}
			break
		}
	}

	var tr concurrency.TaskGroupResult
	tr, xerr = tg.WaitGroup()
	xerr = debug.InjectPlannedFail(xerr)
	if xerr != nil {
		if withTimeout(xerr) {
			logrus.Warningf("Timeouts !!")
		}
		rerr := fail.NewError("[Cluster %s] failed to create master(s): %s", clusterName, xerr)
		if len(collectedErs) != 0 {
			_ = rerr.AddConsequence(fail.NewErrorList(collectedErs))
		}
		return nil, rerr
	}

	if len(collectedErs) != 0 {
		return nil, fail.NewError(
			"[Cluster %s] failed to create master(s): %s", clusterName, fail.NewErrorList(collectedErs),
		)
	}

	logrus.Debugf("[Cluster %s] masters creation successful: %v", clusterName, tr)
	return tr, nil
}

type taskCreateMasterParameters struct {
	index         uint
	masterDef     abstract.HostSizingRequirements
	timeout       time.Duration
	keepOnFailure bool
}

// taskCreateMaster creates one master
func (instance *Cluster) taskCreateMaster(task concurrency.Task, params concurrency.TaskParameters) (result concurrency.TaskResult, ferr fail.Error) {
	defer fail.OnPanic(&ferr)
	var xerr fail.Error

	if instance == nil || instance.IsNull() {
		return nil, fail.InvalidInstanceError()
	}
	if task == nil {
		return nil, fail.InvalidParameterCannotBeNilError("task")
	}

	// Convert and validate parameters
	p, ok := params.(taskCreateMasterParameters)
	if !ok {
		return nil, fail.InvalidParameterError("params", "must be a 'taskCreateMasterParameters'")
	}

	if p.index < 1 {
		return nil, fail.InvalidParameterError("params.index", "must be an integer greater than 0")
	}

	hostReq := abstract.HostRequest{}
	hostReq.ResourceName, xerr = instance.buildHostname("master", clusternodetype.Master)
	xerr = debug.InjectPlannedFail(xerr)
	if xerr != nil {
		return nil, xerr
	}

	if task.Aborted() {
		if lerr, err := task.LastError(); err == nil {
			return nil, fail.AbortedError(lerr, "parent task killed")
		}
		return nil, fail.AbortedError(nil, "parent task killed")
	}

	tracer := debug.NewTracer(task, tracing.ShouldTrace("resources.cluster"), "(%v)", params).Entering()
	defer tracer.Exiting()

	hostLabel := fmt.Sprintf("master #%d", p.index)
	logrus.Debugf("[%s] starting master Host creation...", hostLabel)

	// First creates master in metadata, to keep track of its tried creation, in case of failure
	var nodeIdx uint
	xerr = instance.Alter(
		func(_ data.Clonable, props *serialize.JSONProperties) fail.Error {
			return props.Alter(
				clusterproperty.NodesV3, func(clonable data.Clonable) fail.Error {
					nodesV3, ok := clonable.(*propertiesv3.ClusterNodes)
					if !ok {
						return fail.InconsistentError(
							"'*propertiesv3.ClusterNodes' expected, '%s' provided", reflect.TypeOf(clonable).String(),
						)
					}

					nodesV3.GlobalLastIndex++
					nodeIdx = nodesV3.GlobalLastIndex

					node := &propertiesv3.ClusterNode{
						NumericalID: nodeIdx,
						Name:        hostReq.ResourceName,
					}
					nodesV3.ByNumericalID[nodeIdx] = node
					return nil
				},
			)
		},
	)
	xerr = debug.InjectPlannedFail(xerr)
	if xerr != nil {
		return nil, fail.Wrap(xerr, "[%s] creation failed", hostLabel)
	}

	// Starting from here, if exiting with error, remove entry from master nodes of the metadata
	defer func() {
		if ferr != nil && !p.keepOnFailure {
			derr := instance.Alter(
				func(_ data.Clonable, props *serialize.JSONProperties) fail.Error {
					return props.Alter(
						clusterproperty.NodesV3, func(clonable data.Clonable) fail.Error {
							nodesV3, ok := clonable.(*propertiesv3.ClusterNodes)
							if !ok {
								return fail.InconsistentError(
									"'*propertiesv3.ClusterNodes' expected, '%s' provided",
									reflect.TypeOf(clonable).String(),
								)
							}

							delete(nodesV3.ByNumericalID, nodeIdx)
							return nil
						},
					)
				},
			)
			if derr != nil {
				_ = ferr.AddConsequence(
					fail.Wrap(
						derr, "cleaning up on %s, failed to remove master from Cluster metadata", ActionFromError(ferr),
					),
				)
			}
		}
	}()

	if task.Aborted() {
		if lerr, err := task.LastError(); err == nil {
			return nil, fail.AbortedError(lerr, "parent task killed")
		}
		return nil, fail.AbortedError(nil, "parent task killed")
	}

	netCfg, xerr := instance.GetNetworkConfig()
	xerr = debug.InjectPlannedFail(xerr)
	if xerr != nil {
		return nil, xerr
	}

	subnet, xerr := LoadSubnet(instance.GetService(), "", netCfg.SubnetID)
	xerr = debug.InjectPlannedFail(xerr)
	if xerr != nil {
		return nil, xerr
	}

	// -- Create the Host --
	xerr = subnet.Inspect(
		func(clonable data.Clonable, _ *serialize.JSONProperties) fail.Error {
			as, ok := clonable.(*abstract.Subnet)
			if !ok {
				return fail.InconsistentError(
					"'*abstract.Subnet' expected, '%s' provided", reflect.TypeOf(clonable).String(),
				)
			}

			hostReq.Subnets = []*abstract.Subnet{as}
			return nil
		},
	)
	xerr = debug.InjectPlannedFail(xerr)
	if xerr != nil {
		return nil, xerr
	}

	hostReq.DefaultRouteIP, xerr = subnet.GetDefaultRouteIP()
	xerr = debug.InjectPlannedFail(xerr)
	if xerr != nil {
		return nil, xerr
	}

	hostReq.PublicIP = false
	hostReq.KeepOnFailure = p.keepOnFailure
	if p.masterDef.Image != "" {
		hostReq.ImageID = p.masterDef.Image
	}
	if p.masterDef.Template != "" {
		hostReq.TemplateID = p.masterDef.Template
	}

	hostInstance, xerr := NewHost(instance.GetService())
	xerr = debug.InjectPlannedFail(xerr)
	if xerr != nil {
		return nil, xerr
	}

	_, xerr = hostInstance.Create(task.Context(), hostReq, p.masterDef)
	xerr = debug.InjectPlannedFail(xerr)
	if xerr != nil {
		return nil, xerr
	}

	defer func() {
		if ferr != nil && !p.keepOnFailure {
			if derr := hostInstance.Delete(context.Background()); derr != nil {
				switch derr.(type) {
				case *fail.ErrNotFound:
					// missing Host is considered as a successful deletion, continue
					debug.IgnoreError(derr)
				default:
					_ = ferr.AddConsequence(derr)
				}
			}
		}
	}()

	xerr = instance.Alter(
		func(_ data.Clonable, props *serialize.JSONProperties) fail.Error {
			return props.Alter(
				clusterproperty.NodesV3, func(clonable data.Clonable) (innerXErr fail.Error) {
					nodesV3, ok := clonable.(*propertiesv3.ClusterNodes)
					if !ok {
						return fail.InconsistentError(
							"'*propertiesv3.ClusterNodes' expected, '%s' provided", reflect.TypeOf(clonable).String(),
						)
					}

					node := nodesV3.ByNumericalID[nodeIdx]
					node.ID = hostInstance.GetID()

					// Recover public IP of the master if it exists
					node.PublicIP, innerXErr = hostInstance.GetPublicIP()
					if innerXErr != nil {
						switch innerXErr.(type) {
						case *fail.ErrNotFound:
							// No public IP, this can happen; continue
						default:
							return innerXErr
						}
					}

					// Recover the private IP of the master that MUST exist
					node.PrivateIP, innerXErr = hostInstance.GetPrivateIP()
					if innerXErr != nil {
						return innerXErr
					}

					// Updates property
					nodesV3.Masters = append(nodesV3.Masters, nodeIdx)
					nodesV3.MasterByName[node.Name] = node.NumericalID
					nodesV3.MasterByID[node.ID] = node.NumericalID

					return nil
				},
			)
		},
	)
	xerr = debug.InjectPlannedFail(xerr)
	if xerr != nil {
		return nil, fail.Wrap(xerr, "[%s] creation failed", hostLabel)
	}

	hostLabel = fmt.Sprintf("master #%d (%s)", p.index, hostInstance.GetName())

	// xerr = instance.installProxyCacheClient(task.Context(), hostInstance, hostLabel)
	// xerr = debug.InjectPlannedFail(xerr)
	// if xerr != nil {
	// 	return nil, xerr
	// }

	xerr = instance.installNodeRequirements(task.Context(), clusternodetype.Master, hostInstance, hostLabel)
	xerr = debug.InjectPlannedFail(xerr)
	if xerr != nil {
		return nil, xerr
	}

	logrus.Debugf("[%s] Host creation successful.", hostLabel)
	return hostInstance, nil
}

func withTimeout(xerr fail.Error) bool {
	if _, ok := xerr.(*fail.ErrTimeout); ok {
		return true
	}

	result := false
	if elist, ok := xerr.(*fail.ErrorList); ok {
		for _, each := range elist.ToErrorSlice() {
			if ato, isTout := each.(*fail.ErrTimeout); isTout {
				logrus.Warnf("Found a tg timeout: %v", ato)
				result = true
			}
		}
	}

	return result
}

// taskConfigureMasters configure masters
func (instance *Cluster) taskConfigureMasters(task concurrency.Task, _ concurrency.TaskParameters) (result concurrency.TaskResult, ferr fail.Error) {
	defer fail.OnPanic(&ferr)
	var xerr fail.Error

	if instance == nil || instance.IsNull() {
		return nil, fail.InvalidInstanceError()
	}
	if task == nil {
		return nil, fail.InvalidParameterCannotBeNilError("task")
	}

	started := time.Now()

	defer func() {
		if ferr != nil {
			logrus.Debugf(
				"[Cluster %s] Masters configuration FAILED with [%s] in [%s].", instance.GetName(), spew.Sdump(ferr),
				temporal.FormatDuration(time.Since(started)),
			)
		} else {
			logrus.Debugf(
				"[Cluster %s] Masters configuration successful in [%s].", instance.GetName(),
				temporal.FormatDuration(time.Since(started)),
			)
		}
	}()

	if task.Aborted() {
		if lerr, err := task.LastError(); err == nil {
			return nil, fail.AbortedError(lerr, "parent task killed")
		}
		return nil, fail.AbortedError(nil, "parent task killed")
	}

	tracer := debug.NewTracer(task, tracing.ShouldTrace("resources.cluster")).WithStopwatch().Entering()
	defer tracer.Exiting()

	logrus.Debugf("[Cluster %s] Configuring masters...", instance.GetName())

	masters, xerr := instance.UnsafeListMasters()
	xerr = debug.InjectPlannedFail(xerr)
	if xerr != nil {
		return nil, xerr
	}
	if len(masters) == 0 {
		return nil, fail.NewError("[Cluster %s] master list cannot be empty.", instance.GetName())
	}

	tg, xerr := concurrency.NewTaskGroupWithParent(task, concurrency.InheritParentIDOption)
	xerr = debug.InjectPlannedFail(xerr)
	if xerr != nil {
		return nil, xerr
	}

	var (
		loadErrors []error
		taskErrors []error
	)

	for _, master := range masters {
		if master.ID == "" {
			return nil, fail.InvalidParameterError("masters", "cannot contain items with empty ID")
		}
	}

	for i, master := range masters {
		captured := i
		capturedMaster := master
		host, xerr := LoadHost(instance.GetService(), capturedMaster.ID)
		xerr = debug.InjectPlannedFail(xerr)
		if xerr != nil {
			loadErrors = append(loadErrors, xerr)
			abErr := tg.AbortWithCause(xerr)
			if abErr != nil {
				logrus.Errorf("there was an error trying to abort TaskGroup: %s", spew.Sdump(abErr))
			}
			break
		}

		//goland:noinspection ALL
		defer func(hostInstance resources.Host) {
			hostInstance.Released()
		}(host)

		_, xerr = tg.Start(
			instance.taskConfigureMaster, taskConfigureMasterParameters{
				Index: captured + 1,
				Host:  host,
			}, concurrency.InheritParentIDOption,
			concurrency.AmendID(fmt.Sprintf("/host/%s/configure", host.GetName())),
		)
		xerr = debug.InjectPlannedFail(xerr)
		if xerr != nil {
			// a return here (unless is the first for iteration) will likely leave unchecked started tasks
			taskErrors = append(taskErrors, xerr)
			abErr := tg.AbortWithCause(xerr)
			if abErr != nil {
				logrus.Warnf("there was an error trying to abort TaskGroup: %s", spew.Sdump(abErr))
			}
			break
		}
	}

	var tr concurrency.TaskGroupResult
	tr, xerr = tg.WaitGroup()
	xerr = debug.InjectPlannedFail(xerr)
	if xerr != nil {
		if withTimeout(xerr) {
			logrus.Warningf("Timeouts !!")
		}
		rerr := fail.NewError("[Cluster %s] failed to configure master(s): %s", instance.GetName(), xerr)
		if len(loadErrors) != 0 {
			_ = rerr.AddConsequence(fail.NewErrorList(loadErrors))
		}
		if len(taskErrors) != 0 {
			_ = rerr.AddConsequence(fail.NewErrorList(taskErrors))
		}
		return nil, rerr
	}

	if len(loadErrors) != 0 || len(taskErrors) != 0 {
		var allErrors []error
		allErrors = append(allErrors, loadErrors...)
		allErrors = append(allErrors, taskErrors...)
		return nil, fail.NewErrorList(allErrors)
	}

	logrus.Debugf("[Cluster %s] masters configuration successful: %v", instance.GetName(), tr)
	return tr, nil
}

type taskConfigureMasterParameters struct {
	Index uint
	Host  resources.Host
}

// taskConfigureMaster configures one master
func (instance *Cluster) taskConfigureMaster(task concurrency.Task, params concurrency.TaskParameters) (result concurrency.TaskResult, ferr fail.Error) {
	defer fail.OnPanic(&ferr)
	var xerr fail.Error

	if instance == nil || instance.IsNull() {
		return nil, fail.InvalidInstanceError()
	}
	if task == nil {
		return nil, fail.InvalidParameterCannotBeNilError("task")
	}
	// Convert and validate params
	p, ok := params.(taskConfigureMasterParameters)
	if !ok {
		return nil, fail.InvalidParameterError("params", "must be a 'taskConfigureMasterParameters'")
	}

	if p.Index < 1 {
		return nil, fail.InvalidParameterError("params.indexindex", "cannot be an integer less than 1")
	}
	if p.Host == nil {
		return nil, fail.InvalidParameterCannotBeNilError("params.Host")
	}

	tracer := debug.NewTracer(task, tracing.ShouldTrace("resources.cluster"), "(%v)", params).WithStopwatch().Entering()
	defer tracer.Exiting()

	if task.Aborted() {
		if lerr, err := task.LastError(); err == nil {
			return nil, fail.AbortedError(lerr, "parent task killed")
		}
		return nil, fail.AbortedError(nil, "parent task killed")
	}

	started := time.Now()

	hostLabel := fmt.Sprintf("master #%d (%s)", p.Index, p.Host.GetName())
	logrus.Debugf("[%s] starting configuration...", hostLabel)

	// install docker feature (including docker-compose)
	xerr = instance.installDocker(task.Context(), p.Host, hostLabel)
	xerr = debug.InjectPlannedFail(xerr)
	if xerr != nil {
		return nil, xerr
	}

	// Configure master for flavour
	if instance.makers.ConfigureMaster != nil {
		xerr = instance.makers.ConfigureMaster(instance, p.Index, p.Host)
		xerr = debug.InjectPlannedFail(xerr)
		if xerr != nil {
			return nil, fail.Wrap(xerr, "failed to configure master '%s'", p.Host.GetName())
		}

		logrus.Debugf("[%s] configuration successful in [%s].", hostLabel, temporal.FormatDuration(time.Since(started)))
		return nil, nil
	}

	// Not finding a callback isn't an error, so return nil in this case
	return nil, nil
}

type taskCreateNodesParameters struct {
	count         uint
	public        bool
	nodesDef      abstract.HostSizingRequirements
	keepOnFailure bool
}

// taskCreateNodes creates nodes
func (instance *Cluster) taskCreateNodes(task concurrency.Task, params concurrency.TaskParameters) (result concurrency.TaskResult, ferr fail.Error) {
	defer fail.OnPanic(&ferr)

	if instance == nil || instance.IsNull() {
		return nil, fail.InvalidInstanceError()
	}
	if task == nil {
		return nil, fail.InvalidParameterCannotBeNilError("tg")
	}

	// Convert then validate params
	p, ok := params.(taskCreateNodesParameters)
	if !ok {
		return nil, fail.InvalidParameterError("params", "must be a 'taskCreateNodesParameters'")
	}
	if p.count < 1 {
		return nil, fail.InvalidParameterError("params.count", "cannot be an integer less than 1")
	}

	if task.Aborted() {
		if lerr, err := task.LastError(); err == nil {
			return nil, fail.AbortedError(lerr, "parent task killed")
		}
		return nil, fail.AbortedError(nil, "parent task killed")
	}

	tracer := debug.NewTracer(
		task, tracing.ShouldTrace("resources.cluster"), "(%d, %v)", p.count, p.public,
	).WithStopwatch().Entering()
	defer tracer.Exiting()

	clusterName := instance.GetName()

	if p.count == 0 {
		logrus.Debugf("[Cluster %s] no nodes to create.", clusterName)
		return nil, nil
	}
	logrus.Debugf("[Cluster %s] creating %d node%s...", clusterName, p.count, strprocess.Plural(p.count))

	tg, xerr := concurrency.NewTaskGroupWithParent(task, concurrency.InheritParentIDOption)
	xerr = debug.InjectPlannedFail(xerr)
	if xerr != nil {
		return nil, xerr
	}

	timeout := 2 * temporal.GetHostCreationTimeout()
	for i := uint(1); i <= p.count; i++ {
		captured := i
		_, xerr := tg.StartWithTimeout(
			instance.taskCreateNode, taskCreateNodeParameters{
				index:         captured,
				nodeDef:       p.nodesDef,
				timeout:       timeout,
				keepOnFailure: p.keepOnFailure,
			}, timeout, concurrency.InheritParentIDOption,
		)
		xerr = debug.InjectPlannedFail(xerr)
		if xerr != nil {
			abErr := tg.AbortWithCause(xerr)
			if abErr != nil {
				logrus.Warnf("there was an error trying to abort TaskGroup: %s", spew.Sdump(abErr))
			}
			break
		}
	}

	tr, xerr := tg.WaitGroup()
	xerr = debug.InjectPlannedFail(xerr)
	if xerr != nil {
		if withTimeout(xerr) {
			logrus.Warningf("Timeouts !!")
		}
		rerr := fail.NewError("[Cluster %s] failed to create nodes(s): %s", instance.GetName(), xerr)
		return nil, rerr
	}

	logrus.Debugf("[Cluster %s] %d node%s creation successful.", clusterName, p.count, strprocess.Plural(p.count))
	return tr, nil
}

type taskCreateNodeParameters struct {
	index         uint
	nodeDef       abstract.HostSizingRequirements
	timeout       time.Duration // Not used currently
	keepOnFailure bool
}

// taskCreateNode creates a node in the Cluster
func (instance *Cluster) taskCreateNode(task concurrency.Task, params concurrency.TaskParameters) (result concurrency.TaskResult, ferr fail.Error) {
	defer fail.OnPanic(&ferr)
	var xerr fail.Error

	if instance == nil || instance.IsNull() {
		return nil, fail.InvalidInstanceError()
	}
	if task == nil {
		return nil, fail.InvalidParameterCannotBeNilError("task")
	}

	// Convert then validate parameters
	p, ok := params.(taskCreateNodeParameters)
	if !ok {
		return nil, fail.InvalidParameterError("params", "must be a data.Map")
	}

	if p.index < 1 {
		return nil, fail.InvalidParameterError("params.indexindex", "cannot be an integer less than 1")
	}

	hostReq := abstract.HostRequest{}
	hostReq.ResourceName, xerr = instance.buildHostname("node", clusternodetype.Node)
	xerr = debug.InjectPlannedFail(xerr)
	if xerr != nil {
		return nil, xerr
	}

	if task.Aborted() {
		if lerr, err := task.LastError(); err == nil {
			return nil, fail.AbortedError(lerr, "parent task killed")
		}
		return nil, fail.AbortedError(nil, "parent task killed")
	}

	tracer := debug.NewTracer(
		task, tracing.ShouldTrace("resources.cluster"), "(%d)", p.index,
	).WithStopwatch().Entering()
	defer tracer.Exiting()

	hostLabel := fmt.Sprintf("node #%d", p.index)
	logrus.Debugf(tracer.TraceMessage("[%s] starting Host creation...", hostLabel))

	// -- First creates node in metadata, to keep track of its tried creation, in case of failure --
	var nodeIdx uint
	xerr = instance.Alter(
		func(_ data.Clonable, props *serialize.JSONProperties) fail.Error {
			return props.Alter(
				clusterproperty.NodesV3, func(clonable data.Clonable) fail.Error {
					nodesV3, ok := clonable.(*propertiesv3.ClusterNodes)
					if !ok {
						return fail.InconsistentError(
							"'*propertiesv3.ClusterNodes' expected, '%s' provided", reflect.TypeOf(clonable).String(),
						)
					}

					nodesV3.GlobalLastIndex++
					nodeIdx = nodesV3.GlobalLastIndex
					node := &propertiesv3.ClusterNode{
						NumericalID: nodeIdx,
						Name:        hostReq.ResourceName,
					}
					nodesV3.ByNumericalID[nodeIdx] = node
					return nil
				},
			)
		},
	)
	xerr = debug.InjectPlannedFail(xerr)
	if xerr != nil {
		return nil, fail.Wrap(xerr, "[%s] creation failed", hostLabel)
	}

	// Starting from here, if exiting with error, remove entry from node of the metadata
	defer func() {
		if ferr != nil && !p.keepOnFailure {
			// Disable abort signal during the clean up
			defer task.DisarmAbortSignal()()

			derr := instance.Alter(
				func(_ data.Clonable, props *serialize.JSONProperties) fail.Error {
					return props.Alter(
						clusterproperty.NodesV3, func(clonable data.Clonable) fail.Error {
							nodesV3, ok := clonable.(*propertiesv3.ClusterNodes)
							if !ok {
								return fail.InconsistentError(
									"'*propertiesv3.ClusterNodes' expected, '%s' provided",
									reflect.TypeOf(clonable).String(),
								)
							}

							delete(nodesV3.ByNumericalID, nodeIdx)
							return nil
						},
					)
				},
			)
			if derr != nil {
				_ = ferr.AddConsequence(
					fail.Wrap(
						derr, "cleaning up on %s, failed to remove node from Cluster metadata", ActionFromError(ferr),
					),
				)
			}
		}
	}()

	netCfg, xerr := instance.GetNetworkConfig()
	xerr = debug.InjectPlannedFail(xerr)
	if xerr != nil {
		return nil, xerr
	}

	subnet, xerr := LoadSubnet(instance.GetService(), "", netCfg.SubnetID)
	xerr = debug.InjectPlannedFail(xerr)
	if xerr != nil {
		return nil, xerr
	}

	// -- Create the Host instance corresponding to the new node --
	xerr = subnet.Inspect(
		func(clonable data.Clonable, _ *serialize.JSONProperties) fail.Error {
			as, ok := clonable.(*abstract.Subnet)
			if !ok {
				return fail.InconsistentError(
					"'*abstract.Subnet' expected, '%s' provided", reflect.TypeOf(clonable).String(),
				)
			}

			hostReq.Subnets = []*abstract.Subnet{as}
			return nil
		},
	)
	xerr = debug.InjectPlannedFail(xerr)
	if xerr != nil {
		return nil, xerr
	}

	hostReq.DefaultRouteIP, xerr = subnet.GetDefaultRouteIP()
	xerr = debug.InjectPlannedFail(xerr)
	if xerr != nil {
		return nil, xerr
	}

	hostReq.PublicIP = false
	hostReq.KeepOnFailure = p.keepOnFailure

	if p.nodeDef.Image != "" {
		hostReq.ImageID = p.nodeDef.Image
	}
	if p.nodeDef.Template != "" {
		hostReq.TemplateID = p.nodeDef.Template
	}

	hostInstance, xerr := NewHost(instance.GetService())
	xerr = debug.InjectPlannedFail(xerr)
	if xerr != nil {
		return nil, xerr
	}

	// here is the actual creation of the machine
	_, xerr = hostInstance.Create(task.Context(), hostReq, p.nodeDef)
	xerr = debug.InjectPlannedFail(xerr)
	if xerr != nil {
		return nil, xerr
	}

	defer func() {
		if ferr != nil && !p.keepOnFailure {
			if derr := hostInstance.Delete(context.Background()); derr != nil {
				switch derr.(type) {
				case *fail.ErrNotFound:
					// missing Host is considered as a successful deletion, continue
					debug.IgnoreError(derr)
				default:
					_ = ferr.AddConsequence(
						fail.Wrap(
							derr, "cleaning up on %s, failed to delete Host '%s'", ActionFromError(ferr),
							hostInstance.GetName(),
						),
					)
				}
			}
		}
	}()

	// -- update cluster metadata --
	var node *propertiesv3.ClusterNode
	xerr = instance.Alter(
		func(_ data.Clonable, props *serialize.JSONProperties) fail.Error {
			return props.Alter(
				clusterproperty.NodesV3, func(clonable data.Clonable) (innerXErr fail.Error) {
					nodesV3, ok := clonable.(*propertiesv3.ClusterNodes)
					if !ok {
						return fail.InconsistentError(
							"'*propertiesv3.ClusterNodes' expected, '%s' provided", reflect.TypeOf(clonable).String(),
						)
					}

					node = nodesV3.ByNumericalID[nodeIdx]
					node.ID = hostInstance.GetID()
					node.PublicIP, innerXErr = hostInstance.GetPublicIP()
					if innerXErr != nil {
						switch innerXErr.(type) {
						case *fail.ErrNotFound:
							// No public IP, this can happen; continue
						default:
							return innerXErr
						}
					}

					if node.PrivateIP, innerXErr = hostInstance.GetPrivateIP(); innerXErr != nil {
						return innerXErr
					}

					nodesV3.PrivateNodes = append(nodesV3.PrivateNodes, node.NumericalID)
					nodesV3.PrivateNodeByName[node.Name] = node.NumericalID
					nodesV3.PrivateNodeByID[node.ID] = node.NumericalID

					return nil
				},
			)
		},
	)
	xerr = debug.InjectPlannedFail(xerr)
	if xerr != nil {
		return nil, fail.Wrap(xerr, "[%s] creation failed", hostLabel)
	}

	// Starting from here, rollback on cluster metadata in case of failure
	defer func() {
		if ferr != nil && !p.keepOnFailure {
			derr := instance.Alter(
				func(_ data.Clonable, props *serialize.JSONProperties) fail.Error {
					return props.Alter(
						clusterproperty.NodesV3, func(clonable data.Clonable) (innerXErr fail.Error) {
							nodesV3, ok := clonable.(*propertiesv3.ClusterNodes)
							if !ok {
								return fail.InconsistentError(
									"'*propertiesv3.ClusterNodes' expected, '%s' provided",
									reflect.TypeOf(clonable).String(),
								)
							}

							if found, indexInSlice := containsClusterNode(nodesV3.PrivateNodes, nodeIdx); found {
								length := len(nodesV3.PrivateNodes)
								if indexInSlice < length-1 {
									nodesV3.PrivateNodes = append(
										nodesV3.PrivateNodes[:indexInSlice], nodesV3.PrivateNodes[indexInSlice+1:]...,
									)
								} else {
									nodesV3.PrivateNodes = nodesV3.PrivateNodes[:indexInSlice]
								}
							}

							delete(nodesV3.PrivateNodeByName, hostInstance.GetName())
							delete(nodesV3.PrivateNodeByID, hostInstance.GetID())

							return nil
						},
					)
				},
			)
			if derr != nil {
				_ = ferr.AddConsequence(
					fail.Wrap(
						derr, "cleaning up on failure, failed to remove node '%s' from metadata of cluster '%s'",
						hostInstance.GetName(), instance.GetName(),
					),
				)
			}
		}
	}()

	hostLabel = fmt.Sprintf("node #%d (%s)", p.index, hostInstance.GetName())

	// xerr = instance.installProxyCacheClient(task.Context(), hostInstance, hostLabel)
	// xerr = debug.InjectPlannedFail(xerr)
	// if xerr != nil {
	// 	return nil, xerr
	// }

	xerr = instance.installNodeRequirements(task.Context(), clusternodetype.Node, hostInstance, hostLabel)
	xerr = debug.InjectPlannedFail(xerr)
	if xerr != nil {
		return nil, xerr
	}

	logrus.Debugf("[%s] Host creation successful.", hostLabel)
	return node, nil
}

// taskConfigureNodes configures nodes
func (instance *Cluster) taskConfigureNodes(task concurrency.Task, _ concurrency.TaskParameters) (_ concurrency.TaskResult, ferr fail.Error) {
	defer fail.OnPanic(&ferr)
	var xerr fail.Error

	if instance == nil || instance.IsNull() {
		return nil, fail.InvalidInstanceError()
	}
	if task == nil {
		return nil, fail.InvalidParameterCannotBeNilError("task")
	}

	started := time.Now()

	defer func() {
		if ferr != nil {
			logrus.Debugf(
				"[Cluster %s] Nodes configuration FAILED with [%s] in [%s].", instance.GetName(), spew.Sdump(ferr),
				temporal.FormatDuration(time.Since(started)),
			)
		} else {
			logrus.Debugf(
				"[Cluster %s] Nodes configuration successful in [%s].", instance.GetName(),
				temporal.FormatDuration(time.Since(started)),
			)
		}
	}()

	if task.Aborted() {
		if lerr, err := task.LastError(); err == nil {
			return nil, fail.AbortedError(lerr, "parent task killed")
		}

		return nil, fail.AbortedError(nil, "parent task aborted")
	}

	clusterName := instance.GetName()

	tracer := debug.NewTracer(task, tracing.ShouldTrace("resources.cluster")).WithStopwatch().Entering()
	defer tracer.Exiting()

	list, err := instance.unsafeListNodes()
	err = debug.InjectPlannedFail(err)
	if err != nil {
		return nil, err
	}
	if len(list) == 0 {
		return nil, fail.NewError("[Cluster %s] node list cannot be empty.", instance.GetName())
	}

	logrus.Debugf("[Cluster %s] configuring nodes...", clusterName)

	var (
		startErrs []error
	)

	tg, xerr := concurrency.NewTaskGroupWithParent(task, concurrency.InheritParentIDOption)
	xerr = debug.InjectPlannedFail(xerr)
	if xerr != nil {
		return nil, xerr
	}

	for _, node := range list {
		if node.ID == "" {
			return nil, fail.InvalidParameterError("list", "cannot contain items with empty ID")
		}
	}

	for i, node := range list {
		captured := i
		capturedNode := node
		_, xerr = tg.Start(
			instance.taskConfigureNode, taskConfigureNodeParameters{
				Index: captured + 1,
				Node:  capturedNode,
			}, concurrency.InheritParentIDOption,
			concurrency.AmendID(fmt.Sprintf("/host/%s/configure", capturedNode.Name)),
		)
		xerr = debug.InjectPlannedFail(xerr)
		if xerr != nil {
			// a return here (unless is the first for iteration) will likely leave unchecked started tasks, which is bad
			startErrs = append(startErrs, xerr)
			abErr := tg.AbortWithCause(xerr)
			if abErr != nil {
				logrus.Warnf("there was an error trying to abort TaskGroup: %s", spew.Sdump(abErr))
			}
			break
		}
	}

	var tgr concurrency.TaskGroupResult
	tgr, xerr = tg.WaitGroup()
	xerr = debug.InjectPlannedFail(xerr)
	if xerr != nil {
		if withTimeout(xerr) {
			logrus.Warningf("Timeouts !!")
		}
		rerr := fail.NewError("[Cluster %s] failed to configure nodes(s): %s", instance.GetName(), xerr)
		if len(startErrs) > 0 {
			_ = rerr.AddConsequence(fail.NewErrorList(startErrs)) // not actually a consequence, but a temporary patch until the logic of this function is fixed
		}
		return nil, rerr
	}

	if len(startErrs) != 0 {
		var allErrors []error
		allErrors = append(allErrors, startErrs...)
		return nil, fail.NewError(
			"[Cluster %s] failed to configure nodes(s): %s", instance.GetName(), fail.NewErrorList(allErrors),
		)
	}

	logrus.Debugf("[Cluster %s] nodes configuration successful: %v", clusterName, tgr)
	return tgr, nil
}

type taskConfigureNodeParameters struct {
	Index uint
	Node  *propertiesv3.ClusterNode
}

// taskConfigureNode configure one node
func (instance *Cluster) taskConfigureNode(task concurrency.Task, params concurrency.TaskParameters) (_ concurrency.TaskResult, ferr fail.Error) {
	defer fail.OnPanic(&ferr)

	if instance == nil || instance.IsNull() {
		return nil, fail.InvalidInstanceError()
	}
	if task == nil {
		return nil, fail.InvalidParameterCannotBeNilError("task")
	}

	// Convert and validate params
	p, ok := params.(taskConfigureNodeParameters)
	if !ok {
		return nil, fail.InvalidParameterError("params", "must be a 'taskConfigureNodeParameters'")
	}
	if p.Index < 1 {
		return nil, fail.InvalidParameterError("params.indexindex", "cannot be an integer less than 1")
	}
	if p.Node == nil {
		return nil, fail.InvalidParameterCannotBeNilError("params.Node")
	}

	if task.Aborted() {
		if lerr, err := task.LastError(); err == nil {
			return nil, fail.AbortedError(lerr, "parent task killed")
		}
		return nil, fail.AbortedError(nil, "parent task killed")
	}

	tracer := debug.NewTracer(
		task, tracing.ShouldTrace("resources.cluster"), "(%d, %s)", p.Index, p.Node.Name,
	).WithStopwatch().Entering()
	defer tracer.Exiting()

	hostLabel := fmt.Sprintf("node #%d (%s)", p.Index, p.Node.Name)
	logrus.Debugf("[%s] starting configuration...", hostLabel)

	hostInstance, xerr := LoadHost(instance.GetService(), p.Node.ID)
	xerr = debug.InjectPlannedFail(xerr)
	if xerr != nil {
		return nil, fail.Wrap(xerr, "failed to get metadata of node '%s'", p.Node.Name)
	}

	//goland:noinspection ALL
	defer func(item resources.Host) {
		item.Released()
	}(hostInstance)

	// Docker and docker-compose installation is mandatory on all nodes
	xerr = instance.installDocker(task.Context(), hostInstance, hostLabel)
	xerr = debug.InjectPlannedFail(xerr)
	if xerr != nil {
		return nil, xerr
	}

	// Now configures node specifically for Cluster flavor
	if instance.makers.ConfigureNode == nil {
		return nil, nil
	}
	xerr = instance.makers.ConfigureNode(instance, p.Index, hostInstance)
	xerr = debug.InjectPlannedFail(xerr)
	if xerr != nil {
		logrus.Error(xerr.Error())
		return nil, xerr
	}

	logrus.Debugf("[%s] configuration successful.", hostLabel)
	return nil, nil
}

type taskDeleteNodeOnFailureParameters struct {
	node *propertiesv3.ClusterNode
}

// taskDeleteNodeOnFailure deletes a node when a failure occurred
func (instance *Cluster) taskDeleteNodeOnFailure(task concurrency.Task, params concurrency.TaskParameters) (_ concurrency.TaskResult, ferr fail.Error) {
	defer fail.OnPanic(&ferr)

	if instance == nil || instance.IsNull() {
		return nil, fail.InvalidInstanceError()
	}
	if task == nil {
		return nil, fail.InvalidParameterCannotBeNilError("task")
	}

	// Convert and validate params
	casted, ok := params.(taskDeleteNodeOnFailureParameters)
	if !ok {
		return nil, fail.InvalidParameterError("params", "must be a 'taskDeleteNodeOnFailureParameters'")
	}

	node := casted.node

	if task.Aborted() {
		if lerr, err := task.LastError(); err == nil {
			return nil, fail.AbortedError(lerr, "parent task killed")
		}
		return nil, fail.AbortedError(nil, "parent task killed")
	}

	hostInstance, xerr := LoadHost(instance.GetService(), node.ID)
	xerr = debug.InjectPlannedFail(xerr)
	if xerr != nil {
		switch xerr.(type) {
		case *fail.ErrNotFound:
			logrus.Tracef("Node %s not found, deletion considered successful", node.Name)
			return nil, nil
		default:
			return nil, xerr
		}
	}

	return nil, deleteHostOnFailure(hostInstance)
}

type taskDeleteNodeParameters struct {
	node           *propertiesv3.ClusterNode
	nodeLoadMethod data.ImmutableKeyValue
	master         *Host
}

// taskDeleteNode deletes one node
func (instance *Cluster) taskDeleteNode(task concurrency.Task, params concurrency.TaskParameters) (_ concurrency.TaskResult, ferr fail.Error) {
	defer fail.OnPanic(&ferr)
	var xerr fail.Error

	if instance == nil || instance.IsNull() {
		return nil, fail.InvalidInstanceError()
	}
	if task == nil {
		return nil, fail.InvalidParameterCannotBeNilError("task")
	}

	// Convert and validate params
	p, ok := params.(taskDeleteNodeParameters)
	if !ok {
		return nil, fail.InvalidParameterError("params", "must be a 'taskDeleteNodeParameters'")
	}
	if p.node == nil {
		return nil, fail.InvalidParameterCannotBeNilError("params.node")
	}
	if p.node.NumericalID == 0 {
		return nil, fail.InvalidParameterError("params.node.NumericalID", "cannot be 0")
	}
	if p.node.ID == "" && p.node.Name == "" {
		return nil, fail.InvalidParameterError("params.node.ID|params.node.Name", "ID or Name must be set")
	}
	if p.nodeLoadMethod != HostLightOption && p.nodeLoadMethod != HostFullOption {
		return nil, fail.InvalidParameterError("params.nodeLoadMethod", "must be 'HostLightOption' or 'HostFullOption'")
	}
	nodeName := p.node.Name
	if nodeName == "" {
		nodeName = p.node.ID
	}

	if task.Aborted() {
		if lerr, err := task.LastError(); err == nil {
			return nil, fail.AbortedError(lerr, "parent task killed")
		}
		return nil, fail.AbortedError(nil, "parent task killed")
	}

	defer func() {
		xerr = debug.InjectPlannedFail(xerr)
		if xerr != nil {
			xerr = fail.Wrap(xerr, "failed to delete Node '%s'", p.node.Name)
		}
	}()

	logrus.Debugf("Deleting Node '%s'", nodeName)
	xerr = instance.deleteNode(task.Context(), p.node, p.master, p.nodeLoadMethod)
	xerr = debug.InjectPlannedFail(xerr)
	if xerr != nil {
		switch xerr.(type) {
		case *fail.ErrNotFound:
			logrus.Debugf("Node %s not found, deletion considered successful", nodeName)
			return nil, nil
		default:
			return nil, xerr
		}
	}

	logrus.Debugf("Successfully deleted Node '%s'", nodeName)
	return nil, nil
}

// taskDeleteMaster deletes one master
func (instance *Cluster) taskDeleteMaster(task concurrency.Task, params concurrency.TaskParameters) (_ concurrency.TaskResult, ferr fail.Error) {
	defer fail.OnPanic(&ferr)

	if instance == nil || instance.IsNull() {
		return nil, fail.InvalidInstanceError()
	}
	if task == nil {
		return nil, fail.InvalidParameterCannotBeNilError("task")
	}

	// Convert and validate params
	p, ok := params.(taskDeleteNodeParameters)
	if !ok {
		return nil, fail.InvalidParameterError("params", "must be a 'taskDeleteNodeParameters'")
	}
	if p.node == nil {
		return nil, fail.InvalidParameterError("params.node", "cannot be nil")
	}
	if p.node.ID == "" && p.node.Name == "" {
		return nil, fail.InvalidParameterError("params.node.ID|params.node.Name", "ID or Name must be set")
	}

	nodeName := p.node.Name
	if nodeName == "" {
		nodeName = p.node.ID
	}

	if task.Aborted() {
		if lerr, err := task.LastError(); err == nil {
			return nil, fail.AbortedError(lerr, "parent task killed")
		}
		return nil, fail.AbortedError(nil, "parent task killed")
	}

	host, xerr := LoadHost(instance.GetService(), nodeName, HostLightOption)
	xerr = debug.InjectPlannedFail(xerr)
	if xerr != nil {
		switch xerr.(type) {
		case *fail.ErrNotFound:
			logrus.Tracef("Master %s not found, deletion considered successful", p.node.Name)
			return nil, nil
		default:
			return nil, xerr
		}
	}

	logrus.Debugf("Deleting Master '%s'", p.node.Name)
	xerr = instance.deleteMaster(task.Context(), host)
	xerr = debug.InjectPlannedFail(xerr)
	if xerr != nil {
		switch xerr.(type) {
		case *fail.ErrNotFound:
			logrus.Debugf("Master %s not found, deletion considered successful", p.node.Name)
			return nil, nil
		default:
			return nil, xerr
		}
	}

	logrus.Debugf("Successfully deleted Master '%s'", p.node.Name)
	return nil, nil
}

type taskDeleteHostOnFailureParameters struct {
	host resources.Host
}

// taskDeleteHostOnFailure deletes a host
func (instance *Cluster) taskDeleteHostOnFailure(task concurrency.Task, params concurrency.TaskParameters) (_ concurrency.TaskResult, ferr fail.Error) {
	defer fail.OnPanic(&ferr)

	if instance == nil || instance.IsNull() {
		return nil, fail.InvalidInstanceError()
	}
	if task == nil {
		return nil, fail.InvalidParameterCannotBeNilError("task")
	}

	// Convert and validate params
	casted, ok := params.(taskDeleteHostOnFailureParameters)
	if !ok {
		return nil, fail.InvalidParameterError("params", "must be a 'taskDeleteHostOnFailureParameters'")
	}

	return nil, deleteHostOnFailure(casted.host)
}

// deleteHostOnFailure deletes a Host with appropriate logs
func deleteHostOnFailure(instance resources.Host) fail.Error {
	prefix := "Cleaning up on failure, "
	hostName := instance.GetName()
	logrus.Debugf(prefix + fmt.Sprintf("deleting Host '%s'", hostName))

	xerr := instance.Delete(context.Background())
	xerr = debug.InjectPlannedFail(xerr)
	if xerr != nil {
		switch xerr.(type) {
		case *fail.ErrNotFound:
			logrus.Tracef("Host %s not found, deletion considered successful", hostName)
			return nil
		default:
			return xerr
		}
	}

	logrus.Debugf(prefix + fmt.Sprintf("successfully deleted Host '%s'", hostName))
	return nil
}<|MERGE_RESOLUTION|>--- conflicted
+++ resolved
@@ -87,14 +87,10 @@
 		if ferr != nil && !req.KeepOnFailure && !cleanFailure {
 			logrus.Debugf("Cleaning up on %s, deleting metadata of Cluster '%s'...", ActionFromError(ferr), req.Name)
 			if derr := instance.MetadataCore.Delete(); derr != nil {
-				logrus.Errorf(
-					"cleaning up on %s, failed to delete metadata of Cluster '%s'", ActionFromError(ferr), req.Name,
-				)
+				logrus.Errorf("cleaning up on %s, failed to delete metadata of Cluster '%s'", ActionFromError(ferr), req.Name)
 				_ = ferr.AddConsequence(derr)
 			} else {
-				logrus.Debugf(
-					"Cleaning up on %s, successfully deleted metadata of Cluster '%s'", ActionFromError(ferr), req.Name,
-				)
+				logrus.Debugf("Cleaning up on %s, successfully deleted metadata of Cluster '%s'", ActionFromError(ferr), req.Name)
 			}
 		}
 	}()
@@ -117,15 +113,8 @@
 		req.InitialNodeCount = privateNodeCount
 	}
 	if req.InitialNodeCount > 0 && req.InitialNodeCount < privateNodeCount {
-<<<<<<< HEAD
-		logrus.Warnf(
-			"[Cluster %s] cannot create less than required minimum of workers by the Flavor (%d requested, minimum being %d for flavor '%s')",
-			req.Name, req.InitialNodeCount, privateNodeCount, req.Flavor.String(),
-		)
-=======
 		logrus.Warnf("[Cluster %s] cannot create less than required minimum of workers by the Flavor (%d requested, minimum being %d for flavor '%s')",
 			req.Name, req.InitialNodeCount, privateNodeCount, req.Flavor.String())
->>>>>>> e952eff6
 		req.InitialNodeCount = privateNodeCount
 	}
 
@@ -145,28 +134,6 @@
 		return nil, xerr
 	}
 
-<<<<<<< HEAD
-	xerr = instance.Alter(
-		func(clonable data.Clonable, props *serialize.JSONProperties) fail.Error {
-			aci, ok := clonable.(*abstract.ClusterIdentity)
-			if !ok {
-				return fail.InconsistentError(
-					"'*abstract.ClusterIdentity' expected, '%s' provided", reflect.TypeOf(clonable).String(),
-				)
-			}
-
-			// update identity
-			aci.NodesDefImage = nodesDef.Image
-			aci.NodesDefTemplate = nodesDef.Template
-			aci.MastersDefImage = nodesDef.Image
-			aci.MastersDefTemplate = nodesDef.Template
-			aci.GatewaysDefImage = gatewaysDef.Image
-			aci.GatewaysDefTemplate = gatewaysDef.Template
-
-			return nil
-		},
-	)
-=======
 	xerr = instance.Alter(func(clonable data.Clonable, props *serialize.JSONProperties) fail.Error {
 		aci, ok := clonable.(*abstract.ClusterIdentity)
 		if !ok {
@@ -183,7 +150,6 @@
 
 		return nil
 	})
->>>>>>> e952eff6
 	xerr = debug.InjectPlannedFail(xerr)
 	if xerr != nil {
 		return nil, xerr
@@ -206,23 +172,6 @@
 					debug.IgnoreError(derr)
 				default:
 					cleanFailure = true
-<<<<<<< HEAD
-					logrus.Errorf(
-						"Cleaning up on %s, failed to delete Subnet '%s'", ActionFromError(ferr),
-						subnetInstance.GetName(),
-					)
-					_ = ferr.AddConsequence(
-						fail.Wrap(
-							derr, "cleaning up on %s, failed to delete Subnet", ActionFromError(ferr),
-						),
-					)
-				}
-			} else {
-				logrus.Debugf(
-					"Cleaning up on %s, successfully deleted Subnet '%s'", ActionFromError(ferr),
-					subnetInstance.GetName(),
-				)
-=======
 					logrus.Errorf("Cleaning up on %s, failed to delete Subnet '%s'", ActionFromError(ferr),
 						subnetInstance.GetName())
 					_ = ferr.AddConsequence(fail.Wrap(derr, "cleaning up on %s, failed to delete Subnet", ActionFromError(ferr)))
@@ -230,11 +179,8 @@
 			} else {
 				logrus.Debugf("Cleaning up on %s, successfully deleted Subnet '%s'", ActionFromError(ferr),
 					subnetInstance.GetName())
->>>>>>> e952eff6
 				if req.NetworkID == "" {
-					logrus.Debugf(
-						"Cleaning up on %s, deleting Network '%s'...", ActionFromError(ferr), networkInstance.GetName(),
-					)
+					logrus.Debugf("Cleaning up on %s, deleting Network '%s'...", ActionFromError(ferr), networkInstance.GetName())
 					if derr := networkInstance.Delete(context.Background()); derr != nil {
 						switch derr.(type) {
 						case *fail.ErrNotFound:
@@ -242,30 +188,6 @@
 							debug.IgnoreError(derr)
 						default:
 							cleanFailure = true
-<<<<<<< HEAD
-							logrus.Errorf(
-								"cleaning up on %s, failed to delete Network '%s'", ActionFromError(ferr),
-								networkInstance.GetName(),
-							)
-							_ = ferr.AddConsequence(
-								fail.Wrap(
-									derr, "cleaning up on %s, failed to delete Network", ActionFromError(ferr),
-								),
-							)
-						}
-					} else {
-						logrus.Debugf(
-							"Cleaning up on %s, successfully deleted Network '%s'", ActionFromError(ferr),
-							networkInstance.GetName(),
-						)
-					}
-				}
-			}
-		}
-	}()
-
-	// FIMXE: At some point clusterIdentity has to change...
-=======
 							logrus.Errorf("cleaning up on %s, failed to delete Network '%s'", ActionFromError(ferr),
 								networkInstance.GetName())
 							_ = ferr.AddConsequence(fail.Wrap(derr, "cleaning up on %s, failed to delete Network", ActionFromError(ferr)))
@@ -280,7 +202,6 @@
 	}()
 
 	// FIXME: At some point clusterIdentity has to change...
->>>>>>> e952eff6
 
 	// Creates and configures hosts
 	xerr = instance.createHostResources(
@@ -529,7 +450,6 @@
 				return innerXErr
 			}
 			aci.Keypair = kp
-<<<<<<< HEAD
 
 			// Generate needed password for account cladm
 			cladmPassword, innerErr := utils.GeneratePassword(16)
@@ -538,16 +458,6 @@
 			}
 			aci.AdminPassword = cladmPassword
 
-=======
-
-			// Generate needed password for account cladm
-			cladmPassword, innerErr := utils.GeneratePassword(16)
-			if innerErr != nil {
-				return fail.ConvertError(innerErr)
-			}
-			aci.AdminPassword = cladmPassword
-
->>>>>>> e952eff6
 			// Links maker based on Flavor
 			return instance.bootstrap(aci.Flavor)
 		},
@@ -799,27 +709,6 @@
 			}
 		}()
 	}
-<<<<<<< HEAD
-	xerr = instance.Alter(
-		func(_ data.Clonable, props *serialize.JSONProperties) fail.Error {
-			return props.Alter(
-				clusterproperty.NetworkV3, func(clonable data.Clonable) fail.Error {
-					networkV3, ok := clonable.(*propertiesv3.ClusterNetwork)
-					if !ok {
-						return fail.InconsistentError(
-							"'*propertiesv3.ClusterNetwork' expected, '%s' provided", reflect.TypeOf(clonable).String(),
-						)
-					}
-
-					networkV3.NetworkID = networkInstance.GetID()
-					networkV3.CreatedNetwork = req.NetworkID == "" // empty NetworkID means that the Network would have to be deleted when the Cluster will be
-					networkV3.CIDR = req.CIDR
-					return nil
-				},
-			)
-		},
-	)
-=======
 	xerr = instance.Alter(func(_ data.Clonable, props *serialize.JSONProperties) fail.Error {
 		return props.Alter(
 			clusterproperty.NetworkV3, func(clonable data.Clonable) fail.Error {
@@ -837,7 +726,6 @@
 			},
 		)
 	})
->>>>>>> e952eff6
 	xerr = debug.InjectPlannedFail(xerr)
 	if xerr != nil {
 		return nil, nil, xerr
@@ -1773,7 +1661,7 @@
 	xerr = debug.InjectPlannedFail(xerr)
 	if xerr != nil {
 		if withTimeout(xerr) {
-			logrus.Warningf("Timeouts !!")
+			logrus.Warnf("TBR: Timeouts !!")
 		}
 		rerr := fail.NewError("[Cluster %s] failed to create master(s): %s", clusterName, xerr)
 		if len(collectedErs) != 0 {
@@ -2173,7 +2061,7 @@
 	xerr = debug.InjectPlannedFail(xerr)
 	if xerr != nil {
 		if withTimeout(xerr) {
-			logrus.Warningf("Timeouts !!")
+			logrus.Warnf("TBR: Timeouts !!")
 		}
 		rerr := fail.NewError("[Cluster %s] failed to configure master(s): %s", instance.GetName(), xerr)
 		if len(loadErrors) != 0 {
@@ -2341,7 +2229,7 @@
 	xerr = debug.InjectPlannedFail(xerr)
 	if xerr != nil {
 		if withTimeout(xerr) {
-			logrus.Warningf("Timeouts !!")
+			logrus.Warnf("TBR: Timeouts !!")
 		}
 		rerr := fail.NewError("[Cluster %s] failed to create nodes(s): %s", instance.GetName(), xerr)
 		return nil, rerr
@@ -2438,30 +2326,19 @@
 			// Disable abort signal during the clean up
 			defer task.DisarmAbortSignal()()
 
-			derr := instance.Alter(
-				func(_ data.Clonable, props *serialize.JSONProperties) fail.Error {
-					return props.Alter(
-						clusterproperty.NodesV3, func(clonable data.Clonable) fail.Error {
-							nodesV3, ok := clonable.(*propertiesv3.ClusterNodes)
-							if !ok {
-								return fail.InconsistentError(
-									"'*propertiesv3.ClusterNodes' expected, '%s' provided",
-									reflect.TypeOf(clonable).String(),
-								)
-							}
-
-							delete(nodesV3.ByNumericalID, nodeIdx)
-							return nil
-						},
-					)
-				},
-			)
+			derr := instance.Alter(func(_ data.Clonable, props *serialize.JSONProperties) fail.Error {
+				return props.Alter(clusterproperty.NodesV3, func(clonable data.Clonable) fail.Error {
+					nodesV3, ok := clonable.(*propertiesv3.ClusterNodes)
+					if !ok {
+						return fail.InconsistentError("'*propertiesv3.ClusterNodes' expected, '%s' provided", reflect.TypeOf(clonable).String())
+					}
+
+					delete(nodesV3.ByNumericalID, nodeIdx)
+					return nil
+				})
+			})
 			if derr != nil {
-				_ = ferr.AddConsequence(
-					fail.Wrap(
-						derr, "cleaning up on %s, failed to remove node from Cluster metadata", ActionFromError(ferr),
-					),
-				)
+				_ = ferr.AddConsequence(fail.Wrap(derr, "cleaning up on %s, failed to remove node from Cluster metadata", ActionFromError(ferr)))
 			}
 		}
 	}()
@@ -2479,19 +2356,15 @@
 	}
 
 	// -- Create the Host instance corresponding to the new node --
-	xerr = subnet.Inspect(
-		func(clonable data.Clonable, _ *serialize.JSONProperties) fail.Error {
-			as, ok := clonable.(*abstract.Subnet)
-			if !ok {
-				return fail.InconsistentError(
-					"'*abstract.Subnet' expected, '%s' provided", reflect.TypeOf(clonable).String(),
-				)
-			}
-
-			hostReq.Subnets = []*abstract.Subnet{as}
-			return nil
-		},
-	)
+	xerr = subnet.Inspect(func(clonable data.Clonable, _ *serialize.JSONProperties) fail.Error {
+		as, ok := clonable.(*abstract.Subnet)
+		if !ok {
+			return fail.InconsistentError("'*abstract.Subnet' expected, '%s' provided", reflect.TypeOf(clonable).String())
+		}
+
+		hostReq.Subnets = []*abstract.Subnet{as}
+		return nil
+	})
 	xerr = debug.InjectPlannedFail(xerr)
 	if xerr != nil {
 		return nil, xerr
@@ -2746,7 +2619,7 @@
 	xerr = debug.InjectPlannedFail(xerr)
 	if xerr != nil {
 		if withTimeout(xerr) {
-			logrus.Warningf("Timeouts !!")
+			logrus.Warnf("TBR: Timeouts !!")
 		}
 		rerr := fail.NewError("[Cluster %s] failed to configure nodes(s): %s", instance.GetName(), xerr)
 		if len(startErrs) > 0 {
