/*
 * Copyright 2018-2022, CS Systemes d'Information, http://csgroup.eu
 *
 * Licensed under the Apache License, Version 2.0 (the "License");
 * you may not use this file except in compliance with the License.
 * You may obtain a copy of the License at
 *
 *     http://www.apache.org/licenses/LICENSE-2.0
 *
 * Unless required by applicable law or agreed to in writing, software
 * distributed under the License is distributed on an "AS IS" BASIS,
 * WITHOUT WARRANTIES OR CONDITIONS OF ANY KIND, either express or implied.
 * See the License for the specific language governing permissions and
 * limitations under the License.
 */

package operations

import (
	"bytes"
	"context"
	"embed"
	"encoding/json"
	"fmt"
	mrand "math/rand"
	"reflect"
	"strconv"
	"strings"
	"sync"
	"time"

	"github.com/CS-SI/SafeScale/v21/lib/utils/valid"
	"github.com/davecgh/go-spew/spew"
	"github.com/sirupsen/logrus"

	"github.com/CS-SI/SafeScale/v21/lib/protocol"
	"github.com/CS-SI/SafeScale/v21/lib/server/iaas"
	"github.com/CS-SI/SafeScale/v21/lib/server/resources"
	"github.com/CS-SI/SafeScale/v21/lib/server/resources/abstract"
	"github.com/CS-SI/SafeScale/v21/lib/server/resources/enums/clustercomplexity"
	"github.com/CS-SI/SafeScale/v21/lib/server/resources/enums/clusterflavor"
	"github.com/CS-SI/SafeScale/v21/lib/server/resources/enums/clusternodetype"
	"github.com/CS-SI/SafeScale/v21/lib/server/resources/enums/clusterproperty"
	"github.com/CS-SI/SafeScale/v21/lib/server/resources/enums/clusterstate"
	"github.com/CS-SI/SafeScale/v21/lib/server/resources/enums/installmethod"
	"github.com/CS-SI/SafeScale/v21/lib/server/resources/operations/clusterflavors"
	"github.com/CS-SI/SafeScale/v21/lib/server/resources/operations/clusterflavors/boh"
	"github.com/CS-SI/SafeScale/v21/lib/server/resources/operations/clusterflavors/k8s"
	"github.com/CS-SI/SafeScale/v21/lib/server/resources/operations/converters"
	propertiesv1 "github.com/CS-SI/SafeScale/v21/lib/server/resources/properties/v1"
	propertiesv2 "github.com/CS-SI/SafeScale/v21/lib/server/resources/properties/v2"
	propertiesv3 "github.com/CS-SI/SafeScale/v21/lib/server/resources/properties/v3"
	"github.com/CS-SI/SafeScale/v21/lib/utils"
	"github.com/CS-SI/SafeScale/v21/lib/utils/concurrency"
	"github.com/CS-SI/SafeScale/v21/lib/utils/data"
	"github.com/CS-SI/SafeScale/v21/lib/utils/data/cache"
	"github.com/CS-SI/SafeScale/v21/lib/utils/data/serialize"
	"github.com/CS-SI/SafeScale/v21/lib/utils/debug"
	"github.com/CS-SI/SafeScale/v21/lib/utils/debug/tracing"
	"github.com/CS-SI/SafeScale/v21/lib/utils/fail"
	"github.com/CS-SI/SafeScale/v21/lib/utils/retry"
	"github.com/CS-SI/SafeScale/v21/lib/utils/strprocess"
	"github.com/CS-SI/SafeScale/v21/lib/utils/template"
	"github.com/CS-SI/SafeScale/v21/lib/utils/temporal"
)

const (
	clusterKind        = "cluster"
	clustersFolderName = "clusters" // path to use to reach Cluster Definitions/Metadata

)

// Cluster is the implementation of resources.Cluster interface
type Cluster struct {
	*MetadataCore

	localCache struct {
		sync.RWMutex
		installMethods      sync.Map
		lastStateCollection time.Time
		makers              clusterflavors.Makers
	}

	randomDelayTask concurrency.Task
	randomDelayCh   <-chan int
}

// NewCluster is the constructor of resources.Cluster struct
func NewCluster(ctx context.Context, svc iaas.Service) (_ *Cluster, ferr fail.Error) {
	defer fail.OnPanic(&ferr)

	if svc == nil {
		return nil, fail.InvalidParameterCannotBeNilError("svc")
	}

	coreInstance, xerr := NewCore(svc, clusterKind, clustersFolderName, &abstract.ClusterIdentity{})
	xerr = debug.InjectPlannedFail(xerr)
	if xerr != nil {
		return nil, xerr
	}

	instance := &Cluster{
		MetadataCore: coreInstance,
	}
	xerr = instance.startRandomDelayGenerator(ctx, 0, 2000)
	if xerr != nil {
		return nil, xerr
	}

	xerr = instance.startRandomDelayGenerator(ctx, 0, 2000)
	if xerr != nil {
		return nil, xerr
	}

	return instance, nil
}

// StartRandomDelayGenerator starts a Task to generate random delays, read from instance.randomDelayCh
func (instance *Cluster) startRandomDelayGenerator(ctx context.Context, min, max int) fail.Error {
	chint := make(chan int)
	mrand.Seed(time.Now().UnixNano())

	var xerr fail.Error
	instance.randomDelayTask, xerr = concurrency.NewTaskWithContext(ctx)
	if xerr != nil {
		return xerr
	}

	_, xerr = instance.randomDelayTask.Start(func(t concurrency.Task, _ concurrency.TaskParameters) (concurrency.TaskResult, fail.Error) {
		if min == max {
			for !t.Aborted() {
				chint <- min
			}
		} else {
			value := max - min
			for !t.Aborted() {
				chint <- mrand.Intn(value) + min // nolint
			}
		}

		close(chint)
		return nil, nil
	}, nil)
	if xerr != nil {
		return xerr
	}

	instance.randomDelayCh = chint
	return nil
}

// LoadCluster loads cluster information from metadata
func LoadCluster(ctx context.Context, svc iaas.Service, name string, options ...data.ImmutableKeyValue) (_ resources.Cluster, ferr fail.Error) {
	defer fail.OnPanic(&ferr)

	if svc == nil {
		return nil, fail.InvalidParameterCannotBeNilError("svc")
	}
	if name = strings.TrimSpace(name); name == "" {
		return nil, fail.InvalidParameterError("name", "cannot be empty string")
	}

	updateCachedInformation := false
	if len(options) > 0 {
		for _, v := range options {
			switch v.Key() {
			case optionWithoutReloadKeyword:
				updateCachedInformation = !v.Value().(bool)
			default:
				logrus.Warnf("In operations.LoadHost(): unknown options '%s', ignored", v.Key())
			}
		}
	}

	clusterCache, xerr := svc.GetCache(clusterKind)
	xerr = debug.InjectPlannedFail(xerr)
	if xerr != nil {
		return nil, xerr
	}

	timings, xerr := svc.Timings()
	if xerr != nil {
		return nil, xerr
	}

	cacheOptions := cache.MissEventOption(
		func() (cache.Cacheable, fail.Error) { return onClusterCacheMiss(ctx, svc, name) },
		timings.MetadataTimeout(),
	)
	cacheEntry, xerr := clusterCache.Get(ctx, name, cacheOptions...)
	xerr = debug.InjectPlannedFail(xerr)
	if xerr != nil {
		switch xerr.(type) {
		case *fail.ErrNotFound:
			debug.IgnoreError(xerr)
			// rewrite NotFoundError, user does not bother about metadata stuff
			return nil, fail.NotFoundError("failed to find Cluster '%s'", name)
		default:
			return nil, xerr
		}
	}

	var (
		clusterInstance *Cluster
		ok              bool
	)
	if clusterInstance, ok = cacheEntry.Content().(*Cluster); !ok {
		return nil, fail.InconsistentError("value found in Cluster cache for key '%s' is not a Cluster", name)
	}
	if clusterInstance == nil {
		return nil, fail.InconsistentError("nil value found in Cluster cache for key '%s'", name)
	}

<<<<<<< HEAD
	_ = cacheEntry.LockContent()
	defer func() {
		if ferr != nil {
			_ = cacheEntry.UnlockContent()
		}
	}()

	// If entry use is greater than 1, the metadata may have been updated, so Reload() the instance
	if updateCachedInformation && cacheEntry.LockCount() > 1 {
		xerr = clusterInstance.Reload(ctx)
		if xerr != nil {
			return nil, xerr
		}
	}
=======
	cacheEntry.LockContent()
>>>>>>> 140685a0

	if clusterInstance.randomDelayCh == nil {
		xerr = clusterInstance.startRandomDelayGenerator(ctx, 0, 2000)
		if xerr != nil {
			return nil, xerr
		}
	}

	return clusterInstance, nil
}

// onClusterCacheMiss is called when cluster cache does not contain an instance of cluster 'name'
func onClusterCacheMiss(ctx context.Context, svc iaas.Service, name string) (cache.Cacheable, fail.Error) {
	clusterInstance, xerr := NewCluster(ctx, svc)
	if xerr != nil {
		return nil, xerr
	}

	if xerr = clusterInstance.Read(name); xerr != nil {
		return nil, xerr
	}

	flavor, xerr := clusterInstance.GetFlavor()
	if xerr != nil {
		return nil, xerr
	}

	xerr = clusterInstance.bootstrap(flavor)
	if xerr != nil {
		return nil, xerr
	}

	clusterInstance.updateCachedInformation()
	return clusterInstance, nil
}

// updateCachedInformation updates information cached in the instance
func (instance *Cluster) updateCachedInformation() {
	instance.localCache.Lock()
	defer instance.localCache.Unlock()

	var index uint8
	flavor, err := instance.unsafeGetFlavor()
	if err == nil && flavor == clusterflavor.K8S {
		index++
		instance.localCache.installMethods.Store(index, installmethod.Helm)
	}

	index++
	instance.localCache.installMethods.Store(index, installmethod.Bash)
	index++
	instance.localCache.installMethods.Store(index, installmethod.None)
}

// IsNull tells if the instance should be considered as a null value
func (instance *Cluster) IsNull() bool {
	return instance == nil || instance.MetadataCore == nil || valid.IsNil(instance.MetadataCore)
}

// Released tells cache handler the instance is no more used, giving a chance to free this instance from cache
func (instance *Cluster) Released() error {
	if instance.randomDelayTask != nil {
		// Stops task generating random delays
		if err := instance.randomDelayTask.Abort(); err != nil {
			logrus.Debugf("there was a problem stopping random delay generator: %v", err)
		}
	}

	return instance.MetadataCore.Released()
}

// carry ...
func (instance *Cluster) carry(ctx context.Context, clonable data.Clonable) (ferr fail.Error) {
	if instance == nil {
		return fail.InvalidInstanceError()
	}
	if !valid.IsNil(instance) {
		if instance.MetadataCore.IsTaken() {
			return fail.InvalidInstanceContentError("instance", "is not null value, cannot overwrite")
		}
	}
	identifiable, ok := clonable.(data.Identifiable)
	if !ok {
		return fail.InvalidParameterError("clonable", "must also satisfy interface 'data.Identifiable'")
	}

	kindCache, xerr := instance.Service().GetCache(instance.MetadataCore.GetKind())
	xerr = debug.InjectPlannedFail(xerr)
	if xerr != nil {
		return xerr
	}

	timings, xerr := instance.Service().Timings()
	if xerr != nil {
		return xerr
	}

	xerr = kindCache.ReserveEntry(ctx, identifiable.GetID(), timings.MetadataTimeout())
	xerr = debug.InjectPlannedFail(xerr)
	if xerr != nil {
		return xerr
	}
	defer func() {
		if ferr != nil {
			if derr := kindCache.FreeEntry(ctx, identifiable.GetID()); derr != nil {
				_ = ferr.AddConsequence(
					fail.Wrap(
						derr, "cleaning up on failure, failed to free %s cache entry for key '%s'",
						instance.MetadataCore.GetKind(), identifiable.GetID(),
					),
				)
			}
		}
	}()

	// Note: do not validate parameters, this call will do it
	xerr = instance.MetadataCore.Carry(clonable)
	xerr = debug.InjectPlannedFail(xerr)
	if xerr != nil {
		return xerr
	}

	cacheEntry, xerr := kindCache.CommitEntry(ctx, identifiable.GetID(), instance)
	xerr = debug.InjectPlannedFail(xerr)
	if xerr != nil {
		return xerr
	}

	cacheEntry.LockContent()
	instance.updateCachedInformation()

	return nil
}

// Create creates the necessary infrastructure of the Cluster
func (instance *Cluster) Create(ctx context.Context, req abstract.ClusterRequest) (ferr fail.Error) {
	defer fail.OnPanic(&ferr)

	// note: do not test IsNull() here, it's expected to be IsNull() actually
	if instance == nil {
		return fail.InvalidInstanceError()
	}
	if !valid.IsNil(instance.MetadataCore) {
		if instance.MetadataCore.IsTaken() {
			return fail.InconsistentError("already carrying information")
		}
	}
	if ctx == nil {
		return fail.InvalidParameterCannotBeNilError("ctx")
	}

	task, xerr := concurrency.TaskFromContext(ctx)
	xerr = debug.InjectPlannedFail(xerr)
	if xerr != nil {
		return xerr
	}

	tracer := debug.NewTracer(task, tracing.ShouldTrace("resources.cluster")).Entering()
	defer tracer.Exiting()
	defer temporal.NewStopwatch().OnExitLogInfo(
		fmt.Sprintf("Starting creation of infrastructure of Cluster '%s'...", req.Name),
		fmt.Sprintf("Ending creation of infrastructure of Cluster '%s'", req.Name),
	)()

	if task.Aborted() {
		return fail.AbortedError(nil, "aborted")
	}

	// instance.lock.Lock()
	// defer instance.lock.Unlock()

	_, xerr = task.Run(instance.taskCreateCluster, req)
	if xerr != nil {
		return xerr
	}
	xerr = instance.unsafeUpdateClusterInventory(ctx)
	if xerr != nil {
		return xerr
	}

	return nil
}

// Serialize converts Cluster data to JSON
func (instance *Cluster) Serialize() (_ []byte, ferr fail.Error) {
	defer fail.OnPanic(&ferr)

	if instance == nil || valid.IsNil(instance) {
		return []byte{}, fail.InvalidInstanceError()
	}

	// instance.lock.RLock()
	// defer instance.lock.RUnlock()

	r, err := json.Marshal(instance) // nolint
	return r, fail.ConvertError(err)
}

// Deserialize reads json code and recreates Cluster metadata
func (instance *Cluster) Deserialize(buf []byte) (ferr fail.Error) {
	defer fail.OnPanic(&ferr)

	if valid.IsNil(instance) {
		return fail.InvalidInstanceError()
	}

	if len(buf) == 0 {
		return fail.InvalidParameterError("buf", "cannot be empty []byte")
	}

	// instance.lock.Lock()
	// defer instance.lock.Unlock()

	err := json.Unmarshal(buf, instance) // nolint
	return fail.ConvertError(err)
}

// bootstrap (re)connects controller with the appropriate Makers
func (instance *Cluster) bootstrap(flavor clusterflavor.Enum) (ferr fail.Error) {
	instance.localCache.Lock()
	defer instance.localCache.Unlock()

	switch flavor {
	case clusterflavor.BOH:
		instance.localCache.makers = boh.Makers
	case clusterflavor.K8S:
		instance.localCache.makers = k8s.Makers
	default:
		return fail.NotImplementedError("unknown Cluster Flavor '%d'", flavor)
	}
	return nil
}

// Browse walks through Cluster MetadataFolder and executes a callback for each entry
// FIXME: adds a Cluster status check to prevent operations on removed clusters
func (instance *Cluster) Browse(ctx context.Context, callback func(*abstract.ClusterIdentity) fail.Error) (ferr fail.Error) {
	defer fail.OnPanic(&ferr)

	// Note: Do not test with Isnull here, as Browse may be used from null value
	if instance == nil {
		return fail.InvalidInstanceError()
	}
	if ctx == nil {
		return fail.InvalidParameterCannotBeNilError("ctx")
	}
	if callback == nil {
		return fail.InvalidParameterCannotBeNilError("callback")
	}

	task, xerr := concurrency.TaskFromContext(ctx)
	xerr = debug.InjectPlannedFail(xerr)
	if xerr != nil {
		return xerr
	}

	if task.Aborted() {
		return fail.AbortedError(nil, "aborted")
	}

	return instance.MetadataCore.BrowseFolder(
		func(buf []byte) fail.Error {
			aci := abstract.NewClusterIdentity()
			xerr := aci.Deserialize(buf)
			xerr = debug.InjectPlannedFail(xerr)
			if xerr != nil {
				return xerr
			}

			if task.Aborted() {
				return fail.AbortedError(nil, "aborted")
			}

			return callback(aci)
		},
	)
}

// GetIdentity returns the identity of the Cluster
func (instance *Cluster) GetIdentity() (clusterIdentity abstract.ClusterIdentity, ferr fail.Error) {
	if valid.IsNil(instance) {
		return abstract.ClusterIdentity{}, fail.InvalidInstanceError()
	}

	// instance.lock.RLock()
	// defer instance.lock.RUnlock()

	return instance.unsafeGetIdentity()
}

// GetFlavor returns the flavor of the Cluster
func (instance *Cluster) GetFlavor() (flavor clusterflavor.Enum, ferr fail.Error) {
	if valid.IsNil(instance) {
		return 0, fail.InvalidInstanceError()
	}

	tracer := debug.NewTracer(nil, tracing.ShouldTrace("resources.cluster")).Entering()
	defer tracer.Exiting()

	// instance.lock.RLock()
	// defer instance.lock.RUnlock()

	return instance.unsafeGetFlavor()
}

// GetComplexity returns the complexity of the Cluster
func (instance *Cluster) GetComplexity() (_ clustercomplexity.Enum, ferr fail.Error) {
	defer fail.OnPanic(&ferr)

	if valid.IsNil(instance) {
		return 0, fail.InvalidInstanceError()
	}

	tracer := debug.NewTracer(nil, tracing.ShouldTrace("resources.cluster")).Entering()
	defer tracer.Exiting()

	return instance.unsafeGetComplexity()
}

// GetAdminPassword returns the password of the Cluster admin account
// satisfies interface Cluster.Controller
func (instance *Cluster) GetAdminPassword() (adminPassword string, ferr fail.Error) {
	defer fail.OnPanic(&ferr)

	if valid.IsNil(instance) {
		return "", fail.InvalidInstanceError()
	}

	tracer := debug.NewTracer(nil, tracing.ShouldTrace("resources.cluster")).Entering()
	defer tracer.Exiting()

	aci, xerr := instance.GetIdentity()
	xerr = debug.InjectPlannedFail(xerr)
	if xerr != nil {
		return "", xerr
	}
	return aci.AdminPassword, nil
}

// GetKeyPair returns the key pair used in the Cluster
func (instance *Cluster) GetKeyPair() (keyPair abstract.KeyPair, ferr fail.Error) {
	defer fail.OnPanic(&ferr)

	nullAKP := abstract.KeyPair{}
	if instance == nil || valid.IsNil(instance) {
		return nullAKP, fail.InvalidInstanceError()
	}

	aci, xerr := instance.GetIdentity()
	xerr = debug.InjectPlannedFail(xerr)
	if xerr != nil {
		return nullAKP, xerr
	}

	return *(aci.Keypair), nil
}

// GetNetworkConfig returns subnet configuration of the Cluster
func (instance *Cluster) GetNetworkConfig() (config *propertiesv3.ClusterNetwork, ferr fail.Error) {
	defer fail.OnPanic(&ferr)

	nullConfig := &propertiesv3.ClusterNetwork{}
	if instance == nil || valid.IsNil(instance) {
		return nullConfig, fail.InvalidInstanceError()
	}

	tracer := debug.NewTracer(nil, tracing.ShouldTrace("resources.cluster")).Entering()
	defer tracer.Exiting()

	xerr := instance.Inspect(
		func(_ data.Clonable, props *serialize.JSONProperties) fail.Error {
			return props.Inspect(
				clusterproperty.NetworkV3, func(clonable data.Clonable) fail.Error {
					networkV3, ok := clonable.(*propertiesv3.ClusterNetwork)
					if !ok {
						return fail.InconsistentError(
							"'*propertiesv3.ClusterNetwork' expected, '%s' provided", reflect.TypeOf(clonable).String(),
						)
					}
					// config = networkV3.Clone().(*propertiesv3.ClusterNetwork)
					config = networkV3
					return nil
				},
			)
		},
	)
	xerr = debug.InjectPlannedFail(xerr)
	if xerr != nil {
		return nullConfig, xerr
	}

	return config, nil
}

// Start starts the Cluster
func (instance *Cluster) Start(ctx context.Context) (ferr fail.Error) {
	defer fail.OnPanic(&ferr)

	if valid.IsNil(instance) {
		return fail.InvalidInstanceError()
	}
	if ctx == nil {
		return fail.InvalidParameterCannotBeNilError("ctx")
	}

	task, xerr := concurrency.TaskFromContext(ctx)
	xerr = debug.InjectPlannedFail(xerr)
	if xerr != nil {
		return xerr
	}

	if task.Aborted() {
		return fail.AbortedError(nil, "aborted")
	}

	tracer := debug.NewTracer(task, tracing.ShouldTrace("resources.cluster")).Entering()
	defer tracer.Exiting()

	timings, xerr := instance.Service().Timings()
	if xerr != nil {
		return xerr
	}

	// make sure no other parallel actions interferes
	// instance.lock.Lock()
	// defer instance.lock.Unlock()

	// If the Cluster is in state Stopping or Stopped, do nothing
	var prevState clusterstate.Enum
	prevState, xerr = instance.unsafeGetState()
	xerr = debug.InjectPlannedFail(xerr)
	if xerr != nil {
		return xerr
	}
	switch prevState {
	case clusterstate.Removed:
		return fail.NotAvailableError("Cluster is being removed")
	case clusterstate.Stopping:
		return nil
	case clusterstate.Starting:
		// If the Cluster is in state Starting, wait for it to finish its start procedure
		xerr = retry.WhileUnsuccessful(
			func() error {
				state, innerErr := instance.unsafeGetState()
				if innerErr != nil {
					return innerErr
				}

				if state == clusterstate.Nominal || state == clusterstate.Degraded {
					return nil
				}

				return fail.NewError("current state of Cluster is '%s'", state.String())
			},
			timings.NormalDelay(),
			timings.ExecutionTimeout(),
		)
		xerr = debug.InjectPlannedFail(xerr)
		if xerr != nil {
			switch xerr.(type) {
			case *retry.ErrStopRetry:
				return fail.Wrap(fail.Cause(xerr), "stopping retries")
			case *retry.ErrTimeout:
				return fail.Wrap(fail.Cause(xerr), "timeout")
			default:
				return xerr
			}
		}
		return nil
	case clusterstate.Stopped, clusterstate.Degraded:
		// continue
	default:
		return fail.NotAvailableError("failed to start Cluster because of it's current state: %s", prevState.String())
	}

	// First mark Cluster to be in state Starting
	xerr = instance.Alter(func(clonable data.Clonable, props *serialize.JSONProperties) fail.Error {
		return props.Alter(clusterproperty.StateV1, func(clonable data.Clonable) fail.Error {
			stateV1, ok := clonable.(*propertiesv1.ClusterState)
			if !ok {
				return fail.InconsistentError("'*propertiesv1.ClusterState' expected, '%s' provided", reflect.TypeOf(clonable).String())
			}

			stateV1.State = clusterstate.Starting
			return nil
		})
	})
	xerr = debug.InjectPlannedFail(xerr)
	if xerr != nil {
		return xerr
	}

	var (
		nodes                         []string
		masters                       []string
		gatewayID, secondaryGatewayID string
	)

	// Then start it and mark it as NOMINAL on success
	xerr = instance.Alter(func(_ data.Clonable, props *serialize.JSONProperties) fail.Error {
		innerXErr := props.Inspect(clusterproperty.NodesV3, func(clonable data.Clonable) fail.Error {
			nodesV3, ok := clonable.(*propertiesv3.ClusterNodes)
			if !ok {
				return fail.InconsistentError("'*propertiesv3.ClusterNodes' expected, '%s' provided", reflect.TypeOf(clonable).String())
			}

			masters = make([]string, 0, len(nodesV3.Masters))
			for _, v := range nodesV3.Masters {
				if task.Aborted() {
					return fail.AbortedError(nil, "aborted")
				}

				if node, found := nodesV3.ByNumericalID[v]; found {
					masters = append(masters, node.ID)
				}
			}
			nodes = make([]string, 0, len(nodesV3.PrivateNodes))
			for _, v := range nodesV3.PrivateNodes {
				if task.Aborted() {
					return fail.AbortedError(nil, "aborted")
				}

				if node, found := nodesV3.ByNumericalID[v]; found {
					nodes = append(nodes, node.ID)
				}
			}

			return nil
		})
		if innerXErr != nil {
			return fail.Wrap(innerXErr, "failed to get list of hosts")
		}

		innerXErr = props.Inspect(clusterproperty.NetworkV3, func(clonable data.Clonable) fail.Error {
			networkV3, ok := clonable.(*propertiesv3.ClusterNetwork)
			if !ok {
				return fail.InconsistentError(
					"'*propertiesv3.ClusterNetwork' expected, '%s' provided", reflect.TypeOf(clonable).String(),
				)
			}

			gatewayID = networkV3.GatewayID
			secondaryGatewayID = networkV3.SecondaryGatewayID
			return nil
		})
		if innerXErr != nil {
			return innerXErr
		}

		// Mark Cluster as state Starting
		return props.Alter(clusterproperty.StateV1, func(clonable data.Clonable) fail.Error {
			stateV1, ok := clonable.(*propertiesv1.ClusterState)
			if !ok {
				return fail.InconsistentError("'*propertiesv1.ClusterState' expected, '%s' provided", reflect.TypeOf(clonable).String())
			}

			stateV1.State = clusterstate.Starting
			return nil
		})
	})
	xerr = debug.InjectPlannedFail(xerr)
	if xerr != nil {
		return xerr
	}

	var problems []error

	// Start gateway(s)
	taskGroup, xerr := concurrency.NewTaskGroupWithParent(task, concurrency.InheritParentIDOption)
	xerr = debug.InjectPlannedFail(xerr)
	if xerr != nil {
		return xerr
	}

	_, xerr = taskGroup.Start(instance.taskStartHost, gatewayID)
	xerr = debug.InjectPlannedFail(xerr)
	if xerr != nil {
		problems = append(problems, xerr)
		abErr := taskGroup.AbortWithCause(xerr)
		if abErr != nil {
			logrus.Warnf("problem aborting taskgroup: %v", abErr)
		}
	}

	if secondaryGatewayID != "" {
		_, xerr = taskGroup.Start(instance.taskStartHost, secondaryGatewayID)
		xerr = debug.InjectPlannedFail(xerr)
		if xerr != nil {
			problems = append(problems, xerr)
			abErr := taskGroup.AbortWithCause(xerr)
			if abErr != nil {
				logrus.Warnf("problem aborting taskgroup: %v", abErr)
			}
		}
	}

	// Start masters
	for _, n := range masters {
		_, xerr = taskGroup.Start(instance.taskStartHost, n)
		xerr = debug.InjectPlannedFail(xerr)
		if xerr != nil {
			problems = append(problems, xerr)
			abErr := taskGroup.AbortWithCause(xerr)
			if abErr != nil {
				logrus.Warnf("problem aborting taskgroup: %v", abErr)
			}
			break
		}
	}

	// Start nodes
	for _, n := range nodes {
		_, xerr = taskGroup.Start(instance.taskStartHost, n)
		xerr = debug.InjectPlannedFail(xerr)
		if xerr != nil {
			problems = append(problems, xerr)
			abErr := taskGroup.AbortWithCause(xerr)
			if abErr != nil {
				logrus.Warnf("problem aborting taskgroup: %v", abErr)
			}
			break
		}
	}

	_, xerr = taskGroup.WaitGroup()
	xerr = debug.InjectPlannedFail(xerr)
	if xerr != nil {
		if len(problems) > 0 {
			_ = xerr.AddConsequence(fail.NewErrorList(problems))
		}
		return xerr
	}

	if len(problems) > 0 {
		// Mark Cluster as state Degraded
		outerr := fail.NewErrorList(problems)
		xerr = instance.Alter(func(_ data.Clonable, props *serialize.JSONProperties) fail.Error {
			return props.Alter(clusterproperty.StateV1, func(clonable data.Clonable) fail.Error {
				stateV1, ok := clonable.(*propertiesv1.ClusterState)
				if !ok {
					return fail.InconsistentError("'*propertiesv1.ClusterState' expected, '%s' provided", reflect.TypeOf(clonable).String())
				}

				stateV1.State = clusterstate.Degraded
				return nil
			})
		})
		if xerr != nil {
			_ = outerr.AddConsequence(xerr)
		}
		return outerr
	}

	return instance.Alter(func(_ data.Clonable, props *serialize.JSONProperties) fail.Error {
		return props.Alter(clusterproperty.StateV1, func(clonable data.Clonable) fail.Error {
			stateV1, ok := clonable.(*propertiesv1.ClusterState)
			if !ok {
				return fail.InconsistentError(
					"'*propertiesv1.ClusterState' expected, '%s' provided", reflect.TypeOf(clonable).String(),
				)
			}
			stateV1.State = clusterstate.Nominal
			return nil
		})
	})
}

// Stop stops the Cluster
func (instance *Cluster) Stop(ctx context.Context) (ferr fail.Error) {
	defer fail.OnPanic(&ferr)

	if instance == nil || valid.IsNil(instance) {
		return fail.InvalidInstanceError()
	}
	if ctx == nil {
		return fail.InvalidParameterCannotBeNilError("ctx")
	}

	task, xerr := concurrency.TaskFromContext(ctx)
	xerr = debug.InjectPlannedFail(xerr)
	if xerr != nil {
		return xerr
	}

	if task.Aborted() {
		return fail.AbortedError(nil, "aborted")
	}

	tracer := debug.NewTracer(task, tracing.ShouldTrace("resources.cluster")).Entering()
	defer tracer.Exiting()

	timings, xerr := instance.Service().Timings()
	if xerr != nil {
		return xerr
	}

	// make sure no other parallel actions interferes
	// instance.lock.Lock()
	// defer instance.lock.Unlock()

	// If the Cluster is stopped, do nothing
	var prevState clusterstate.Enum
	prevState, xerr = instance.unsafeGetState()
	xerr = debug.InjectPlannedFail(xerr)
	if xerr != nil {
		return xerr
	}
	switch prevState {
	case clusterstate.Removed:
		return fail.NotAvailableError("Cluster is being removed")
	case clusterstate.Stopped:
		return nil
	case clusterstate.Stopping:
		xerr = retry.WhileUnsuccessful(
			func() error {
				state, innerErr := instance.unsafeGetState()
				if innerErr != nil {
					return innerErr
				}

				if state == clusterstate.Removed {
					return retry.StopRetryError(fail.NotAvailableError("Cluster is being removed"))
				}

				if state != clusterstate.Stopped {
					return fail.NotAvailableError("current state of Cluster is '%s'", state.String())
				}

				return nil
			},
			timings.NormalDelay(),
			timings.ExecutionTimeout(),
		)
		xerr = debug.InjectPlannedFail(xerr)
		if xerr != nil {
			switch xerr.(type) {
			case *fail.ErrTimeout:
				return fail.Wrap(xerr.Cause(), "timeout")
			case *retry.ErrStopRetry:
				return fail.Wrap(xerr.Cause(), "stopping retries")
			default:
				return xerr
			}
		}
		return nil
	case clusterstate.Nominal, clusterstate.Degraded, clusterstate.Starting:
		// continue
	default:
		// If the Cluster is not in state Nominal, Starting or Degraded, forbid to stop
		return fail.NotAvailableError("failed to stop Cluster because of it's current state: %s", prevState.String())
	}

	// First mark Cluster to be in state Stopping
	xerr = instance.Alter(func(_ data.Clonable, props *serialize.JSONProperties) fail.Error {
		return props.Alter(clusterproperty.StateV1, func(clonable data.Clonable) fail.Error {
			stateV1, ok := clonable.(*propertiesv1.ClusterState)
			if !ok {
				return fail.InconsistentError("'*propertiesv1.ClusterState' expected, '%s' provided", reflect.TypeOf(clonable).String())
			}

			stateV1.State = clusterstate.Stopping
			return nil
		})
	})
	xerr = debug.InjectPlannedFail(xerr)
	if xerr != nil {
		return xerr
	}

	if task.Aborted() {
		return fail.AbortedError(nil, "aborted")
	}

	// Then stop it and mark it as STOPPED on success
	return instance.Alter(func(clonable data.Clonable, props *serialize.JSONProperties) fail.Error {
		var (
			nodes                         []string
			masters                       []string
			gatewayID, secondaryGatewayID string
		)
		innerXErr := props.Inspect(clusterproperty.NodesV3, func(clonable data.Clonable) fail.Error {
			nodesV3, ok := clonable.(*propertiesv3.ClusterNodes)
			if !ok {
				return fail.InconsistentError(
					"'*propertiesv3.ClusterNodes' expected, '%s' provided", reflect.TypeOf(clonable).String(),
				)
			}

			masters = make([]string, 0, len(nodesV3.Masters))
			for _, v := range nodesV3.Masters {
				if node, found := nodesV3.ByNumericalID[v]; found {
					masters = append(masters, node.ID)
				}
			}
			nodes = make([]string, 0, len(nodesV3.PrivateNodes))
			for _, v := range nodesV3.PrivateNodes {
				if node, found := nodesV3.ByNumericalID[v]; found {
					nodes = append(nodes, node.ID)
				}
			}
			return nil
		})
		if innerXErr != nil {
			return fail.Wrap(innerXErr, "failed to get list of hosts")
		}

		innerXErr = props.Inspect(clusterproperty.NetworkV3, func(clonable data.Clonable) fail.Error {
			networkV3, ok := clonable.(*propertiesv3.ClusterNetwork)
			if !ok {
				return fail.InconsistentError("'*propertiesv2.ClusterNetwork' expected, '%s' provided", reflect.TypeOf(clonable).String())
			}

			gatewayID = networkV3.GatewayID
			secondaryGatewayID = networkV3.SecondaryGatewayID
			return nil
		})
		if innerXErr != nil {
			return innerXErr
		}

		// Stop nodes
		taskGroup, innerXErr := concurrency.NewTaskGroupWithParent(task, concurrency.InheritParentIDOption)
		if innerXErr != nil {
			return innerXErr
		}

		// If there's a problem starting things don't return, note the problem, break if needed, then abort and wait.
		var problems []error

		for _, n := range nodes {
			if _, innerXErr = taskGroup.Start(instance.taskStopHost, n); innerXErr != nil {
				problems = append(problems, innerXErr)
				abErr := taskGroup.AbortWithCause(innerXErr)
				if abErr != nil {
					logrus.Warnf("problem aborting taskgroup: %v", abErr)
				}
				break
			}
		}
		// Stop masters
		for _, n := range masters {
			if _, innerXErr = taskGroup.Start(instance.taskStopHost, n); innerXErr != nil {
				problems = append(problems, innerXErr)
				abErr := taskGroup.AbortWithCause(innerXErr)
				if abErr != nil {
					logrus.Warnf("problem aborting taskgroup: %v", abErr)
				}
				break
			}
		}
		// Stop gateway(s)
		if _, innerXErr = taskGroup.Start(instance.taskStopHost, gatewayID); innerXErr != nil {
			problems = append(problems, innerXErr)
			abErr := taskGroup.AbortWithCause(innerXErr)
			if abErr != nil {
				logrus.Warnf("problem aborting taskgroup: %v", abErr)
			}
		}

		if secondaryGatewayID != "" {
			if _, innerXErr = taskGroup.Start(instance.taskStopHost, secondaryGatewayID); innerXErr != nil {
				problems = append(problems, innerXErr)
				abErr := taskGroup.AbortWithCause(innerXErr)
				if abErr != nil {
					logrus.Warnf("problem aborting taskgroup: %v", abErr)
				}
			}
		}

		if _, innerXErr = taskGroup.WaitGroup(); innerXErr != nil {
			if len(problems) > 0 {
				_ = innerXErr.AddConsequence(fail.NewErrorList(problems))
			}
			return innerXErr
		}
		if len(problems) > 0 {
			return fail.NewErrorList(problems)
		}

		return props.Alter(clusterproperty.StateV1, func(clonable data.Clonable) fail.Error {
			stateV1, ok := clonable.(*propertiesv1.ClusterState)
			if !ok {
				return fail.InconsistentError("'*propertiesv1.ClusterState' expected, '%s' provided", reflect.TypeOf(clonable).String())
			}
			stateV1.State = clusterstate.Stopped
			return nil
		})
	})
}

// GetState returns the current state of the Cluster
// Uses the "maker" ForceGetState
func (instance *Cluster) GetState() (state clusterstate.Enum, ferr fail.Error) {
	defer fail.OnPanic(&ferr)

	state = clusterstate.Unknown
	if instance == nil || valid.IsNil(instance) {
		return state, fail.InvalidInstanceError()
	}

	// make sure no other parallel actions interferes
	// instance.lock.Lock()
	// defer instance.lock.Unlock()

	return instance.unsafeGetState()
}

// AddNodes adds several nodes
func (instance *Cluster) AddNodes(ctx context.Context, count uint, def abstract.HostSizingRequirements, parameters data.Map, keepOnFailure bool) (_ []resources.Host, ferr fail.Error) {
	defer fail.OnPanic(&ferr)

	if instance == nil || valid.IsNil(instance) {
		return nil, fail.InvalidInstanceError()
	}
	if ctx == nil {
		return nil, fail.InvalidParameterCannotBeNilError("ctx")
	}
	if count == 0 {
		return nil, fail.InvalidParameterError("count", "must be an int > 0")
	}
	if parameters == nil {
		parameters = data.Map{}
	}

	task, xerr := concurrency.TaskFromContext(ctx)
	xerr = debug.InjectPlannedFail(xerr)
	if xerr != nil {
		return nil, xerr
	}

	if task.Aborted() {
		return nil, fail.AbortedError(nil, "aborted")
	}

	tracer := debug.NewTracer(task, tracing.ShouldTrace("resources.cluster"), "(%d)", count)
	defer tracer.Entering().Exiting()

	// make sure no other parallel actions interferes
	// instance.lock.Lock()
	// defer instance.lock.Unlock()

	xerr = instance.beingRemoved()
	xerr = debug.InjectPlannedFail(xerr)
	if xerr != nil {
		return nil, xerr
	}

	var (
		hostImage             string
		nodeDefaultDefinition *propertiesv2.HostSizingRequirements
	)
	xerr = instance.Inspect(func(_ data.Clonable, props *serialize.JSONProperties) fail.Error {
		if props.Lookup(clusterproperty.DefaultsV3) {
			return props.Inspect(clusterproperty.DefaultsV3, func(clonable data.Clonable) fail.Error {
				defaultsV3, ok := clonable.(*propertiesv3.ClusterDefaults)
				if !ok {
					return fail.InconsistentError("'*propertiesv3.ClusterDefaults' expected, '%s' provided", reflect.TypeOf(clonable).String())
				}

				nodeDefaultDefinition = &defaultsV3.NodeSizing
				hostImage = defaultsV3.Image

				// merge FeatureParameters in parameters, the latter keeping precedence over the former
				for k, v := range ExtractFeatureParameters(defaultsV3.FeatureParameters) {
					if _, ok := parameters[k]; !ok {
						parameters[k] = v
					}
				}

				return nil
			})
		}

		// Cluster may have been created before ClusterDefaultV3, so still support this context
		return props.Inspect(clusterproperty.DefaultsV2, func(clonable data.Clonable) fail.Error {
			defaultsV2, ok := clonable.(*propertiesv2.ClusterDefaults)
			if !ok {
				return fail.InconsistentError("'*propertiesv2.ClusterDefaults' expected, '%s' provided", reflect.TypeOf(clonable).String())
			}

			nodeDefaultDefinition = &defaultsV2.NodeSizing
			hostImage = defaultsV2.Image
			return nil
		})
	})
	xerr = debug.InjectPlannedFail(xerr)
	if xerr != nil {
		return nil, xerr
	}

	if task.Aborted() {
		return nil, fail.AbortedError(nil, "aborted")
	}

	nodeDef := complementHostDefinition(def, *nodeDefaultDefinition)

	svc := instance.Service()
	_, nodeDef.Image, xerr = determineImageID(svc, hostImage)
	if xerr != nil {
		return nil, xerr
	}

	var (
		errors []string
		nodes  []*propertiesv3.ClusterNode
	)

	timings, xerr := svc.Timings()
	if xerr != nil {
		return nil, xerr
	}

	timeout := 2 * timings.HostCreationTimeout() // More than enough

	tg, xerr := concurrency.NewTaskGroupWithParent(
		task, concurrency.InheritParentIDOption, concurrency.AmendID(fmt.Sprintf("/%d", count)),
	)
	xerr = debug.InjectPlannedFail(xerr)
	if xerr != nil {
		return nil, xerr
	}

	params := taskCreateNodeParameters{
		nodeDef:       nodeDef,
		timeout:       timeout,
		keepOnFailure: keepOnFailure,
	}
	for i := uint(1); i <= count; i++ {
		params.index = i
		_, xerr := tg.Start(instance.taskCreateNode, params, concurrency.InheritParentIDOption, concurrency.AmendID(fmt.Sprintf("/host/%d/create", i)))
		xerr = debug.InjectPlannedFail(xerr)
		if xerr != nil {
			abErr := tg.AbortWithCause(xerr)
			if abErr != nil {
				logrus.Warnf("there was an error trying to abort TaskGroup: %s", spew.Sdump(abErr))
			}
			break
		}
	}

	// Starting from here, if exiting with error, delete created nodes if allowed (cf. keepOnFailure)
	defer func() {
		if ferr != nil && !keepOnFailure && len(nodes) > 0 {
			// Note: using context.Background() disable cancellation mechanism for a workload that needs to go to the end
			dtg, derr := concurrency.NewTaskGroupWithContext(context.Background())
			if derr != nil {
				_ = ferr.AddConsequence(derr)
			}
			derr = dtg.SetID("/onfailure")
			if derr != nil {
				_ = ferr.AddConsequence(derr)
			}

			for _, v := range nodes {
				_, derr = dtg.Start(
					instance.taskDeleteNode, taskDeleteNodeParameters{node: v, nodeLoadMethod: WithoutReloadOption},
				)
				if derr != nil {
					abErr := dtg.AbortWithCause(derr)
					if abErr != nil {
						logrus.Warnf("there was an error trying to abort TaskGroup: %s", spew.Sdump(abErr))
					}
					break
				}
			}
			_, derr = dtg.WaitGroup()
			derr = debug.InjectPlannedFail(derr)
			if derr != nil {
				_ = ferr.AddConsequence(derr)
			}
		}
	}()

	res, xerr := tg.WaitGroup()
	xerr = debug.InjectPlannedFail(xerr)
	if len(res) > 0 {
		for _, v := range res {
			if item, ok := v.(*propertiesv3.ClusterNode); ok {
				nodes = append(nodes, item)
			}
		}
	}
	if xerr != nil {
		return nil, fail.NewErrorWithCause(xerr, "errors occurred on node%s addition", strprocess.Plural(uint(len(errors))))
	}

	// configure what has to be done Cluster-wide
	instance.localCache.RLock()
	makers := instance.localCache.makers
	instance.localCache.RUnlock() //nolint
	if makers.ConfigureCluster != nil {
		xerr = makers.ConfigureCluster(ctx, instance, parameters)
		if xerr != nil {
			return nil, xerr
		}
	}

	// Now configure new nodes
	xerr = instance.configureNodesFromList(task, nodes, parameters)
	xerr = debug.InjectPlannedFail(xerr)
	if xerr != nil {
		return nil, xerr
	}

	// At last join nodes to Cluster
	xerr = instance.joinNodesFromList(ctx, nodes)
	xerr = debug.InjectPlannedFail(xerr)
	if xerr != nil {
		return nil, xerr
	}

	hosts := make([]resources.Host, 0, len(nodes))
	for _, v := range nodes {
		hostInstance, xerr := LoadHost(ctx, svc, v.ID)
		xerr = debug.InjectPlannedFail(xerr)
		if xerr != nil {
			return nil, xerr
		}
		hosts = append(hosts, hostInstance)
	}

	xerr = instance.unsafeUpdateClusterInventory(ctx)
	if xerr != nil {
		return nil, xerr
	}

	return hosts, nil
}

// complementHostDefinition complements req with default values if needed
func complementHostDefinition(req abstract.HostSizingRequirements, def propertiesv2.HostSizingRequirements) abstract.HostSizingRequirements {
	if def.MinCores > 0 && req.MinCores == 0 {
		req.MinCores = def.MinCores
	}
	if def.MaxCores > 0 && req.MaxCores == 0 {
		req.MaxCores = def.MaxCores
	}
	if def.MinRAMSize > 0.0 && req.MinRAMSize == 0.0 {
		req.MinRAMSize = def.MinRAMSize
	}
	if def.MaxRAMSize > 0.0 && req.MaxRAMSize == 0.0 {
		req.MaxRAMSize = def.MaxRAMSize
	}
	if def.MinDiskSize > 0 && req.MinDiskSize == 0 {
		req.MinDiskSize = def.MinDiskSize
	}
	if req.MinGPU <= 0 && def.MinGPU > 0 {
		req.MinGPU = def.MinGPU
	}
	if req.MinCPUFreq == 0 && def.MinCPUFreq > 0 {
		req.MinCPUFreq = def.MinCPUFreq
	}
	if req.MinCores <= 0 {
		req.MinCores = 2
	}
	if req.MaxCores <= 0 {
		req.MaxCores = 4
	}
	if req.MinRAMSize <= 0.0 {
		req.MinRAMSize = 7.0
	}
	if req.MaxRAMSize <= 0.0 {
		req.MaxRAMSize = 16.0
	}
	if req.MinDiskSize <= 0 {
		req.MinDiskSize = 50
	}

	return req
}

// DeleteSpecificNode deletes a node identified by its ID
func (instance *Cluster) DeleteSpecificNode(ctx context.Context, hostID string, selectedMasterID string) (ferr fail.Error) {
	defer fail.OnPanic(&ferr)

	if instance == nil || valid.IsNil(instance) {
		return fail.InvalidInstanceError()
	}
	if ctx == nil {
		return fail.InvalidParameterCannotBeNilError("task")
	}
	if hostID = strings.TrimSpace(hostID); hostID == "" {
		return fail.InvalidParameterError("hostID", "cannot be empty string")
	}

	task, xerr := concurrency.TaskFromContext(ctx)
	xerr = debug.InjectPlannedFail(xerr)
	if xerr != nil {
		return xerr
	}

	if task.Aborted() {
		return fail.AbortedError(nil, "aborted")
	}

	tracer := debug.NewTracer(task, tracing.ShouldTrace("resources.cluster"), "(hostID=%s)", hostID).Entering()
	defer tracer.Exiting()

	// make sure no other parallel actions interferes
	// instance.lock.Lock()
	// defer instance.lock.Unlock()

	xerr = instance.beingRemoved()
	xerr = debug.InjectPlannedFail(xerr)
	if xerr != nil {
		return xerr
	}

	var selectedMaster resources.Host
	if selectedMasterID != "" {
		selectedMaster, xerr = LoadHost(ctx, instance.Service(), selectedMasterID)
	} else {
		selectedMaster, xerr = instance.unsafeFindAvailableMaster(ctx)
	}
	xerr = debug.InjectPlannedFail(xerr)
	if xerr != nil {
		return xerr
	}

	var node *propertiesv3.ClusterNode
	xerr = instance.Review(func(clonable data.Clonable, props *serialize.JSONProperties) fail.Error {
		return props.Inspect(clusterproperty.NodesV3, func(clonable data.Clonable) fail.Error {
			nodesV3, ok := clonable.(*propertiesv3.ClusterNodes)
			if !ok {
				return fail.InconsistentError(
					"'*propertiesv3.ClusterNodes' expected, '%s' provided", reflect.TypeOf(clonable).String(),
				)
			}

			numericalID, ok := nodesV3.PrivateNodeByID[hostID]
			if !ok {
				return fail.NotFoundError("failed to find a node identified by %s", hostID)
			}

			node, ok = nodesV3.ByNumericalID[numericalID]
			if !ok {
				return fail.NotFoundError("failed to find a node identified by %s", hostID)
			}

			return nil
		})
	})
	xerr = debug.InjectPlannedFail(xerr)
	if xerr != nil {
		return xerr
	}

	xerr = instance.deleteNode(ctx, node, selectedMaster.(*Host), WithReloadOption)
	if xerr != nil {
		return xerr
	}

	return nil
}

// ListMasters lists the node instances corresponding to masters (if there is such masters in the flavor...)
func (instance *Cluster) ListMasters(ctx context.Context) (list resources.IndexedListOfClusterNodes, ferr fail.Error) {
	emptyList := resources.IndexedListOfClusterNodes{}
	if instance == nil || valid.IsNil(instance) {
		return emptyList, fail.InvalidInstanceError()
	}
	if ctx == nil {
		return emptyList, fail.InvalidParameterCannotBeNilError("ctx")
	}

	task, xerr := concurrency.TaskFromContext(ctx)
	xerr = debug.InjectPlannedFail(xerr)
	if xerr != nil {
		return emptyList, xerr
	}

	if task.Aborted() {
		return emptyList, fail.AbortedError(nil, "aborted")
	}

	// make sure no other parallel actions interferes
	// instance.lock.Lock()
	// defer instance.lock.Unlock()

	xerr = instance.beingRemoved()
	xerr = debug.InjectPlannedFail(xerr)
	if xerr != nil {
		return emptyList, xerr
	}

	return instance.unsafeListMasters()
}

// ListMasterNames lists the names of the master nodes in the Cluster
func (instance *Cluster) ListMasterNames(ctx context.Context) (list data.IndexedListOfStrings, ferr fail.Error) {
	defer fail.OnPanic(&ferr)

	emptyList := data.IndexedListOfStrings{}
	if instance == nil || valid.IsNil(instance) {
		return emptyList, fail.InvalidInstanceError()
	}
	if ctx == nil {
		return emptyList, fail.InvalidParameterCannotBeNilError("ctx")
	}

	task, xerr := concurrency.TaskFromContext(ctx)
	xerr = debug.InjectPlannedFail(xerr)
	if xerr != nil {
		return emptyList, xerr
	}

	if task.Aborted() {
		return emptyList, fail.AbortedError(nil, "aborted")
	}

	// make sure no other parallel actions interferes
	// instance.lock.Lock()
	// defer instance.lock.Unlock()

	xerr = instance.beingRemoved()
	xerr = debug.InjectPlannedFail(xerr)
	if xerr != nil {
		return emptyList, xerr
	}

	xerr = instance.Review(func(_ data.Clonable, props *serialize.JSONProperties) fail.Error {
		return props.Inspect(clusterproperty.NodesV3, func(clonable data.Clonable) fail.Error {
			nodesV3, ok := clonable.(*propertiesv3.ClusterNodes)
			if !ok {
				return fail.InconsistentError("'*propertiesv3.ClusterNodes' expected, '%s' provided", reflect.TypeOf(clonable).String())
			}

			list = make(data.IndexedListOfStrings, len(nodesV3.Masters))
			for _, v := range nodesV3.Masters {
				if task.Aborted() {
					return fail.AbortedError(nil, "aborted")
				}

				if node, found := nodesV3.ByNumericalID[v]; found {
					list[node.NumericalID] = node.Name
				}
			}
			return nil
		})
	})
	xerr = debug.InjectPlannedFail(xerr)
	if xerr != nil {
		return emptyList, xerr
	}

	return list, nil
}

// ListMasterIDs lists the IDs of masters (if there is such masters in the flavor...)
func (instance *Cluster) ListMasterIDs(ctx context.Context) (list data.IndexedListOfStrings, ferr fail.Error) {
	defer fail.OnPanic(&ferr)

	emptyList := data.IndexedListOfStrings{}
	if instance == nil || valid.IsNil(instance) {
		return emptyList, fail.InvalidInstanceError()
	}
	if ctx == nil {
		return emptyList, fail.InvalidParameterCannotBeNilError("ctx")
	}

	// make sure no other parallel actions interferes
	// instance.lock.Lock()
	// defer instance.lock.Unlock()

	return instance.unsafeListMasterIDs(ctx)
}

// ListMasterIPs lists the IPs of masters (if there is such masters in the flavor...)
func (instance *Cluster) ListMasterIPs(ctx context.Context) (list data.IndexedListOfStrings, ferr fail.Error) {
	defer fail.OnPanic(&ferr)

	emptyList := data.IndexedListOfStrings{}
	if instance == nil || valid.IsNil(instance) {
		return emptyList, fail.InvalidInstanceError()
	}
	if ctx == nil {
		return emptyList, fail.InvalidParameterCannotBeNilError("ctx")
	}

	task, xerr := concurrency.TaskFromContextOrVoid(ctx)
	xerr = debug.InjectPlannedFail(xerr)
	if xerr != nil {
		return emptyList, xerr
	}

	if task.Aborted() {
		return emptyList, fail.AbortedError(nil, "aborted")
	}

	// make sure no other parallel actions interferes
	// instance.lock.Lock()
	// defer instance.lock.Unlock()

	return instance.unsafeListMasterIPs()
}

// FindAvailableMaster returns ID of the first master available to execute order
// satisfies interface Cluster.Cluster.Controller
func (instance *Cluster) FindAvailableMaster(ctx context.Context) (master resources.Host, ferr fail.Error) {
	defer fail.OnPanic(&ferr)

	master = nil
	if instance == nil || valid.IsNil(instance) {
		return nil, fail.InvalidInstanceError()
	}
	if ctx == nil {
		return nil, fail.InvalidParameterCannotBeNilError("ctx")
	}

	task, xerr := concurrency.TaskFromContextOrVoid(ctx)
	xerr = debug.InjectPlannedFail(xerr)
	if xerr != nil {
		return nil, xerr
	}

	if task.Aborted() {
		return nil, fail.AbortedError(nil, "aborted")
	}

	tracer := debug.NewTracer(task, tracing.ShouldTrace("resources.cluster")).Entering()
	defer tracer.Exiting()

	// make sure no other parallel actions interferes
	// instance.lock.Lock()
	// defer instance.lock.Unlock()

	xerr = instance.beingRemoved()
	xerr = debug.InjectPlannedFail(xerr)
	if xerr != nil {
		return nil, xerr
	}

	return instance.unsafeFindAvailableMaster(ctx)
}

// ListNodes lists node instances corresponding to the nodes in the Cluster
// satisfies interface Cluster.Controller
func (instance *Cluster) ListNodes(ctx context.Context) (list resources.IndexedListOfClusterNodes, ferr fail.Error) {
	defer fail.OnPanic(&ferr)

	emptyList := resources.IndexedListOfClusterNodes{}
	if instance == nil || valid.IsNil(instance) {
		return emptyList, fail.InvalidInstanceError()
	}
	if ctx == nil {
		return emptyList, fail.InvalidParameterCannotBeNilError("ctx")
	}

	task, xerr := concurrency.TaskFromContextOrVoid(ctx)
	xerr = debug.InjectPlannedFail(xerr)
	if xerr != nil {
		return emptyList, xerr
	}

	if task.Aborted() {
		return emptyList, fail.AbortedError(nil, "aborted")
	}

	// make sure no other parallel actions interferes
	// instance.lock.Lock()
	// defer instance.lock.Unlock()

	xerr = instance.beingRemoved()
	xerr = debug.InjectPlannedFail(xerr)
	if xerr != nil {
		return nil, xerr
	}

	return instance.unsafeListNodes()
}

// beingRemoved tells if the Cluster is currently marked as Removed (meaning a removal operation is running)
func (instance *Cluster) beingRemoved() fail.Error {
	state, xerr := instance.unsafeGetState()
	xerr = debug.InjectPlannedFail(xerr)
	if xerr != nil {
		return xerr
	}

	if state == clusterstate.Removed {
		return fail.NotAvailableError("Cluster is being removed")
	}

	return nil
}

// ListNodeNames lists the names of the nodes in the Cluster
func (instance *Cluster) ListNodeNames(ctx context.Context) (list data.IndexedListOfStrings, ferr fail.Error) {
	defer fail.OnPanic(&ferr)

	emptyList := data.IndexedListOfStrings{}
	if instance == nil || valid.IsNil(instance) {
		return emptyList, fail.InvalidInstanceError()
	}
	if ctx == nil {
		return emptyList, fail.InvalidParameterCannotBeNilError("ctx")
	}

	task, xerr := concurrency.TaskFromContextOrVoid(ctx)
	xerr = debug.InjectPlannedFail(xerr)
	if xerr != nil {
		return emptyList, xerr
	}

	if task.Aborted() {
		return emptyList, fail.AbortedError(nil, "aborted")
	}

	// make sure no other parallel actions interferes
	// instance.lock.Lock()
	// defer instance.lock.Unlock()

	xerr = instance.beingRemoved()
	xerr = debug.InjectPlannedFail(xerr)
	if xerr != nil {
		return nil, xerr
	}

	xerr = instance.Review(func(_ data.Clonable, props *serialize.JSONProperties) fail.Error {
		return props.Inspect(clusterproperty.NodesV3, func(clonable data.Clonable) fail.Error {
			nodesV3, ok := clonable.(*propertiesv3.ClusterNodes)
			if !ok {
				return fail.InconsistentError("'*propertiesv3.ClusterNodes' expected, '%s' provided", reflect.TypeOf(clonable).String())
			}

			list = make(data.IndexedListOfStrings, len(nodesV3.PrivateNodes))
			for _, v := range nodesV3.PrivateNodes {
				if task.Aborted() {
					return fail.AbortedError(nil, "aborted")
				}

				if node, found := nodesV3.ByNumericalID[v]; found {
					list[node.NumericalID] = node.Name
				}
			}
			return nil
		})
	})
	xerr = debug.InjectPlannedFail(xerr)
	if xerr != nil {
		return emptyList, xerr
	}

	return list, nil
}

// ListNodeIDs lists IDs of the nodes in the Cluster
func (instance *Cluster) ListNodeIDs(ctx context.Context) (list data.IndexedListOfStrings, ferr fail.Error) {
	defer fail.OnPanic(&ferr)

	emptyList := data.IndexedListOfStrings{}
	if instance == nil || valid.IsNil(instance) {
		return emptyList, fail.InvalidInstanceError()
	}
	if ctx == nil {
		return emptyList, fail.InvalidParameterCannotBeNilError("ctx")
	}

	task, xerr := concurrency.TaskFromContextOrVoid(ctx)
	xerr = debug.InjectPlannedFail(xerr)
	if xerr != nil {
		return emptyList, xerr
	}

	if task.Aborted() {
		return emptyList, fail.AbortedError(nil, "aborted")
	}

	// make sure no other parallel actions interferes
	// instance.lock.Lock()
	// defer instance.lock.Unlock()

	return instance.unsafeListNodeIDs(ctx)
}

// ListNodeIPs lists the IPs of the nodes in the Cluster
func (instance *Cluster) ListNodeIPs(ctx context.Context) (list data.IndexedListOfStrings, ferr fail.Error) {
	defer fail.OnPanic(&ferr)

	emptyList := data.IndexedListOfStrings{}
	if instance == nil || valid.IsNil(instance) {
		return emptyList, fail.InvalidInstanceError()
	}
	if ctx == nil {
		return emptyList, fail.InvalidParameterCannotBeNilError("ctx")
	}

	task, xerr := concurrency.TaskFromContextOrVoid(ctx)
	xerr = debug.InjectPlannedFail(xerr)
	if xerr != nil {
		return emptyList, xerr
	}

	if task.Aborted() {
		return emptyList, fail.AbortedError(nil, "aborted")
	}

	// make sure no other parallel actions interferes
	// instance.lock.Lock()
	// defer instance.lock.Unlock()

	xerr = instance.beingRemoved()
	xerr = debug.InjectPlannedFail(xerr)
	if xerr != nil {
		return nil, xerr
	}

	return instance.unsafeListNodeIPs()
}

// FindAvailableNode returns node instance of the first node available to execute order
func (instance *Cluster) FindAvailableNode(ctx context.Context) (node resources.Host, ferr fail.Error) {
	defer fail.OnPanic(&ferr)

	if instance == nil || valid.IsNil(instance) {
		return nil, fail.InvalidInstanceError()
	}
	if ctx == nil {
		return nil, fail.InvalidParameterCannotBeNilError("ctx")
	}

	task, xerr := concurrency.TaskFromContextOrVoid(ctx)
	xerr = debug.InjectPlannedFail(xerr)
	if xerr != nil {
		return nil, xerr
	}

	if task.Aborted() {
		return nil, fail.AbortedError(nil, "aborted")
	}

	tracer := debug.NewTracer(task, tracing.ShouldTrace("resources.cluster")).Entering()
	defer tracer.Exiting()

	// make sure no other parallel actions interferes
	// instance.lock.Lock()
	// defer instance.lock.Unlock()

	return instance.unsafeFindAvailableNode(ctx)
}

// LookupNode tells if the ID of the master passed as parameter is a node
func (instance *Cluster) LookupNode(ctx context.Context, ref string) (found bool, ferr fail.Error) {
	defer fail.OnPanic(&ferr)

	if instance == nil || valid.IsNil(instance) {
		return false, fail.InvalidInstanceError()
	}
	if ctx == nil {
		return false, fail.InvalidParameterCannotBeNilError("ctx")
	}
	if ref == "" {
		return false, fail.InvalidParameterError("ref", "cannot be empty string")
	}

	task, xerr := concurrency.TaskFromContextOrVoid(ctx)
	xerr = debug.InjectPlannedFail(xerr)
	if xerr != nil {
		return false, xerr
	}

	if task.Aborted() {
		return false, fail.AbortedError(nil, "aborted")
	}

	// make sure no other parallel actions interferes
	// instance.lock.Lock()
	// defer instance.lock.Unlock()

	xerr = instance.beingRemoved()
	xerr = debug.InjectPlannedFail(xerr)
	if xerr != nil {
		return false, xerr
	}

	var hostInstance resources.Host
	hostInstance, xerr = LoadHost(ctx, instance.Service(), ref)
	xerr = debug.InjectPlannedFail(xerr)
	if xerr != nil {
		return false, xerr
	}

	found = false
	xerr = instance.Inspect(func(_ data.Clonable, props *serialize.JSONProperties) fail.Error {
		return props.Inspect(clusterproperty.NodesV3, func(clonable data.Clonable) fail.Error {
			nodesV3, ok := clonable.(*propertiesv3.ClusterNodes)
			if !ok {
				return fail.InconsistentError("'*propertiesv3.ClusterNodes' expected, '%s' provided", reflect.TypeOf(clonable).String())
			}

			_, found = nodesV3.PrivateNodeByID[hostInstance.GetID()]
			return nil
		})
	})
	return found, xerr
}

// CountNodes counts the nodes of the Cluster
func (instance *Cluster) CountNodes(ctx context.Context) (count uint, ferr fail.Error) {
	defer fail.OnPanic(&ferr)

	if instance == nil || valid.IsNil(instance) {
		return 0, fail.InvalidInstanceError()
	}
	if ctx == nil {
		return 0, fail.InvalidParameterCannotBeNilError("ctx")
	}

	task, xerr := concurrency.TaskFromContextOrVoid(ctx)
	xerr = debug.InjectPlannedFail(xerr)
	if xerr != nil {
		return 0, xerr
	}

	if task.Aborted() {
		return 0, fail.AbortedError(nil, "aborted")
	}

	// make sure no other parallel actions interferes
	// instance.lock.Lock()
	// defer instance.lock.Unlock()

	xerr = instance.beingRemoved()
	xerr = debug.InjectPlannedFail(xerr)
	if xerr != nil {
		return 0, xerr
	}

	xerr = instance.Inspect(func(_ data.Clonable, props *serialize.JSONProperties) fail.Error {
		return props.Inspect(clusterproperty.NodesV3, func(clonable data.Clonable) fail.Error {
			nodesV3, ok := clonable.(*propertiesv3.ClusterNodes)
			if !ok {
				return fail.InconsistentError("'*propertiesv3.ClusterNodes' expected, '%s' provided", reflect.TypeOf(clonable).String())
			}

			count = uint(len(nodesV3.PrivateNodes))
			return nil
		})
	})
	xerr = debug.InjectPlannedFail(xerr)
	if xerr != nil {
		return 0, xerr
	}

	return count, nil
}

// GetNodeByID returns a node based on its ID
func (instance *Cluster) GetNodeByID(ctx context.Context, hostID string) (hostInstance resources.Host, ferr fail.Error) {
	defer fail.OnPanic(&ferr)

	if instance == nil || valid.IsNil(instance) {
		return nil, fail.InvalidInstanceError()
	}
	if ctx == nil {
		return nil, fail.InvalidParameterCannotBeNilError("ctx")
	}
	if hostID == "" {
		return nil, fail.InvalidParameterError("hostID", "cannot be empty string")
	}

	task, xerr := concurrency.TaskFromContextOrVoid(ctx)
	xerr = debug.InjectPlannedFail(xerr)
	if xerr != nil {
		return nil, xerr
	}

	if task.Aborted() {
		return nil, fail.AbortedError(nil, "aborted")
	}

	tracer := debug.NewTracer(task, tracing.ShouldTrace("resources.cluster"), "(%s)", hostID)
	defer tracer.Entering().Exiting()

	// make sure no other parallel actions interferes
	// instance.lock.Lock()
	// defer instance.lock.Unlock()

	xerr = instance.beingRemoved()
	xerr = debug.InjectPlannedFail(xerr)
	if xerr != nil {
		return nil, xerr
	}

	found := false
	xerr = instance.Inspect(func(_ data.Clonable, props *serialize.JSONProperties) fail.Error {
		return props.Inspect(clusterproperty.NodesV3, func(clonable data.Clonable) fail.Error {
			nodesV3, ok := clonable.(*propertiesv3.ClusterNodes)
			if !ok {
				return fail.InconsistentError("'*propertiesv3.ClusterNodes' expected, '%s' provided", reflect.TypeOf(clonable).String())
			}

			_, found = nodesV3.PrivateNodeByID[hostID]
			return nil
		})
	})
	xerr = debug.InjectPlannedFail(xerr)
	if xerr != nil {
		return nil, xerr
	}
	if !found {
		return nil, fail.NotFoundError("failed to find node %s in Cluster '%s'", hostID, instance.GetName())
	}

	return LoadHost(ctx, instance.Service(), hostID)
}

// deleteMaster deletes the master specified by its ID
func (instance *Cluster) deleteMaster(ctx context.Context, host resources.Host) (ferr fail.Error) {
	task, xerr := concurrency.TaskFromContextOrVoid(ctx)
	xerr = debug.InjectPlannedFail(xerr)
	if xerr != nil {
		return xerr
	}

	if task.Aborted() {
		return fail.AbortedError(nil, "aborted")
	}

	if instance == nil || valid.IsNil(instance) {
		return fail.InvalidInstanceError()
	}

	var master *propertiesv3.ClusterNode
	xerr = instance.Alter(func(clonable data.Clonable, props *serialize.JSONProperties) fail.Error {
		return props.Alter(clusterproperty.NodesV3, func(clonable data.Clonable) fail.Error {
			// Removes master from Cluster properties
			nodesV3, ok := clonable.(*propertiesv3.ClusterNodes)
			if !ok {
				return fail.InconsistentError("'*propertiesv3.ClusterNodes' expected, '%s' provided", reflect.TypeOf(clonable).String())
			}

			numericalID, found := nodesV3.MasterByID[host.GetID()]
			if !found {
				return abstract.ResourceNotFoundError("master", host.GetName())
			}

			master = nodesV3.ByNumericalID[numericalID]
			delete(nodesV3.ByNumericalID, numericalID)
			delete(nodesV3.MasterByName, host.GetName())
			delete(nodesV3.MasterByID, host.GetID())
			if found, indexInSlice := containsClusterNode(nodesV3.Masters, numericalID); found {
				length := len(nodesV3.Masters)
				if indexInSlice < length-1 {
					nodesV3.Masters = append(nodesV3.Masters[:indexInSlice], nodesV3.Masters[indexInSlice+1:]...)
				} else {
					nodesV3.Masters = nodesV3.Masters[:indexInSlice]
				}
			}
			return nil
		})
	})
	xerr = debug.InjectPlannedFail(xerr)
	if xerr != nil {
		return xerr
	}

	// Starting from here, restore master in Cluster properties if exiting with error
	defer func() {
		ferr = debug.InjectPlannedFail(ferr)
		if ferr != nil {
			derr := instance.Alter(func(_ data.Clonable, props *serialize.JSONProperties) fail.Error {
				return props.Alter(clusterproperty.NodesV3, func(clonable data.Clonable) fail.Error {
					nodesV3, ok := clonable.(*propertiesv3.ClusterNodes)
					if !ok {
						return fail.InconsistentError("'*propertiesv3.ClusterNodes' expected, '%s' provided", reflect.TypeOf(clonable).String())
					}

					nodesV3.Masters = append(nodesV3.Masters, master.NumericalID)
					nodesV3.MasterByName[master.Name] = master.NumericalID
					nodesV3.MasterByID[master.ID] = master.NumericalID
					nodesV3.ByNumericalID[master.NumericalID] = master
					return nil
				})
			})
			if derr != nil {
				_ = ferr.AddConsequence(fail.Wrap(derr, "cleaning up on %s, failed to restore master '%s' in Cluster metadata", ActionFromError(ferr), master.Name))
			}
		}
	}()

	// Finally delete host
	xerr = host.Delete(ctx)
	xerr = debug.InjectPlannedFail(xerr)
	if xerr != nil {
		switch xerr.(type) {
		case *fail.ErrNotFound:
			// master seems already deleted, so consider it as a success
			logrus.Tracef("master not found, deletion considered successful")
			debug.IgnoreError(xerr)
		default:
			return xerr
		}
	}
	return nil
}

// deleteNode deletes a node
func (instance *Cluster) deleteNode(ctx context.Context, node *propertiesv3.ClusterNode, master *Host, loadHostMethod data.ImmutableKeyValue) (ferr fail.Error) {
	task, xerr := concurrency.TaskFromContextOrVoid(ctx)
	xerr = debug.InjectPlannedFail(xerr)
	if xerr != nil {
		return xerr
	}

	if task.Aborted() {
		return fail.AbortedError(nil, "aborted")
	}

	tracer := debug.NewTracer(task, tracing.ShouldTrace("resources.cluster")).Entering()
	defer tracer.Exiting()

	nodeRef := node.ID
	if nodeRef == "" {
		nodeRef = node.Name
	}

	// Identify the node to delete and remove it preventively from metadata
	xerr = instance.Alter(func(clonable data.Clonable, props *serialize.JSONProperties) fail.Error {
		return props.Alter(clusterproperty.NodesV3, func(clonable data.Clonable) fail.Error {
			nodesV3, ok := clonable.(*propertiesv3.ClusterNodes)
			if !ok {
				return fail.InconsistentError("'*propertiesv3.ClusterNodes' expected, '%s' provided", reflect.TypeOf(clonable).String())
			}

			delete(nodesV3.ByNumericalID, node.NumericalID)

			if found, indexInSlice := containsClusterNode(nodesV3.PrivateNodes, node.NumericalID); found {
				length := len(nodesV3.PrivateNodes)
				if indexInSlice < length-1 {
					nodesV3.PrivateNodes = append(nodesV3.PrivateNodes[:indexInSlice], nodesV3.PrivateNodes[indexInSlice+1:]...)
				} else {
					nodesV3.PrivateNodes = nodesV3.PrivateNodes[:indexInSlice]
				}
			}
			delete(nodesV3.PrivateNodeByID, node.ID)
			delete(nodesV3.PrivateNodeByName, node.Name)
			return nil
		})
	})
	xerr = debug.InjectPlannedFail(xerr)
	if xerr != nil {
		return xerr
	}

	// Starting from here, restore node in Cluster metadata if exiting with error
	defer func() {
		ferr = debug.InjectPlannedFail(ferr)
		if ferr != nil {
			derr := instance.Alter(func(_ data.Clonable, props *serialize.JSONProperties) fail.Error {
				return props.Alter(clusterproperty.NodesV3, func(clonable data.Clonable) fail.Error {
					nodesV3, ok := clonable.(*propertiesv3.ClusterNodes)
					if !ok {
						return fail.InconsistentError("'*propertiesv3.ClusterNodes' expected, '%s' provided", reflect.TypeOf(clonable).String())
					}

					nodesV3.PrivateNodes = append(nodesV3.PrivateNodes, node.NumericalID)
					if node.Name != "" {
						nodesV3.PrivateNodeByName[node.Name] = node.NumericalID
					}
					if node.ID != "" {
						nodesV3.PrivateNodeByID[node.ID] = node.NumericalID
					}
					nodesV3.ByNumericalID[node.NumericalID] = node
					return nil
				})
			})
			if derr != nil {
				logrus.Errorf("failed to restore node ownership in Cluster")
				_ = ferr.AddConsequence(fail.Wrap(derr, "cleaning up on %s, failed to restore node ownership in Cluster metadata", ActionFromError(ferr)))
			}
		}
	}()

	// Deletes node
	hostInstance, xerr := LoadHost(ctx, instance.Service(), nodeRef, loadHostMethod)
	xerr = debug.InjectPlannedFail(xerr)
	if xerr != nil {
		switch xerr.(type) {
		case *fail.ErrNotFound:
			// Host already deleted, consider as a success, continue
		default:
			return xerr
		}
	} else {
		// host still exists, leave it from Cluster, if master is not null
		if master != nil && !valid.IsNil(master) {
			xerr = instance.leaveNodesFromList(ctx, []resources.Host{hostInstance}, master)
			xerr = debug.InjectPlannedFail(xerr)
			if xerr != nil {
				return xerr
			}

			instance.localCache.RLock()
			makers := instance.localCache.makers
			instance.localCache.RUnlock() //nolint
			if makers.UnconfigureNode != nil {
				xerr = makers.UnconfigureNode(instance, hostInstance, master)
				xerr = debug.InjectPlannedFail(xerr)
				if xerr != nil {
					return xerr
				}
			}
		}

		// Finally delete host
		xerr = hostInstance.Delete(ctx)
		xerr = debug.InjectPlannedFail(xerr)
		if xerr != nil {
			switch xerr.(type) {
			case *fail.ErrNotFound:
				// Host seems already deleted, so it's a success
			default:
				return xerr
			}
		}
	}

	return nil
}

// Delete deletes the Cluster
func (instance *Cluster) Delete(ctx context.Context, force bool) (ferr fail.Error) {
	defer fail.OnPanic(&ferr)

	if instance == nil || valid.IsNil(instance) {
		return fail.InvalidInstanceError()
	}
	if ctx == nil {
		return fail.InvalidParameterCannotBeNilError("ctx")
	}

	if !force {
		xerr := instance.beingRemoved()
		xerr = debug.InjectPlannedFail(xerr)
		if xerr != nil {
			return xerr
		}
	}

	// instance.lock.Lock()
	// defer instance.lock.Unlock()

	return instance.delete(ctx)
}

// delete does the work to delete Cluster
func (instance *Cluster) delete(ctx context.Context) (ferr fail.Error) {
	defer fail.OnPanic(&ferr)

	task, xerr := concurrency.TaskFromContextOrVoid(ctx)
	xerr = debug.InjectPlannedFail(xerr)
	if xerr != nil {
		return xerr
	}

	if task.Aborted() {
		return fail.AbortedError(nil, "aborted")
	}

	var cleaningErrors []error

	if instance == nil || valid.IsNil(instance) {
		return fail.InvalidInstanceError()
	}

	defer func() {
		ferr = debug.InjectPlannedFail(ferr)
		if ferr != nil {
			derr := instance.Alter(
				func(_ data.Clonable, props *serialize.JSONProperties) fail.Error {
					return props.Alter(
						clusterproperty.StateV1, func(clonable data.Clonable) fail.Error {
							stateV1, ok := clonable.(*propertiesv1.ClusterState)
							if !ok {
								return fail.InconsistentError(
									"'*propertiesv1.ClusterState' expected, '%s' provided",
									reflect.TypeOf(clonable).String(),
								)
							}

							stateV1.State = clusterstate.Degraded
							return nil
						},
					)
				},
			)
			if derr != nil {
				_ = ferr.AddConsequence(
					fail.Wrap(
						derr, "cleaning up on %s, failed to set Cluster state to DEGRADED", ActionFromError(ferr),
					),
				)
			}
		}
	}()

	var (
		all            map[uint]*propertiesv3.ClusterNode
		nodes, masters []uint
	)
	// Mark the Cluster as Removed and get nodes from properties
	xerr = instance.Alter(func(_ data.Clonable, props *serialize.JSONProperties) fail.Error {
		// Updates Cluster state to mark Cluster as Removing
		innerXErr := props.Alter(
			clusterproperty.StateV1, func(clonable data.Clonable) fail.Error {
				stateV1, ok := clonable.(*propertiesv1.ClusterState)
				if !ok {
					return fail.InconsistentError(
						"'*propertiesv1.ClusterState' expected, '%s' provided", reflect.TypeOf(clonable).String(),
					)
				}

				stateV1.State = clusterstate.Removed
				return nil
			},
		)
		if innerXErr != nil {
			return innerXErr
		}

		return props.Alter(clusterproperty.NodesV3, func(clonable data.Clonable) fail.Error {
			nodesV3, ok := clonable.(*propertiesv3.ClusterNodes)
			if !ok {
				return fail.InconsistentError(
					"'*propertiesv3.ClusterNodes' expected, '%s' provided", reflect.TypeOf(clonable).String(),
				)
			}

			nodes = nodesV3.PrivateNodes
			masters = nodesV3.Masters
			all = nodesV3.ByNumericalID
			return nil
		})
	})
	xerr = debug.InjectPlannedFail(xerr)
	if xerr != nil {
		return xerr
	}

	masterCount, nodeCount := len(masters), len(nodes)
	if masterCount+nodeCount > 0 {
		tg, xerr := concurrency.NewTaskGroupWithParent(task, concurrency.InheritParentIDOption)
		xerr = debug.InjectPlannedFail(xerr)
		if xerr != nil {
			return xerr
		}

		options := []data.ImmutableKeyValue{
			concurrency.InheritParentIDOption,
			data.NewImmutableKeyValue("normalize_error", func(err error) error {
				err = debug.InjectPlannedError(err)
				if err != nil {
					switch err.(type) {
					case *fail.ErrNotFound:
						return nil
					default:
					}
				}
				return err
			}),
		}

		foundSomething := false
		for _, v := range nodes {
			if n, ok := all[v]; ok {
				foundSomething = true

				var completedOptions []data.ImmutableKeyValue
				copy(completedOptions, options)

				completedOptions = append(completedOptions, concurrency.AmendID(fmt.Sprintf("/node/%s/delete", n.Name)))
				_, xerr = tg.Start(
					instance.taskDeleteNode, taskDeleteNodeParameters{node: n, nodeLoadMethod: WithoutReloadOption},
					completedOptions...,
				)
				xerr = debug.InjectPlannedFail(xerr)
				if xerr != nil {
					abErr := tg.AbortWithCause(xerr)
					if abErr != nil {
						logrus.Warnf("there was an error trying to abort TaskGroup: %s", spew.Sdump(abErr))
					}
					cleaningErrors = append(
						cleaningErrors, fail.Wrap(xerr, "failed to start deletion of Host '%s'", n.Name),
					)
					break
				}
			}
		}

		for _, v := range masters {
			if n, ok := all[v]; ok {
				foundSomething = true

				var completedOptions []data.ImmutableKeyValue
				copy(completedOptions, options)

				completedOptions = append(completedOptions, concurrency.AmendID(fmt.Sprintf("/master/%s/delete", n.Name)))
				_, xerr := tg.Start(
					instance.taskDeleteMaster, taskDeleteNodeParameters{node: n, nodeLoadMethod: WithoutReloadOption},
					completedOptions...,
				)
				xerr = debug.InjectPlannedFail(xerr)
				if xerr != nil {
					cleaningErrors = append(
						cleaningErrors, fail.Wrap(xerr, "failed to start deletion of Host '%s'", n.Name),
					)
					abErr := tg.AbortWithCause(xerr)
					if abErr != nil {
						logrus.Warnf("there was an error trying to abort TaskGroup: %s", spew.Sdump(abErr))
					}
					break
				}
			}
		}

		if foundSomething {
			_, xerr = tg.WaitGroup()
			xerr = debug.InjectPlannedFail(xerr)
			if xerr != nil {
				cleaningErrors = append(cleaningErrors, xerr)
			}
		}
	}
	if len(cleaningErrors) > 0 {
		return fail.Wrap(fail.NewErrorList(cleaningErrors), "failed to delete Hosts")
	}

	// From here, make sure there is nothing in nodesV3.ByNumericalID; if there is something, delete all the remaining
	xerr = instance.Alter(func(_ data.Clonable, props *serialize.JSONProperties) fail.Error {
		return props.Alter(clusterproperty.NodesV3, func(clonable data.Clonable) fail.Error {
			nodesV3, ok := clonable.(*propertiesv3.ClusterNodes)
			if !ok {
				return fail.InconsistentError(
					"'*propertiesv3.ClusterNodes' expected, '%s' provided", reflect.TypeOf(clonable).String(),
				)
			}

			all = nodesV3.ByNumericalID
			return nil
		})
	})
	xerr = debug.InjectPlannedFail(xerr)
	if xerr != nil {
		return xerr
	}

	allCount := len(all)
	if allCount > 0 {
		tg, xerr := concurrency.NewTaskGroupWithParent(task, concurrency.InheritParentIDOption)
		xerr = debug.InjectPlannedFail(xerr)
		if xerr != nil {
			return xerr
		}

		for _, v := range all {
			_, xerr = tg.Start(
				instance.taskDeleteNode, taskDeleteNodeParameters{node: v, nodeLoadMethod: WithoutReloadOption},
				concurrency.InheritParentIDOption, concurrency.AmendID(fmt.Sprintf("/node/%s/delete", v.Name)),
			)
			xerr = debug.InjectPlannedFail(xerr)
			if xerr != nil {
				cleaningErrors = append(
					cleaningErrors, fail.Wrap(xerr, "failed to start deletion of Host '%s'", v.Name),
				)
				abErr := tg.AbortWithCause(xerr)
				if abErr != nil {
					logrus.Warnf("there was an error trying to abort TaskGroup: %s", spew.Sdump(abErr))
				}
				break
			}
		}

		_, xerr = tg.WaitGroup()
		xerr = debug.InjectPlannedFail(xerr)
		if xerr != nil {
			cleaningErrors = append(cleaningErrors, xerr)
		}
		if len(cleaningErrors) > 0 {
			return fail.Wrap(fail.NewErrorList(cleaningErrors), "failed to delete Hosts")
		}
	}

	// --- Deletes the Network, Subnet and gateway ---
	networkInstance, deleteNetwork, subnetInstance, xerr := instance.extractNetworkingInfo(ctx)
	xerr = debug.InjectPlannedFail(xerr)
	if xerr != nil {
		switch xerr.(type) {
		case *fail.ErrNotFound:
			// missing Network and Subnet is considered as a successful deletion, continue
			debug.IgnoreError(xerr)
		default:
			return xerr
		}
	}

	if task.Aborted() {
		return fail.AbortedError(nil, "aborted")
	}

	svc := instance.Service()
	timings, xerr := svc.Timings()
	if xerr != nil {
		return xerr
	}

	if subnetInstance != nil && !valid.IsNil(subnetInstance) {
		subnetName := subnetInstance.GetName()
		logrus.Debugf("Cluster Deleting Subnet '%s'", subnetName)
		xerr = retry.WhileUnsuccessfulWithHardTimeout(
			func() error {
				innerXErr := subnetInstance.Delete(ctx)
				if innerXErr != nil {
					switch innerXErr.(type) {
					case *fail.ErrNotAvailable, *fail.ErrNotFound:
						return retry.StopRetryError(innerXErr)
					default:
						return innerXErr
					}
				}
				return nil
			},
			timings.NormalDelay(),
			timings.HostOperationTimeout(),
		)
		xerr = debug.InjectPlannedFail(xerr)
		if xerr != nil {
			switch xerr.(type) {
			case *fail.ErrNotFound:
				debug.IgnoreError(xerr)
			case *fail.ErrTimeout, *fail.ErrAborted:
				nerr := fail.ConvertError(fail.Cause(xerr))
				switch nerr.(type) {
				case *fail.ErrNotFound:
					// Subnet not found, considered as a successful deletion and continue
					debug.IgnoreError(nerr)
				default:
					return fail.Wrap(nerr, "failed to delete Subnet '%s'", subnetName)
				}
			default:
				return fail.Wrap(xerr, "failed to delete Subnet '%s'", subnetName)
			}
		}
	}

	if task.Aborted() {
		return fail.AbortedError(nil, "aborted")
	}

	if networkInstance != nil && !valid.IsNil(networkInstance) && deleteNetwork {
		networkName := networkInstance.GetName()
		logrus.Debugf("Deleting Network '%s'...", networkName)
		xerr = retry.WhileUnsuccessfulWithHardTimeout(
			func() error {
				innerXErr := networkInstance.Delete(ctx)
				if innerXErr != nil {
					switch innerXErr.(type) {
					case *fail.ErrNotFound, *fail.ErrInvalidRequest:
						return retry.StopRetryError(innerXErr)
					default:
						return innerXErr
					}
				}
				return nil
			},
			timings.NormalDelay(),
			timings.HostOperationTimeout(),
		)
		xerr = debug.InjectPlannedFail(xerr)
		if xerr != nil {
			switch xerr.(type) {
			case *fail.ErrNotFound:
				// network not found, considered as a successful deletion and continue
				debug.IgnoreError(xerr)
			case *retry.ErrStopRetry:
				return fail.Wrap(xerr.Cause(), "stopping retries")
			case *retry.ErrTimeout:
				return fail.Wrap(xerr.Cause(), "timeout")
			default:
				logrus.Errorf("Failed to delete Network '%s'", networkName)
				return fail.Wrap(xerr, "failed to delete Network '%s'", networkName)
			}
		}
		logrus.Infof("Network '%s' successfully deleted.", networkName)
	}

	// --- Delete metadata ---
	return instance.MetadataCore.Delete()
}

// extractNetworkingInfo returns the ID of the network from properties, taking care of ascending compatibility
func (instance *Cluster) extractNetworkingInfo(ctx context.Context) (networkInstance resources.Network, deleteNetwork bool, subnetInstance resources.Subnet, ferr fail.Error) {
	networkInstance, subnetInstance = nil, nil
	deleteNetwork = false

	xerr := instance.Inspect(func(_ data.Clonable, props *serialize.JSONProperties) fail.Error {
		return props.Inspect(clusterproperty.NetworkV3, func(clonable data.Clonable) fail.Error {
			networkV3, ok := clonable.(*propertiesv3.ClusterNetwork)
			if !ok {
				return fail.InconsistentError("'*propertiesv3.ClusterNetwork' expected, '%s' provided", reflect.TypeOf(clonable).String())
			}

			var inErr fail.Error
			if networkV3.SubnetID != "" {
				if subnetInstance, inErr = LoadSubnet(ctx, instance.Service(), networkV3.NetworkID, networkV3.SubnetID); inErr != nil {
					return inErr
				}
			}

			if networkV3.NetworkID != "" {
				networkInstance, inErr = LoadNetwork(ctx, instance.Service(), networkV3.NetworkID)
				if inErr != nil {
					return inErr
				}
				deleteNetwork = networkV3.CreatedNetwork
			}
			if networkV3.SubnetID != "" {
				subnetInstance, inErr = LoadSubnet(ctx, instance.Service(), networkV3.NetworkID, networkV3.SubnetID)
				if inErr != nil {
					return inErr
				}
				if networkInstance == nil {
					networkInstance, inErr = subnetInstance.InspectNetwork(ctx)
					if inErr != nil {
						return inErr
					}
				}
				deleteNetwork = networkV3.CreatedNetwork
			}

			return nil
		})
	})
	xerr = debug.InjectPlannedFail(xerr)
	if xerr != nil {
		return nil, deleteNetwork, NullSubnet(), xerr
	}

	return networkInstance, deleteNetwork, subnetInstance, nil
}

func containsClusterNode(list []uint, numericalID uint) (bool, int) {
	var idx int
	found := false
	for i, v := range list {
		if v == numericalID {
			found = true
			idx = i
			break
		}
	}
	return found, idx
}

// configureCluster ...
// params contains a data.Map with primary and secondary getGateway hosts
func (instance *Cluster) configureCluster(ctx context.Context, req abstract.ClusterRequest) (ferr fail.Error) {
	task, xerr := concurrency.TaskFromContextOrVoid(ctx)
	xerr = debug.InjectPlannedFail(xerr)
	if xerr != nil {
		return xerr
	}

	tracer := debug.NewTracer(task, tracing.ShouldTrace("resources.cluster")).Entering()
	defer tracer.Exiting()

	if task.Aborted() {
		return fail.AbortedError(nil, "aborted")
	}

	logrus.Infof("[Cluster %s] configuring Cluster...", instance.GetName())
	defer func() {
		if ferr != nil {
			logrus.Errorf("[Cluster %s] configuration failed: %s", instance.GetName(), ferr.Error())
		} else {
			logrus.Infof("[Cluster %s] configuration successful.", instance.GetName())
		}
	}()

	// Install reverse-proxy feature on Cluster (gateways)
	parameters := ExtractFeatureParameters(req.FeatureParameters)
	xerr = instance.installReverseProxy(ctx, parameters)
	xerr = debug.InjectPlannedFail(xerr)
	if xerr != nil {
		return xerr
	}

	// Install remote-desktop feature on Cluster (all masters)
	xerr = instance.installRemoteDesktop(ctx, parameters)
	xerr = debug.InjectPlannedFail(xerr)
	if xerr != nil {
		return xerr
	}

	// Install ansible feature on Cluster (all masters)
	xerr = instance.installAnsible(ctx, parameters)
	xerr = debug.InjectPlannedFail(xerr)
	if xerr != nil {
		return xerr
	}

	// configure what has to be done Cluster-wide
	instance.localCache.RLock()
	makers := instance.localCache.makers
	instance.localCache.RUnlock() //nolint
	if makers.ConfigureCluster != nil {
		return makers.ConfigureCluster(ctx, instance, parameters)
	}

	// Not finding a callback isn't an error, so return nil in this case
	return nil
}

func (instance *Cluster) determineRequiredNodes() (uint, uint, uint, fail.Error) {
	instance.localCache.RLock()
	makers := instance.localCache.makers
	instance.localCache.RUnlock() //nolint
	if makers.MinimumRequiredServers != nil {
		g, m, n, xerr := makers.MinimumRequiredServers(func() abstract.ClusterIdentity { out, _ := instance.unsafeGetIdentity(); return out }())
		xerr = debug.InjectPlannedFail(xerr)
		if xerr != nil {
			return 0, 0, 0, xerr
		}

		return g, m, n, nil
	}
	return 0, 0, 0, nil
}

// realizeTemplate generates a file from box template with variables updated
func realizeTemplate(tmplName string, adata map[string]interface{}, fileName string) (string, string, fail.Error) {
	tmplString, err := clusterFlavorScripts.ReadFile(tmplName)
	err = debug.InjectPlannedError(err)
	if err != nil {
		return "", "", fail.Wrap(err, "failed to load template")
	}

	tmplCmd, err := template.Parse(fileName, string(tmplString))
	err = debug.InjectPlannedError(err)
	if err != nil {
		return "", "", fail.Wrap(err, "failed to parse template")
	}

	dataBuffer := bytes.NewBufferString("")
	err = tmplCmd.Option("missingkey=error").Execute(dataBuffer, adata)
	err = debug.InjectPlannedError(err)
	if err != nil {
		return "", "", fail.Wrap(err, "failed to execute  template")
	}

	cmd := dataBuffer.String()
	remotePath := utils.TempFolder + "/" + fileName

	return cmd, remotePath, nil
}

//go:embed scripts/*
var ansibleScripts embed.FS

// Regenerate ansible inventory
func (instance *Cluster) unsafeUpdateClusterInventory(ctx context.Context) fail.Error {
	logrus.Infof("[Cluster %s] Update ansible inventory", instance.GetName())

	// Check incoming parameters
	if ctx == nil {
		return fail.InvalidParameterCannotBeNilError("ctx")
	}
	if instance == nil || valid.IsNil(instance) {
		return fail.InvalidInstanceError()
	}

	// Collect data
	featureAnsibleInventoryInstalled := false
	var masters []resources.Host
	var params = map[string]interface{}{
		"ClusterName":          "",
		"ClusterAdminUsername": "cladm",
		"ClusterAdminPassword": "",
		"PrimaryGatewayName":   fmt.Sprintf("gw-%s", instance.GetName()),
		"PrimaryGatewayIP":     "",
		"PrimaryGatewayPort":   "22",
		"SecondaryGatewayName": fmt.Sprintf("gw2-%s", instance.GetName()),
		"SecondaryGatewayIP":   "",
		"SecondaryGatewayPort": "22",
		"ClusterMasters":       resources.IndexedListOfClusterNodes{},
		"ClusterNodes":         resources.IndexedListOfClusterNodes{},
	}

	xerr := instance.Review(func(clonable data.Clonable, props *serialize.JSONProperties) fail.Error {
		// Check if feature ansible is installed
		innerXErr := props.Inspect(clusterproperty.FeaturesV1, func(clonable data.Clonable) fail.Error {
			featuresV1, ok := clonable.(*propertiesv1.ClusterFeatures)
			if !ok {
				return fail.InconsistentError("`propertiesv1.ClusterFeatures' expected, '%s' provided", reflect.TypeOf(clonable).String())
			}
			_, featureAnsibleInventoryInstalled = featuresV1.Installed["ansible-for-cluster"]
			return nil
		})
		if innerXErr != nil {
			return innerXErr
		}
		if !featureAnsibleInventoryInstalled {
			return nil
		}

		// Collect get network config
		var networkCfg *propertiesv3.ClusterNetwork
		innerXErr = props.Inspect(clusterproperty.NetworkV3, func(clonable data.Clonable) fail.Error {
			networkV3, ok := clonable.(*propertiesv3.ClusterNetwork)
			if !ok {
				return fail.InconsistentError("'*propertiesv3.ClusterNetwork' expected, '%s' provided", reflect.TypeOf(clonable).String())
			}
			if networkV3 == nil {
				return fail.InconsistentError("'*propertiesv3.ClusterNetwork' expected, '%s' provided", "nil")
			}
			networkCfg = networkV3
			return nil
		})
		if innerXErr != nil {
			return innerXErr
		}

		// Collect template data, list masters hosts
		aci, ok := clonable.(*abstract.ClusterIdentity)
		if !ok {
			return fail.InconsistentError("'*abstract.ClusterIdentity' expected, '%s' provided", reflect.TypeOf(clonable).String())
		}
		if aci == nil {
			return fail.InconsistentError("'*abstract.ClusterIdentity' expected, '%s' provided", "nil")
		}
		if reflect.TypeOf(aci.Name).Kind() != reflect.String && aci.Name == "" {
			return fail.InconsistentError("Cluster name must be a not empty string")
		}

		params["Clustername"] = aci.Name
		params["ClusterAdminUsername"] = "cladm"
		params["ClusterAdminPassword"] = aci.AdminPassword
		params["PrimaryGatewayIP"] = networkCfg.GatewayIP
		if networkCfg.SecondaryGatewayIP != "" {
			params["SecondaryGatewayIP"] = networkCfg.SecondaryGatewayIP
		}

		return props.Inspect(clusterproperty.NodesV3, func(clonable data.Clonable) fail.Error {
			nodesV3, ok := clonable.(*propertiesv3.ClusterNodes)
			if !ok {
				return fail.InconsistentError("'*propertiesv3.ClusterNodes' expected, '%s' provided", reflect.TypeOf(clonable).String())
			}
			if nodesV3 == nil {
				return fail.InconsistentError("'*propertiesv3.ClusterNodes' expected, '%s' provided", "nil")
			}

			// Template params: gateways
			rh, err := LoadHost(ctx, instance.Service(), networkCfg.GatewayID)
			if err != nil {
				return fail.InconsistentError("Fail to load primary gateway '%s'", networkCfg.GatewayID)
			}
			err = rh.Review(func(clonable data.Clonable, props *serialize.JSONProperties) fail.Error {
				ahc, ok := clonable.(*abstract.HostCore)
				if !ok {
					return fail.InconsistentError("'*abstract.HostCore' expected, '%s' provided", reflect.TypeOf(clonable).String())
				}
				if ahc == nil {
					return fail.InconsistentError("'*abstract.HostCore' expected, '%s' provided", "nil")
				}
				params["PrimaryGatewayPort"] = strconv.Itoa(int(ahc.SSHPort))
				if ahc.Name != "" {
					params["PrimaryGatewayName"] = ahc.Name
				}
				return nil
			})
			if err != nil {
				return fail.InconsistentError("Fail to load primary gateway '%s'", networkCfg.GatewayID)
			}

			if networkCfg.SecondaryGatewayIP != "" {
				rh, err = LoadHost(ctx, instance.Service(), networkCfg.SecondaryGatewayID)
				if err != nil {
					return fail.InconsistentError("Fail to load secondary gateway '%s'", networkCfg.SecondaryGatewayID)
				}
				err = rh.Review(func(clonable data.Clonable, props *serialize.JSONProperties) fail.Error {
					ahc, ok := clonable.(*abstract.HostCore)
					if !ok {
						return fail.InconsistentError("'*abstract.HostCore' expected, '%s' provided", reflect.TypeOf(clonable).String())
					}
					if ahc == nil {
						return fail.InconsistentError("'*abstract.HostCore' expected, '%s' provided", "nil")
					}
					params["SecondaryGatewayPort"] = strconv.Itoa(int(ahc.SSHPort))
					if ahc.Name != "" {
						params["SecondaryGatewayName"] = ahc.Name
					}
					return nil
				})
				if err != nil {
					return fail.InconsistentError("Fail to load secondary gateway '%s'", networkCfg.SecondaryGatewayID)
				}
			}

			// Template params: masters
			nodes := make(resources.IndexedListOfClusterNodes, len(nodesV3.Masters))
			for _, v := range nodesV3.Masters {
				if node, found := nodesV3.ByNumericalID[v]; found {
					nodes[node.NumericalID] = node
					master, err := LoadHost(ctx, instance.Service(), node.ID)
					if err != nil {
						return fail.InconsistentError("Fail to load master '%s'", node.ID)
					}
					masters = append(masters, master)
				}
			}
			params["ClusterMasters"] = nodes

			// Template params: nodes
			nodes = make(resources.IndexedListOfClusterNodes, len(nodesV3.PrivateNodes))
			for _, v := range nodesV3.PrivateNodes {
				if node, found := nodesV3.ByNumericalID[v]; found {
					nodes[node.NumericalID] = node
				}
			}
			params["ClusterNodes"] = nodes
			return nil

		})
	})
	xerr = debug.InjectPlannedFail(xerr)
	if xerr != nil {
		return xerr
	}

	prerr := fmt.Sprintf("[Cluster %s] Update ansible inventory: ", instance.GetName())

	// Feature ansible found ?
	if !featureAnsibleInventoryInstalled {
		logrus.Infof("%snothing to update (feature not installed)", prerr)
		return nil
	}
	// Has at least one master ?
	if len(masters) == 0 {
		logrus.Infof("%s nothing to update (no masters in cluster)", prerr)
		return nil
	}

	tmplString, err := ansibleScripts.ReadFile("scripts/ansible_inventory.py")
	if err != nil {
		return fail.Wrap(err, "%s failed to load template 'ansible_inventory.py'", prerr)
	}

	// --------- Build ansible inventory --------------
	fileName := fmt.Sprintf("cluster-inventory-%s.py", params["Clustername"])
	tmplCmd, err := template.Parse(fileName, string(tmplString))
	if err != nil {
		return fail.Wrap(err, "%s failed to parse template 'ansible_inventory.py'", prerr)
	}

	dataBuffer := bytes.NewBufferString("")
	ferr := tmplCmd.Execute(dataBuffer, params)
	if ferr != nil {
		return fail.Wrap(ferr, "%s failed to execute template 'ansible_inventory.py'", prerr)
	}

	// --------- Upload file for each master and test it (parallelized) --------------
	tg, xerr := concurrency.NewTaskGroup()
	xerr = debug.InjectPlannedFail(xerr)
	if xerr != nil {
		return xerr
	}
	xerr = tg.SetID(fileName)
	if xerr != nil {
		return xerr
	}

	var errors []error
	for master := range masters {
		logrus.Infof("%s Update master %s", prerr, masters[master].GetName())

		_, xerr = tg.Start(
			instance.taskUpdateClusterInventoryMaster,
			taskUpdateClusterInventoryMasterParameters{
				ctx:           ctx,
				master:        masters[master],
				inventoryData: dataBuffer.String(),
			},
			concurrency.InheritParentIDOption,
			concurrency.AmendID(fmt.Sprintf("/cluster/%s/master/%s/update_inventory", instance.GetName(), masters[master].GetName())),
		)
		xerr = debug.InjectPlannedFail(xerr)
		if xerr != nil {
			errors = append(errors, xerr)
			abErr := tg.AbortWithCause(xerr)
			if abErr != nil {
				logrus.Warnf("%s there was an error trying to abort TaskGroup: %s", prerr, spew.Sdump(abErr))
			}
			break
		}
	}

	var tgr concurrency.TaskGroupResult
	tgr, xerr = tg.WaitGroup()
	xerr = debug.InjectPlannedFail(xerr)
	if xerr != nil {
		if withTimeout(xerr) {
			logrus.Warningf("%s Timeouts ansible update inventory", prerr)
		}
	}
	if len(errors) != 0 {
		return fail.NewError("%s failed to update inventory: %s", prerr, fail.NewErrorList(errors))
	}
	logrus.Debugf("%s update inventory successful: %v", prerr, tgr)

	return nil

}

// configureNodesFromList configures nodes from a list
func (instance *Cluster) configureNodesFromList(task concurrency.Task, nodes []*propertiesv3.ClusterNode, parameters data.Map) (ferr fail.Error) {
	tracer := debug.NewTracer(task, tracing.ShouldTrace("resources.cluster")).Entering()
	defer tracer.Exiting()

	if task.Aborted() {
		return fail.AbortedError(nil, "aborted")
	}

	length := len(nodes)
	if length > 0 {
		tg, xerr := concurrency.NewTaskGroupWithParent(task, concurrency.InheritParentIDOption)
		xerr = debug.InjectPlannedFail(xerr)
		if xerr != nil {
			return xerr
		}

		for i := 0; i < length; i++ {
			_, ierr := tg.Start(
				instance.taskConfigureNode, taskConfigureNodeParameters{
					index:     uint(i + 1),
					node:      nodes[i],
					variables: parameters,
				}, concurrency.InheritParentIDOption,
				concurrency.AmendID(fmt.Sprintf("/host/%s/configure", nodes[i].Name)),
			)
			ierr = debug.InjectPlannedFail(ierr)
			if ierr != nil {
				abErr := tg.AbortWithCause(ierr)
				if abErr != nil {
					logrus.Warnf("there was an error trying to abort TaskGroup: %s", spew.Sdump(abErr))
				}
				break
			}
		}
		_, xerr = tg.WaitGroup()
		xerr = debug.InjectPlannedFail(xerr)
		if xerr != nil {
			return xerr
		}
	}

	return nil
}

// joinNodesFromList makes nodes from a list join the Cluster
func (instance *Cluster) joinNodesFromList(ctx context.Context, nodes []*propertiesv3.ClusterNode) fail.Error {
	task, xerr := concurrency.TaskFromContextOrVoid(ctx)
	xerr = debug.InjectPlannedFail(xerr)
	if xerr != nil {
		return xerr
	}

	if task.Aborted() {
		return fail.AbortedError(nil, "aborted")
	}

	logrus.Debugf("Joining nodes to Cluster...")

	// Joins to Cluster is done sequentially, experience shows too many join at the same time
	// may fail (depending on the Cluster Flavor)
	instance.localCache.RLock()
	makers := instance.localCache.makers
	instance.localCache.RUnlock() //nolint
	if makers.JoinNodeToCluster != nil {
		for _, v := range nodes {
			hostInstance, xerr := LoadHost(ctx, instance.Service(), v.ID)
			xerr = debug.InjectPlannedFail(xerr)
			if xerr != nil {
				return xerr
			}

			//goland:noinspection ALL
			defer func(i resources.Host) { // nolint
				issue := i.Released()
				if issue != nil {
					logrus.Warn(issue)
				}
			}(hostInstance)

			xerr = makers.JoinNodeToCluster(instance, hostInstance)
			xerr = debug.InjectPlannedFail(xerr)
			if xerr != nil {
				return xerr
			}
		}
	}

	return nil
}

// leaveNodesFromList makes nodes from a list leave the Cluster
func (instance *Cluster) leaveNodesFromList(ctx context.Context, hosts []resources.Host, selectedMaster resources.Host) (ferr fail.Error) {
	logrus.Debugf("Instructing nodes to leave Cluster...")

	// Un-joins from Cluster are done sequentially, experience shows too many (un)join at the same time
	// may fail (depending on the Cluster Flavor)
	instance.localCache.RLock()
	makers := instance.localCache.makers
	instance.localCache.RUnlock() //nolint
	if makers.LeaveNodeFromCluster != nil {
		var xerr fail.Error
		for _, node := range hosts {
			xerr = makers.LeaveNodeFromCluster(ctx, instance, node, selectedMaster)
			xerr = debug.InjectPlannedFail(xerr)
			if xerr != nil {
				return xerr
			}
		}
	}

	return nil
}

// BuildHostname builds a unique hostname in the Cluster
func (instance *Cluster) buildHostname(core string, nodeType clusternodetype.Enum) (_ string, ferr fail.Error) {
	defer fail.OnPanic(&ferr)

	var index int
	xerr := instance.Alter(
		func(_ data.Clonable, props *serialize.JSONProperties) fail.Error {
			return props.Alter(
				clusterproperty.NodesV3, func(clonable data.Clonable) fail.Error {
					nodesV3, ok := clonable.(*propertiesv3.ClusterNodes)
					if !ok {
						return fail.InconsistentError(
							"'*propertiesv3.ClusterNodes' expected, '%s' provided", reflect.TypeOf(clonable).String(),
						)
					}
					switch nodeType {
					case clusternodetype.Node:
						nodesV3.PrivateLastIndex++
						index = nodesV3.PrivateLastIndex
					case clusternodetype.Master:
						nodesV3.MasterLastIndex++
						index = nodesV3.MasterLastIndex
					}
					return nil
				},
			)
		},
	)
	xerr = debug.InjectPlannedFail(xerr)
	if xerr != nil {
		return "", xerr
	}
	return instance.GetName() + "-" + core + "-" + strconv.Itoa(index), nil
}

func (instance *Cluster) deleteHosts(task concurrency.Task, hosts []resources.Host) fail.Error {
	if task.Aborted() {
		return fail.AbortedError(nil, "aborted")
	}

	tg, xerr := concurrency.NewTaskGroupWithParent(task, concurrency.InheritParentIDOption)
	xerr = debug.InjectPlannedFail(xerr)
	if xerr != nil {
		return xerr
	}

	errors := make([]error, 0, len(hosts)+1)
	for _, h := range hosts {
		_, xerr = tg.Start(
			instance.taskDeleteHostOnFailure, taskDeleteHostOnFailureParameters{host: h.(*Host)},
			concurrency.InheritParentIDOption, concurrency.AmendID(fmt.Sprintf("/host/%s/delete", h.GetName())),
		)
		xerr = debug.InjectPlannedFail(xerr)
		if xerr != nil {
			errors = append(errors, xerr)
			abErr := tg.AbortWithCause(xerr)
			if abErr != nil {
				logrus.Warnf("there was an error trying to abort TaskGroup: %s", spew.Sdump(abErr))
			}
			break
		}
	}
	_, xerr = tg.WaitGroup()
	xerr = debug.InjectPlannedFail(xerr)
	if xerr != nil {
		errors = append(errors, xerr)
	}
	return fail.NewErrorList(errors)
}

// ToProtocol converts instance to protocol.ClusterResponse message
func (instance *Cluster) ToProtocol() (_ *protocol.ClusterResponse, ferr fail.Error) {
	if instance == nil || valid.IsNil(instance) {
		return nil, fail.InvalidInstanceError()
	}

	// make sure no other parallel actions interferes
	// instance.lock.RLock()
	// defer instance.lock.RUnlock()

	xerr := instance.beingRemoved()
	xerr = debug.InjectPlannedFail(xerr)
	if xerr != nil {
		return nil, xerr
	}

	out := &protocol.ClusterResponse{}
	xerr = instance.Review(func(clonable data.Clonable, props *serialize.JSONProperties) fail.Error {
		ci, ok := clonable.(*abstract.ClusterIdentity)
		if !ok {
			return fail.InconsistentError("'*abstract.ClusterIdentity' expected, '%s' provided", reflect.TypeOf(clonable).String())
		}
		out.Identity = converters.ClusterIdentityFromAbstractToProtocol(*ci)

		innerXErr := props.Inspect(clusterproperty.ControlPlaneV1, func(clonable data.Clonable) fail.Error {
			controlplaneV1, ok := clonable.(*propertiesv1.ClusterControlplane)
			if !ok {
				return fail.InconsistentError("'*propertiesv1.ClusterControlplane' expected, '%s' provided", reflect.TypeOf(clonable).String())
			}
			out.Controlplane = converters.ClusterControlplaneFromPropertyToProtocol(*controlplaneV1)
			return nil
		})
		if innerXErr != nil {
			return innerXErr
		}

		innerXErr = props.Inspect(clusterproperty.CompositeV1, func(clonable data.Clonable) fail.Error {
			compositeV1, ok := clonable.(*propertiesv1.ClusterComposite)
			if !ok {
				return fail.InconsistentError("'*propertiesv1.ClusterComposite' expected, '%s' provided", reflect.TypeOf(clonable).String())
			}
			out.Composite = converters.ClusterCompositeFromPropertyToProtocol(*compositeV1)
			return nil
		})
		if innerXErr != nil {
			return innerXErr
		}

		if props.Lookup(clusterproperty.DefaultsV3) {
			innerXErr = props.Inspect(clusterproperty.DefaultsV3, func(clonable data.Clonable) fail.Error {
				defaultsV3, ok := clonable.(*propertiesv3.ClusterDefaults)
				if !ok {
					return fail.InconsistentError("'*propertiesv3.ClusterDefaults' expected, '%s' provided", reflect.TypeOf(clonable).String())
				}
				out.Defaults = converters.ClusterDefaultsFromPropertyV3ToProtocol(*defaultsV3)
				return nil
			})
		} else {
			innerXErr = props.Inspect(clusterproperty.DefaultsV2, func(clonable data.Clonable) fail.Error {
				defaultsV2, ok := clonable.(*propertiesv2.ClusterDefaults)
				if !ok {
					return fail.InconsistentError("'*propertiesv2.ClusterDefaults' expected, '%s' provided", reflect.TypeOf(clonable).String())
				}
				out.Defaults = converters.ClusterDefaultsFromPropertyV2ToProtocol(*defaultsV2)
				return nil
			})
		}
		if innerXErr != nil {
			return innerXErr
		}

		innerXErr = props.Inspect(clusterproperty.NetworkV3, func(clonable data.Clonable) fail.Error {
			networkV3, ok := clonable.(*propertiesv3.ClusterNetwork)
			if !ok {
				return fail.InconsistentError("'*propertiesv3.ClusterNetwork' expected, '%s' provided", reflect.TypeOf(clonable).String())
			}
			out.Network = converters.ClusterNetworkFromPropertyToProtocol(*networkV3)
			return nil
		})
		if innerXErr != nil {
			return innerXErr
		}

		innerXErr = props.Inspect(clusterproperty.NodesV3, func(clonable data.Clonable) fail.Error {
			nodesV3, ok := clonable.(*propertiesv3.ClusterNodes)
			if !ok {
				return fail.InconsistentError("'*propertiesv3.ClusterNodes' expected, '%s' provided", reflect.TypeOf(clonable).String())
			}

			convertClusterNodes := func(in []uint) []*protocol.Host {
				list := make([]*protocol.Host, 0, len(in))
				for _, v := range in {
					if node, found := nodesV3.ByNumericalID[v]; found {
						ph := &protocol.Host{
							Name:      node.Name,
							Id:        node.ID,
							PublicIp:  node.PublicIP,
							PrivateIp: node.PrivateIP,
						}
						list = append(list, ph)
					}
				}
				return list
			}

			out.Nodes = convertClusterNodes(nodesV3.PrivateNodes)
			out.Masters = convertClusterNodes(nodesV3.Masters)
			return nil
		})
		if innerXErr != nil {
			return innerXErr
		}

		innerXErr = props.Inspect(
			clusterproperty.FeaturesV1, func(clonable data.Clonable) fail.Error {
				featuresV1, ok := clonable.(*propertiesv1.ClusterFeatures)
				if !ok {
					return fail.InconsistentError("'*propertiesv1.ClusterFeatures' expected, '%s' provided", reflect.TypeOf(clonable).String())
				}
				out.InstalledFeatures, out.DisabledFeatures = converters.ClusterFeaturesFromPropertyToProtocol(*featuresV1)
				return nil
			},
		)
		if innerXErr != nil {
			return innerXErr
		}

		return props.Inspect(clusterproperty.StateV1, func(clonable data.Clonable) fail.Error {
			stateV1, ok := clonable.(*propertiesv1.ClusterState)
			if !ok {
				return fail.InconsistentError("'*propertiesv1.ClusterState' expected, '%s' provided", reflect.TypeOf(clonable).String())
			}
			out.State = protocol.ClusterState(stateV1.State)
			return nil
		})
	})
	xerr = debug.InjectPlannedFail(xerr)
	if xerr != nil {
		return nil, xerr
	}

	return out, nil
}

// Shrink reduces cluster size by 'count' nodes
func (instance *Cluster) Shrink(ctx context.Context, count uint) (_ []*propertiesv3.ClusterNode, ferr fail.Error) {
	emptySlice := make([]*propertiesv3.ClusterNode, 0)
	if instance == nil || valid.IsNil(instance) {
		return emptySlice, fail.InvalidInstanceError()
	}
	if ctx == nil {
		return emptySlice, fail.InvalidParameterCannotBeNilError("ctx")
	}
	if count == 0 {
		return emptySlice, fail.InvalidParameterError("count", "cannot be 0")
	}

	task, xerr := concurrency.TaskFromContext(ctx)
	xerr = debug.InjectPlannedFail(xerr)
	if xerr != nil {
		return emptySlice, xerr
	}

	if task.Aborted() {
		return emptySlice, fail.AbortedError(nil, "aborted")
	}

	// make sure no other parallel actions interferes
	// instance.lock.Lock()
	// defer instance.lock.Unlock()

	xerr = instance.beingRemoved()
	xerr = debug.InjectPlannedFail(xerr)
	if xerr != nil {
		return emptySlice, xerr
	}

	var (
		removedNodes []*propertiesv3.ClusterNode
		errors       []error
		toRemove     []uint
	)
	xerr = instance.Alter(
		func(_ data.Clonable, props *serialize.JSONProperties) fail.Error {
			return props.Alter(
				clusterproperty.NodesV3, func(clonable data.Clonable) (innerXErr fail.Error) {
					nodesV3, ok := clonable.(*propertiesv3.ClusterNodes)
					if !ok {
						return fail.InconsistentError(
							"'*propertiesv3.ClusterNodes' expected, '%s' provided", reflect.TypeOf(clonable).String(),
						)
					}

					length := uint(len(nodesV3.PrivateNodes))
					if length < count {
						return fail.InvalidRequestError(
							"cannot shrink by %d node%s, only %d node%s available", count, strprocess.Plural(count),
							length, strprocess.Plural(length),
						)
					}

					first := length - count
					toRemove = nodesV3.PrivateNodes[first:]
					nodesV3.PrivateNodes = nodesV3.PrivateNodes[:first]
					for _, v := range toRemove {
						if node, ok := nodesV3.ByNumericalID[v]; ok {
							removedNodes = append(removedNodes, node)
							delete(nodesV3.ByNumericalID, v)
							delete(nodesV3.PrivateNodeByID, node.ID)
							delete(nodesV3.PrivateNodeByName, node.Name)
						}
					}
					return nil
				},
			)
		},
	)
	xerr = debug.InjectPlannedFail(xerr)
	if xerr != nil {
		return emptySlice, nil
	}

	defer func() {
		ferr = debug.InjectPlannedFail(ferr)
		if ferr != nil {
			derr := instance.Alter(
				func(_ data.Clonable, props *serialize.JSONProperties) fail.Error {
					return props.Alter(
						clusterproperty.NodesV3, func(clonable data.Clonable) (innerXErr fail.Error) {
							nodesV3, ok := clonable.(*propertiesv3.ClusterNodes)
							if !ok {
								return fail.InconsistentError(
									"'*propertiesv3.ClusterNodes' expected, '%s' provided",
									reflect.TypeOf(clonable).String(),
								)
							}

							nodesV3.PrivateNodes = append(nodesV3.PrivateNodes, toRemove...)
							for _, v := range removedNodes {
								nodesV3.ByNumericalID[v.NumericalID] = v
								nodesV3.PrivateNodeByName[v.Name] = v.NumericalID
								nodesV3.PrivateNodeByID[v.ID] = v.NumericalID
							}
							return nil
						},
					)
				},
			)
			if derr != nil {
				_ = ferr.AddConsequence(
					fail.Wrap(
						derr, "cleaning up on %s, failed to restore Cluster nodes metadata", ActionFromError(ferr),
					),
				)
			}
		}
	}()

	if len(removedNodes) > 0 {
		tg, xerr := concurrency.NewTaskGroupWithParent(
			task, concurrency.InheritParentIDOption, concurrency.AmendID(fmt.Sprintf("/shrink/%d", len(removedNodes))),
		)
		xerr = debug.InjectPlannedFail(xerr)
		if xerr != nil {
			return emptySlice, xerr
		}

		selectedMaster, xerr := instance.unsafeFindAvailableMaster(ctx)
		if xerr != nil {
			return emptySlice, xerr
		}

		for _, v := range removedNodes {
			_, xerr = tg.Start(
				instance.taskDeleteNode,
				taskDeleteNodeParameters{node: v, nodeLoadMethod: WithReloadOption, master: selectedMaster.(*Host)},
				concurrency.InheritParentIDOption, concurrency.AmendID(fmt.Sprintf("/node/%s/delete", v.Name)),
			)
			xerr = debug.InjectPlannedFail(xerr)
			if xerr != nil {
				errors = append(errors, xerr)
				abErr := tg.AbortWithCause(xerr)
				if abErr != nil {
					logrus.Warnf("there was an error trying to abort TaskGroup: %s", spew.Sdump(abErr))
				}
				break
			}
		}
		_, xerr = tg.WaitGroup()
		xerr = debug.InjectPlannedFail(xerr)
		if xerr != nil {
			errors = append(errors, xerr)
		}
	}
	if len(errors) > 0 {
		return emptySlice, fail.NewErrorList(errors)
	}
	xerr = instance.unsafeUpdateClusterInventory(ctx)
	if xerr != nil {
		return emptySlice, xerr
	}

	return removedNodes, nil
}

// IsFeatureInstalled tells if a Feature identified by name is installed on Cluster, using only metadata
func (instance *Cluster) IsFeatureInstalled(ctx context.Context, name string) (found bool, ferr fail.Error) {
	defer fail.OnPanic(&ferr)

	found = false
	if instance == nil || valid.IsNil(instance) {
		return false, fail.InvalidInstanceError()
	}
	if ctx == nil {
		return false, fail.InvalidParameterCannotBeNilError("ctx")
	}
	if name = strings.TrimSpace(name); name == "" {
		return false, fail.InvalidParameterCannotBeEmptyStringError("name")
	}

	task, xerr := concurrency.TaskFromContext(ctx)
	xerr = debug.InjectPlannedFail(xerr)
	if xerr != nil {
		return false, xerr
	}

	if task.Aborted() {
		return false, fail.AbortedError(nil, "aborted")
	}

	// instance.lock.RLock()
	// defer instance.lock.RUnlock()

	xerr = instance.beingRemoved()
	xerr = debug.InjectPlannedFail(xerr)
	if xerr != nil {
		return false, xerr
	}

	return found, instance.Inspect(func(_ data.Clonable, props *serialize.JSONProperties) fail.Error {
		return props.Inspect(clusterproperty.FeaturesV1, func(clonable data.Clonable) fail.Error {
			featuresV1, ok := clonable.(*propertiesv1.ClusterFeatures)
			if !ok {
				return fail.InconsistentError("`propertiesv1.ClusterFeatures' expected, '%s' provided", reflect.TypeOf(clonable).String())
			}

			_, found = featuresV1.Installed[name]
			return nil
		})
	})
}<|MERGE_RESOLUTION|>--- conflicted
+++ resolved
@@ -211,13 +211,7 @@
 		return nil, fail.InconsistentError("nil value found in Cluster cache for key '%s'", name)
 	}
 
-<<<<<<< HEAD
-	_ = cacheEntry.LockContent()
-	defer func() {
-		if ferr != nil {
-			_ = cacheEntry.UnlockContent()
-		}
-	}()
+	cacheEntry.LockContent()
 
 	// If entry use is greater than 1, the metadata may have been updated, so Reload() the instance
 	if updateCachedInformation && cacheEntry.LockCount() > 1 {
@@ -226,9 +220,6 @@
 			return nil, xerr
 		}
 	}
-=======
-	cacheEntry.LockContent()
->>>>>>> 140685a0
 
 	if clusterInstance.randomDelayCh == nil {
 		xerr = clusterInstance.startRandomDelayGenerator(ctx, 0, 2000)
