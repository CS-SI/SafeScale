--- conflicted
+++ resolved
@@ -29,10 +29,7 @@
 	"sync"
 	"time"
 
-<<<<<<< HEAD
-=======
 	"github.com/CS-SI/SafeScale/v21/lib/utils/valid"
->>>>>>> 2166906f
 	"github.com/davecgh/go-spew/spew"
 	"github.com/sirupsen/logrus"
 
@@ -87,13 +84,8 @@
 }
 
 // NewCluster is the constructor of resources.Cluster struct
-<<<<<<< HEAD
-func NewCluster(ctx context.Context, svc iaas.Service) (_ *Cluster, xerr fail.Error) {
-	defer fail.OnPanic(&xerr)
-=======
 func NewCluster(ctx context.Context, svc iaas.Service) (_ *Cluster, ferr fail.Error) {
 	defer fail.OnPanic(&ferr)
->>>>>>> 2166906f
 
 	if svc == nil {
 		return nil, fail.InvalidParameterCannotBeNilError("svc")
@@ -108,7 +100,6 @@
 	instance := &Cluster{
 		MetadataCore: coreInstance,
 	}
-
 	xerr = instance.startRandomDelayGenerator(ctx, 0, 2000)
 	if xerr != nil {
 		return nil, xerr
@@ -265,19 +256,12 @@
 }
 
 // Released tells cache handler the instance is no more used, giving a chance to free this instance from cache
-<<<<<<< HEAD
-func (instance *Cluster) Released() {
-	// Stops task generating random delays
-	if err := instance.randomDelayTask.Abort(); err != nil {
-		logrus.Debugf("there was a problem stopping random delay generator: %v", err)
-=======
 func (instance *Cluster) Released() error {
 	if instance.randomDelayTask != nil {
 		// Stops task generating random delays
 		if err := instance.randomDelayTask.Abort(); err != nil {
 			logrus.Debugf("there was a problem stopping random delay generator: %v", err)
 		}
->>>>>>> 2166906f
 	}
 
 	return instance.MetadataCore.Released()
