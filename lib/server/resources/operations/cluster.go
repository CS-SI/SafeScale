/*
 * Copyright 2018-2022, CS Systemes d'Information, http://csgroup.eu
 *
 * Licensed under the Apache License, Version 2.0 (the "License");
 * you may not use this file except in compliance with the License.
 * You may obtain a copy of the License at
 *
 *     http://www.apache.org/licenses/LICENSE-2.0
 *
 * Unless required by applicable law or agreed to in writing, software
 * distributed under the License is distributed on an "AS IS" BASIS,
 * WITHOUT WARRANTIES OR CONDITIONS OF ANY KIND, either express or implied.
 * See the License for the specific language governing permissions and
 * limitations under the License.
 */

package operations

import (
	"bytes"
	"context"
	"embed"
	"encoding/json"
	"fmt"
	mrand "math/rand"
	"reflect"
	"strconv"
	"strings"
	"sync"
	"time"

	"github.com/CS-SI/SafeScale/v22/lib/utils/valid"
	"github.com/davecgh/go-spew/spew"
	"github.com/sirupsen/logrus"

	"github.com/CS-SI/SafeScale/v22/lib/protocol"
	"github.com/CS-SI/SafeScale/v22/lib/server/iaas"
	"github.com/CS-SI/SafeScale/v22/lib/server/resources"
	"github.com/CS-SI/SafeScale/v22/lib/server/resources/abstract"
	"github.com/CS-SI/SafeScale/v22/lib/server/resources/enums/clustercomplexity"
	"github.com/CS-SI/SafeScale/v22/lib/server/resources/enums/clusterflavor"
	"github.com/CS-SI/SafeScale/v22/lib/server/resources/enums/clusternodetype"
	"github.com/CS-SI/SafeScale/v22/lib/server/resources/enums/clusterproperty"
	"github.com/CS-SI/SafeScale/v22/lib/server/resources/enums/clusterstate"
	"github.com/CS-SI/SafeScale/v22/lib/server/resources/enums/installmethod"
	"github.com/CS-SI/SafeScale/v22/lib/server/resources/operations/clusterflavors"
	"github.com/CS-SI/SafeScale/v22/lib/server/resources/operations/clusterflavors/boh"
	"github.com/CS-SI/SafeScale/v22/lib/server/resources/operations/clusterflavors/k8s"
	"github.com/CS-SI/SafeScale/v22/lib/server/resources/operations/converters"
	propertiesv1 "github.com/CS-SI/SafeScale/v22/lib/server/resources/properties/v1"
	propertiesv2 "github.com/CS-SI/SafeScale/v22/lib/server/resources/properties/v2"
	propertiesv3 "github.com/CS-SI/SafeScale/v22/lib/server/resources/properties/v3"
	"github.com/CS-SI/SafeScale/v22/lib/utils"
	"github.com/CS-SI/SafeScale/v22/lib/utils/concurrency"
	"github.com/CS-SI/SafeScale/v22/lib/utils/data"
	"github.com/CS-SI/SafeScale/v22/lib/utils/data/serialize"
	"github.com/CS-SI/SafeScale/v22/lib/utils/debug"
	"github.com/CS-SI/SafeScale/v22/lib/utils/debug/tracing"
	"github.com/CS-SI/SafeScale/v22/lib/utils/fail"
	"github.com/CS-SI/SafeScale/v22/lib/utils/retry"
	"github.com/CS-SI/SafeScale/v22/lib/utils/strprocess"
	"github.com/CS-SI/SafeScale/v22/lib/utils/template"
	"github.com/CS-SI/SafeScale/v22/lib/utils/temporal"
)

const (
	clusterKind        = "cluster"
	clustersFolderName = "clusters" // path to use to reach Cluster Definitions/Metadata

)

// Cluster is the implementation of resources.Cluster interface
type Cluster struct {
	*MetadataCore

	localCache struct {
		sync.RWMutex
		installMethods      sync.Map
		lastStateCollection time.Time
		makers              clusterflavors.Makers
	}

	randomDelayTask concurrency.Task
	randomDelayCh   <-chan int
}

// NewCluster is the constructor of resources.Cluster struct
func NewCluster(ctx context.Context, svc iaas.Service) (_ *Cluster, ferr fail.Error) {
	defer fail.OnPanic(&ferr)

	if svc == nil {
		return nil, fail.InvalidParameterCannotBeNilError("svc")
	}

	coreInstance, xerr := NewCore(svc, clusterKind, clustersFolderName, &abstract.ClusterIdentity{})
	xerr = debug.InjectPlannedFail(xerr)
	if xerr != nil {
		return nil, xerr
	}

	instance := &Cluster{
		MetadataCore: coreInstance,
	}
	xerr = instance.startRandomDelayGenerator(ctx, 0, 2000)
	if xerr != nil {
		return nil, xerr
	}

	xerr = instance.updateCachedInformation(ctx)
	if xerr != nil {
		return nil, xerr
	}

	return instance, nil
}

// Exists checks if the resource actually exists in provider side (not in stow metadata)
func (instance *Cluster) Exists(ctx context.Context) (bool, fail.Error) {
	// FIXME: Requires iteration of quite a few members...
	return true, nil
}

// StartRandomDelayGenerator starts a Task to generate random delays, read from instance.randomDelayCh
func (instance *Cluster) startRandomDelayGenerator(ctx context.Context, min, max int) fail.Error {
	chint := make(chan int)
	mrand.Seed(time.Now().UnixNano())

	var xerr fail.Error
	instance.randomDelayTask, xerr = concurrency.NewTaskWithContext(ctx)
	if xerr != nil {
		return xerr
	}

	_, xerr = instance.randomDelayTask.Start(func(t concurrency.Task, _ concurrency.TaskParameters) (concurrency.TaskResult, fail.Error) {
		if min == max {
			for !t.Aborted() {
				chint <- min
			}
		} else {
			value := max - min
			for !t.Aborted() {
				chint <- mrand.Intn(value) + min // nolint
			}
		}

		close(chint)
		return nil, nil
	}, nil)
	if xerr != nil {
		return xerr
	}

	instance.randomDelayCh = chint
	return nil
}

// LoadCluster loads cluster information from metadata
func LoadCluster(ctx context.Context, svc iaas.Service, name string) (_ resources.Cluster, ferr fail.Error) {
	defer fail.OnPanic(&ferr)

	if svc == nil {
		return nil, fail.InvalidParameterCannotBeNilError("svc")
	}
	if name = strings.TrimSpace(name); name == "" {
		return nil, fail.InvalidParameterError("name", "cannot be empty string")
	}

	cacheMissLoader := func() (data.Identifiable, fail.Error) { return onClusterCacheMiss(ctx, svc, name) }
	anon, xerr := cacheMissLoader()
	if xerr != nil {
		return nil, xerr
	}

	var (
		clusterInstance *Cluster
		ok              bool
	)
	if clusterInstance, ok = anon.(*Cluster); !ok {
		return nil, fail.InconsistentError("value found in Cluster cache for key '%s' is not a Cluster", name)
	}
	if clusterInstance == nil {
		return nil, fail.InconsistentError("nil value found in Cluster cache for key '%s'", name)
	}

	if clusterInstance.randomDelayCh == nil {
		xerr = clusterInstance.startRandomDelayGenerator(ctx, 0, 2000)
		if xerr != nil {
			return nil, xerr
		}
	}

	return clusterInstance, nil
}

// onClusterCacheMiss is called when cluster cache does not contain an instance of cluster 'name'
func onClusterCacheMiss(ctx context.Context, svc iaas.Service, name string) (data.Identifiable, fail.Error) {
	clusterInstance, xerr := NewCluster(ctx, svc)
	if xerr != nil {
		return nil, xerr
	}

	if xerr = clusterInstance.Read(ctx, name); xerr != nil {
		return nil, xerr
	}

	flavor, xerr := clusterInstance.GetFlavor(ctx)
	if xerr != nil {
		return nil, xerr
	}

	xerr = clusterInstance.bootstrap(flavor)
	if xerr != nil {
		return nil, xerr
	}

	xerr = clusterInstance.updateCachedInformation(ctx)
	if xerr != nil {
		return nil, xerr
	}
	return clusterInstance, nil
}

// updateCachedInformation updates information cached in the instance
func (instance *Cluster) updateCachedInformation(ctx context.Context) fail.Error {
	instance.localCache.Lock()
	defer instance.localCache.Unlock()

	var index uint8
	flavor, err := instance.unsafeGetFlavor(ctx)
	if err != nil {
		return err
	}
	if flavor == clusterflavor.K8S {
		index++
		instance.localCache.installMethods.Store(index, installmethod.Helm)
	}

	index++
	instance.localCache.installMethods.Store(index, installmethod.Bash)
	index++
	instance.localCache.installMethods.Store(index, installmethod.None)
	return nil
}

// IsNull tells if the instance should be considered as a null value
func (instance *Cluster) IsNull() bool {
	return instance == nil || instance.MetadataCore == nil || valid.IsNil(instance.MetadataCore)
}

// carry ...
func (instance *Cluster) carry(ctx context.Context, clonable data.Clonable) (ferr fail.Error) {
	if instance == nil {
		return fail.InvalidInstanceError()
	}
	if !valid.IsNil(instance) {
		if instance.MetadataCore.IsTaken() {
			return fail.InvalidInstanceContentError("instance", "is not null value, cannot overwrite")
		}
	}

	// Note: do not validate parameters, this call will do it
	xerr := instance.MetadataCore.Carry(ctx, clonable)
	xerr = debug.InjectPlannedFail(xerr)
	if xerr != nil {
		return xerr
	}

	return nil
}

// Create creates the necessary infrastructure of the Cluster
func (instance *Cluster) Create(ctx context.Context, req abstract.ClusterRequest) (ferr fail.Error) {
	defer fail.OnPanic(&ferr)

	// note: do not test IsNull() here, it's expected to be IsNull() actually
	if instance == nil {
		return fail.InvalidInstanceError()
	}
	if !valid.IsNil(instance.MetadataCore) {
		if instance.MetadataCore.IsTaken() {
			return fail.InconsistentError("already carrying information")
		}
	}
	if ctx == nil {
		return fail.InvalidParameterCannotBeNilError("ctx")
	}

	task, xerr := concurrency.TaskFromContext(ctx)
	xerr = debug.InjectPlannedFail(xerr)
	if xerr != nil {
		return xerr
	}

	tracer := debug.NewTracer(task, tracing.ShouldTrace("resources.cluster")).Entering()
	defer tracer.Exiting()
	defer temporal.NewStopwatch().OnExitLogInfo(
		fmt.Sprintf("Starting creation of infrastructure of Cluster '%s'...", req.Name),
		fmt.Sprintf("Ending creation of infrastructure of Cluster '%s'", req.Name),
	)()

	if task.Aborted() {
		return fail.AbortedError(nil, "aborted")
	}

	// instance.lock.Lock()
	// defer instance.lock.Unlock()

	_, xerr = task.Run(instance.taskCreateCluster, req)
	if xerr != nil {
		return xerr
	}

	xerr = instance.unsafeUpdateClusterInventory(ctx)
	if xerr != nil {
		return xerr
	}

	return nil
}

func (instance *Cluster) Sdump(ctx context.Context) (_ string, ferr fail.Error) {
	defer fail.OnPanic(&ferr)

	if valid.IsNil(instance) {
		return "", fail.InvalidInstanceError()
	}

	dumped, _ := instance.MetadataCore.Sdump(ctx)
	return dumped, nil
}

// Deserialize reads json code and recreates Cluster metadata
func (instance *Cluster) Deserialize(ctx context.Context, buf []byte) (ferr fail.Error) {
	defer fail.OnPanic(&ferr)

	if valid.IsNil(instance) {
		return fail.InvalidInstanceError()
	}

	if len(buf) == 0 {
		return fail.InvalidParameterError("buf", "cannot be empty []byte")
	}

	// instance.lock.Lock()
	// defer instance.lock.Unlock()

	err := json.Unmarshal(buf, instance) // nolint
	return fail.ConvertError(err)
}

// bootstrap (re)connects controller with the appropriate Makers
func (instance *Cluster) bootstrap(flavor clusterflavor.Enum) (ferr fail.Error) {
	instance.localCache.Lock()
	defer instance.localCache.Unlock()

	switch flavor {
	case clusterflavor.BOH:
		instance.localCache.makers = boh.Makers
	case clusterflavor.K8S:
		instance.localCache.makers = k8s.Makers
	default:
		return fail.InvalidParameterError("unknown Cluster Flavor '%d'", flavor)
	}
	return nil
}

// Browse walks through Cluster MetadataFolder and executes a callback for each entry
// FIXME: adds a Cluster status check to prevent operations on removed clusters
func (instance *Cluster) Browse(ctx context.Context, callback func(*abstract.ClusterIdentity) fail.Error) (ferr fail.Error) {
	defer fail.OnPanic(&ferr)

	// Note: Do not test with Isnull here, as Browse may be used from null value
	if instance == nil {
		return fail.InvalidInstanceError()
	}
	if ctx == nil {
		return fail.InvalidParameterCannotBeNilError("ctx")
	}
	if callback == nil {
		return fail.InvalidParameterCannotBeNilError("callback")
	}

	return instance.MetadataCore.BrowseFolder(ctx, func(buf []byte) fail.Error {
		aci := abstract.NewClusterIdentity()
		xerr := aci.Deserialize(buf)
		xerr = debug.InjectPlannedFail(xerr)
		if xerr != nil {
			return xerr
		}

		return callback(aci)
	})
}

// GetIdentity returns the identity of the Cluster
func (instance *Cluster) GetIdentity(ctx context.Context) (clusterIdentity abstract.ClusterIdentity, ferr fail.Error) {
	if valid.IsNil(instance) {
		return abstract.ClusterIdentity{}, fail.InvalidInstanceError()
	}

	// instance.lock.RLock()
	// defer instance.lock.RUnlock()

	return instance.unsafeGetIdentity(ctx)
}

// GetFlavor returns the flavor of the Cluster
func (instance *Cluster) GetFlavor(ctx context.Context) (flavor clusterflavor.Enum, ferr fail.Error) {
	if valid.IsNil(instance) {
		return 0, fail.InvalidInstanceError()
	}

	tracer := debug.NewTracer(ctx, tracing.ShouldTrace("resources.cluster")).Entering()
	defer tracer.Exiting()

	// instance.lock.RLock()
	// defer instance.lock.RUnlock()

	return instance.unsafeGetFlavor(ctx)
}

// GetComplexity returns the complexity of the Cluster
func (instance *Cluster) GetComplexity(ctx context.Context) (_ clustercomplexity.Enum, ferr fail.Error) {
	defer fail.OnPanic(&ferr)

	if valid.IsNil(instance) {
		return 0, fail.InvalidInstanceError()
	}

	tracer := debug.NewTracer(ctx, tracing.ShouldTrace("resources.cluster")).Entering()
	defer tracer.Exiting()

	return instance.unsafeGetComplexity(ctx)
}

// GetAdminPassword returns the password of the Cluster admin account
// satisfies interface Cluster.Controller
func (instance *Cluster) GetAdminPassword(ctx context.Context) (adminPassword string, ferr fail.Error) {
	defer fail.OnPanic(&ferr)

	if valid.IsNil(instance) {
		return "", fail.InvalidInstanceError()
	}

	tracer := debug.NewTracer(ctx, tracing.ShouldTrace("resources.cluster")).Entering()
	defer tracer.Exiting()

	aci, xerr := instance.GetIdentity(ctx)
	xerr = debug.InjectPlannedFail(xerr)
	if xerr != nil {
		return "", xerr
	}
	return aci.AdminPassword, nil
}

// GetKeyPair returns the key pair used in the Cluster
func (instance *Cluster) GetKeyPair(ctx context.Context) (keyPair *abstract.KeyPair, ferr fail.Error) {
	defer fail.OnPanic(&ferr)

	if valid.IsNil(instance) {
		return nil, fail.InvalidInstanceError()
	}

	aci, xerr := instance.GetIdentity(ctx)
	xerr = debug.InjectPlannedFail(xerr)
	if xerr != nil {
		return nil, xerr
	}

	return aci.Keypair, nil
}

// GetNetworkConfig returns subnet configuration of the Cluster
func (instance *Cluster) GetNetworkConfig(ctx context.Context) (config *propertiesv3.ClusterNetwork, ferr fail.Error) {
	defer fail.OnPanic(&ferr)

	if valid.IsNil(instance) {
		return nil, fail.InvalidInstanceError()
	}

	tracer := debug.NewTracer(ctx, tracing.ShouldTrace("resources.cluster")).Entering()
	defer tracer.Exiting()

	xerr := instance.Inspect(ctx, func(_ data.Clonable, props *serialize.JSONProperties) fail.Error {
		return props.Inspect(
			clusterproperty.NetworkV3, func(clonable data.Clonable) fail.Error {
				networkV3, ok := clonable.(*propertiesv3.ClusterNetwork)
				if !ok {
					return fail.InconsistentError(
						"'*propertiesv3.ClusterNetwork' expected, '%s' provided", reflect.TypeOf(clonable).String(),
					)
				}
				// config = networkV3.Clone().(*propertiesv3.ClusterNetwork)
				config = networkV3
				return nil
			},
		)
	})
	xerr = debug.InjectPlannedFail(xerr)
	if xerr != nil {
		return nil, xerr
	}

	return config, nil
}

// Start starts the Cluster
func (instance *Cluster) Start(ctx context.Context) (ferr fail.Error) {
	defer fail.OnPanic(&ferr)

	if valid.IsNil(instance) {
		return fail.InvalidInstanceError()
	}
	if ctx == nil {
		return fail.InvalidParameterCannotBeNilError("ctx")
	}

	tracer := debug.NewTracer(ctx, tracing.ShouldTrace("resources.cluster")).Entering()
	defer tracer.Exiting()

	timings, xerr := instance.Service().Timings()
	if xerr != nil {
		return xerr
	}

	// make sure no other parallel actions interferes
	// instance.lock.Lock()
	// defer instance.lock.Unlock()

	// If the Cluster is in state Stopping or Stopped, do nothing
	var prevState clusterstate.Enum
	prevState, xerr = instance.unsafeGetState(ctx)
	xerr = debug.InjectPlannedFail(xerr)
	if xerr != nil {
		return xerr
	}
	switch prevState {
	case clusterstate.Removed:
		return fail.NotAvailableError("Cluster is being removed")
	case clusterstate.Stopping:
		return nil
	case clusterstate.Starting:
		// If the Cluster is in state Starting, wait for it to finish its start procedure
		xerr = retry.WhileUnsuccessful(
			func() error {
				state, innerErr := instance.unsafeGetState(ctx)
				if innerErr != nil {
					return innerErr
				}

				if state == clusterstate.Nominal || state == clusterstate.Degraded {
					return nil
				}

				return fail.NewError("current state of Cluster is '%s'", state.String())
			},
			timings.NormalDelay(),
			timings.ExecutionTimeout(),
		)
		xerr = debug.InjectPlannedFail(xerr)
		if xerr != nil {
			switch xerr.(type) {
			case *retry.ErrStopRetry:
				return fail.Wrap(fail.Cause(xerr), "stopping retries")
			case *retry.ErrTimeout:
				return fail.Wrap(fail.Cause(xerr), "timeout")
			default:
				return xerr
			}
		}
		return nil
	case clusterstate.Stopped, clusterstate.Degraded:
		// continue
	default:
		return fail.NotAvailableError("failed to start Cluster because of it's current state: %s", prevState.String())
	}

	// First mark Cluster to be in state Starting
	xerr = instance.Alter(ctx, func(clonable data.Clonable, props *serialize.JSONProperties) fail.Error {
		return props.Alter(clusterproperty.StateV1, func(clonable data.Clonable) fail.Error {
			stateV1, ok := clonable.(*propertiesv1.ClusterState)
			if !ok {
				return fail.InconsistentError("'*propertiesv1.ClusterState' expected, '%s' provided", reflect.TypeOf(clonable).String())
			}

			stateV1.State = clusterstate.Starting
			return nil
		})
	})
	xerr = debug.InjectPlannedFail(xerr)
	if xerr != nil {
		return xerr
	}

	var (
		nodes                         []string
		masters                       []string
		gatewayID, secondaryGatewayID string
	)

	// Then start it and mark it as NOMINAL on success
	xerr = instance.Alter(ctx, func(_ data.Clonable, props *serialize.JSONProperties) fail.Error {
		innerXErr := props.Inspect(clusterproperty.NodesV3, func(clonable data.Clonable) fail.Error {
			nodesV3, ok := clonable.(*propertiesv3.ClusterNodes)
			if !ok {
				return fail.InconsistentError("'*propertiesv3.ClusterNodes' expected, '%s' provided", reflect.TypeOf(clonable).String())
			}

			masters = make([]string, 0, len(nodesV3.Masters))
			for _, v := range nodesV3.Masters {
				if node, found := nodesV3.ByNumericalID[v]; found {
					masters = append(masters, node.ID)
				}
			}
			nodes = make([]string, 0, len(nodesV3.PrivateNodes))
			for _, v := range nodesV3.PrivateNodes {
				if node, found := nodesV3.ByNumericalID[v]; found {
					nodes = append(nodes, node.ID)
				}
			}

			return nil
		})
		if innerXErr != nil {
			return fail.Wrap(innerXErr, "failed to get list of hosts")
		}

		innerXErr = props.Inspect(clusterproperty.NetworkV3, func(clonable data.Clonable) fail.Error {
			networkV3, ok := clonable.(*propertiesv3.ClusterNetwork)
			if !ok {
				return fail.InconsistentError(
					"'*propertiesv3.ClusterNetwork' expected, '%s' provided", reflect.TypeOf(clonable).String(),
				)
			}

			gatewayID = networkV3.GatewayID
			secondaryGatewayID = networkV3.SecondaryGatewayID
			return nil
		})
		if innerXErr != nil {
			return innerXErr
		}

		// Mark Cluster as state Starting
		return props.Alter(clusterproperty.StateV1, func(clonable data.Clonable) fail.Error {
			stateV1, ok := clonable.(*propertiesv1.ClusterState)
			if !ok {
				return fail.InconsistentError("'*propertiesv1.ClusterState' expected, '%s' provided", reflect.TypeOf(clonable).String())
			}

			stateV1.State = clusterstate.Starting
			return nil
		})
	})
	xerr = debug.InjectPlannedFail(xerr)
	if xerr != nil {
		return xerr
	}

	var problems []error

	// Start gateway(s)
	taskGroup, xerr := concurrency.NewTaskGroupWithContext(ctx, concurrency.InheritParentIDOption)
	xerr = debug.InjectPlannedFail(xerr)
	if xerr != nil {
		return xerr
	}

	_, xerr = taskGroup.Start(instance.taskStartHost, gatewayID)
	xerr = debug.InjectPlannedFail(xerr)
	if xerr != nil {
		problems = append(problems, xerr)
		abErr := taskGroup.AbortWithCause(xerr)
		if abErr != nil {
			logrus.Warnf("problem aborting taskgroup: %v", abErr)
		}
	}

	if secondaryGatewayID != "" {
		_, xerr = taskGroup.Start(instance.taskStartHost, secondaryGatewayID)
		xerr = debug.InjectPlannedFail(xerr)
		if xerr != nil {
			problems = append(problems, xerr)
			abErr := taskGroup.AbortWithCause(xerr)
			if abErr != nil {
				logrus.Warnf("problem aborting taskgroup: %v", abErr)
			}
		}
	}

	// Start masters
	for _, n := range masters {
		n := n
		_, xerr = taskGroup.Start(instance.taskStartHost, n)
		xerr = debug.InjectPlannedFail(xerr)
		if xerr != nil {
			problems = append(problems, xerr)
			abErr := taskGroup.AbortWithCause(xerr)
			if abErr != nil {
				logrus.Warnf("problem aborting taskgroup: %v", abErr)
			}
			break
		}
	}

	// Start nodes
	for _, n := range nodes {
		n := n
		_, xerr = taskGroup.Start(instance.taskStartHost, n)
		xerr = debug.InjectPlannedFail(xerr)
		if xerr != nil {
			problems = append(problems, xerr)
			abErr := taskGroup.AbortWithCause(xerr)
			if abErr != nil {
				logrus.Warnf("problem aborting taskgroup: %v", abErr)
			}
			break
		}
	}

	_, xerr = taskGroup.WaitGroup()
	xerr = debug.InjectPlannedFail(xerr)
	if xerr != nil {
		if len(problems) > 0 {
			_ = xerr.AddConsequence(fail.NewErrorList(problems))
		}
		return xerr
	}

	if len(problems) > 0 {
		// Mark Cluster as state Degraded
		outerr := fail.NewErrorList(problems)
		xerr = instance.Alter(ctx, func(_ data.Clonable, props *serialize.JSONProperties) fail.Error {
			return props.Alter(clusterproperty.StateV1, func(clonable data.Clonable) fail.Error {
				stateV1, ok := clonable.(*propertiesv1.ClusterState)
				if !ok {
					return fail.InconsistentError("'*propertiesv1.ClusterState' expected, '%s' provided", reflect.TypeOf(clonable).String())
				}

				stateV1.State = clusterstate.Degraded
				return nil
			})
		})
		if xerr != nil {
			_ = outerr.AddConsequence(xerr)
		}
		return outerr
	}

	return instance.Alter(ctx, func(_ data.Clonable, props *serialize.JSONProperties) fail.Error {
		return props.Alter(clusterproperty.StateV1, func(clonable data.Clonable) fail.Error {
			stateV1, ok := clonable.(*propertiesv1.ClusterState)
			if !ok {
				return fail.InconsistentError(
					"'*propertiesv1.ClusterState' expected, '%s' provided", reflect.TypeOf(clonable).String(),
				)
			}
			stateV1.State = clusterstate.Nominal
			return nil
		})
	})
}

// Stop stops the Cluster
func (instance *Cluster) Stop(ctx context.Context) (ferr fail.Error) {
	defer fail.OnPanic(&ferr)

	if valid.IsNil(instance) {
		return fail.InvalidInstanceError()
	}
	if ctx == nil {
		return fail.InvalidParameterCannotBeNilError("ctx")
	}

	tracer := debug.NewTracer(ctx, tracing.ShouldTrace("resources.cluster")).Entering()
	defer tracer.Exiting()

	timings, xerr := instance.Service().Timings()
	if xerr != nil {
		return xerr
	}

	// make sure no other parallel actions interferes
	// instance.lock.Lock()
	// defer instance.lock.Unlock()

	// If the Cluster is stopped, do nothing
	var prevState clusterstate.Enum
	prevState, xerr = instance.unsafeGetState(ctx)
	xerr = debug.InjectPlannedFail(xerr)
	if xerr != nil {
		return xerr
	}
	switch prevState {
	case clusterstate.Removed:
		return fail.NotAvailableError("Cluster is being removed")
	case clusterstate.Stopped:
		return nil
	case clusterstate.Stopping:
		xerr = retry.WhileUnsuccessful(
			func() error {
				state, innerErr := instance.unsafeGetState(ctx)
				if innerErr != nil {
					return innerErr
				}

				if state == clusterstate.Removed {
					return retry.StopRetryError(fail.NotAvailableError("Cluster is being removed"))
				}

				if state != clusterstate.Stopped {
					return fail.NotAvailableError("current state of Cluster is '%s'", state.String())
				}

				return nil
			},
			timings.NormalDelay(),
			timings.ExecutionTimeout(),
		)
		xerr = debug.InjectPlannedFail(xerr)
		if xerr != nil {
			switch xerr.(type) {
			case *fail.ErrTimeout:
				return fail.Wrap(xerr.Cause(), "timeout")
			case *retry.ErrStopRetry:
				return fail.Wrap(xerr.Cause(), "stopping retries")
			default:
				return xerr
			}
		}
		return nil
	case clusterstate.Nominal, clusterstate.Degraded, clusterstate.Starting:
		// continue
	default:
		// If the Cluster is not in state Nominal, Starting or Degraded, forbid to stop
		return fail.NotAvailableError("failed to stop Cluster because of it's current state: %s", prevState.String())
	}

	// First mark Cluster to be in state Stopping
	xerr = instance.Alter(ctx, func(_ data.Clonable, props *serialize.JSONProperties) fail.Error {
		return props.Alter(clusterproperty.StateV1, func(clonable data.Clonable) fail.Error {
			stateV1, ok := clonable.(*propertiesv1.ClusterState)
			if !ok {
				return fail.InconsistentError("'*propertiesv1.ClusterState' expected, '%s' provided", reflect.TypeOf(clonable).String())
			}

			stateV1.State = clusterstate.Stopping
			return nil
		})
	})
	xerr = debug.InjectPlannedFail(xerr)
	if xerr != nil {
		return xerr
	}

	// Then stop it and mark it as STOPPED on success
	return instance.Alter(ctx, func(clonable data.Clonable, props *serialize.JSONProperties) fail.Error {
		var (
			nodes                         []string
			masters                       []string
			gatewayID, secondaryGatewayID string
		)
		innerXErr := props.Inspect(clusterproperty.NodesV3, func(clonable data.Clonable) fail.Error {
			nodesV3, ok := clonable.(*propertiesv3.ClusterNodes)
			if !ok {
				return fail.InconsistentError(
					"'*propertiesv3.ClusterNodes' expected, '%s' provided", reflect.TypeOf(clonable).String(),
				)
			}

			masters = make([]string, 0, len(nodesV3.Masters))
			for _, v := range nodesV3.Masters {
				if node, found := nodesV3.ByNumericalID[v]; found {
					masters = append(masters, node.ID)
				}
			}
			nodes = make([]string, 0, len(nodesV3.PrivateNodes))
			for _, v := range nodesV3.PrivateNodes {
				if node, found := nodesV3.ByNumericalID[v]; found {
					nodes = append(nodes, node.ID)
				}
			}
			return nil
		})
		if innerXErr != nil {
			return fail.Wrap(innerXErr, "failed to get list of hosts")
		}

		innerXErr = props.Inspect(clusterproperty.NetworkV3, func(clonable data.Clonable) fail.Error {
			networkV3, ok := clonable.(*propertiesv3.ClusterNetwork)
			if !ok {
				return fail.InconsistentError("'*propertiesv2.ClusterNetwork' expected, '%s' provided", reflect.TypeOf(clonable).String())
			}

			gatewayID = networkV3.GatewayID
			secondaryGatewayID = networkV3.SecondaryGatewayID
			return nil
		})
		if innerXErr != nil {
			return innerXErr
		}

		// Stop nodes
		taskGroup, innerXErr := concurrency.NewTaskGroupWithContext(ctx, concurrency.InheritParentIDOption)
		if innerXErr != nil {
			return innerXErr
		}

		// If there's a problem starting things don't return, note the problem, break if needed, then abort and wait.
		var problems []error

		for _, n := range nodes {
			n := n
			if _, innerXErr = taskGroup.Start(instance.taskStopHost, n); innerXErr != nil {
				problems = append(problems, innerXErr)
				abErr := taskGroup.AbortWithCause(innerXErr)
				if abErr != nil {
					logrus.Warnf("problem aborting taskgroup: %v", abErr)
				}
				break
			}
		}
		// Stop masters
		for _, n := range masters {
			n := n
			if _, innerXErr = taskGroup.Start(instance.taskStopHost, n); innerXErr != nil {
				problems = append(problems, innerXErr)
				abErr := taskGroup.AbortWithCause(innerXErr)
				if abErr != nil {
					logrus.Warnf("problem aborting taskgroup: %v", abErr)
				}
				break
			}
		}
		// Stop gateway(s)
		if _, innerXErr = taskGroup.Start(instance.taskStopHost, gatewayID); innerXErr != nil {
			problems = append(problems, innerXErr)
			abErr := taskGroup.AbortWithCause(innerXErr)
			if abErr != nil {
				logrus.Warnf("problem aborting taskgroup: %v", abErr)
			}
		}

		if secondaryGatewayID != "" {
			if _, innerXErr = taskGroup.Start(instance.taskStopHost, secondaryGatewayID); innerXErr != nil {
				problems = append(problems, innerXErr)
				abErr := taskGroup.AbortWithCause(innerXErr)
				if abErr != nil {
					logrus.Warnf("problem aborting taskgroup: %v", abErr)
				}
			}
		}

		if _, innerXErr = taskGroup.WaitGroup(); innerXErr != nil {
			if len(problems) > 0 {
				_ = innerXErr.AddConsequence(fail.NewErrorList(problems))
			}
			return innerXErr
		}
		if len(problems) > 0 {
			return fail.NewErrorList(problems)
		}

		return props.Alter(clusterproperty.StateV1, func(clonable data.Clonable) fail.Error {
			stateV1, ok := clonable.(*propertiesv1.ClusterState)
			if !ok {
				return fail.InconsistentError("'*propertiesv1.ClusterState' expected, '%s' provided", reflect.TypeOf(clonable).String())
			}
			stateV1.State = clusterstate.Stopped
			return nil
		})
	})
}

// GetState returns the current state of the Cluster
// Uses the "maker" ForceGetState
func (instance *Cluster) GetState(ctx context.Context) (state clusterstate.Enum, ferr fail.Error) {
	defer fail.OnPanic(&ferr)

	state = clusterstate.Unknown
	if valid.IsNil(instance) {
		return state, fail.InvalidInstanceError()
	}

	// make sure no other parallel actions interferes
	// instance.lock.Lock()
	// defer instance.lock.Unlock()

	return instance.unsafeGetState(ctx)
}

// AddNodes adds several nodes
func (instance *Cluster) AddNodes(ctx context.Context, count uint, def abstract.HostSizingRequirements, parameters data.Map, keepOnFailure bool) (_ []resources.Host, ferr fail.Error) {
	defer fail.OnPanic(&ferr)

	if valid.IsNil(instance) {
		return nil, fail.InvalidInstanceError()
	}
	if ctx == nil {
		return nil, fail.InvalidParameterCannotBeNilError("ctx")
	}
	if count == 0 {
		return nil, fail.InvalidParameterError("count", "must be an int > 0")
	}
	if parameters == nil {
		parameters = data.Map{}
	}

	tracer := debug.NewTracer(ctx, tracing.ShouldTrace("resources.cluster"), "(%d)", count)
	defer tracer.Entering().Exiting()

	// make sure no other parallel actions interferes
	// instance.lock.Lock()
	// defer instance.lock.Unlock()

	xerr := instance.beingRemoved(ctx)
	xerr = debug.InjectPlannedFail(xerr)
	if xerr != nil {
		return nil, xerr
	}

	var (
		hostImage             string
		nodeDefaultDefinition *propertiesv2.HostSizingRequirements
	)
	xerr = instance.Inspect(ctx, func(_ data.Clonable, props *serialize.JSONProperties) fail.Error {
		if props.Lookup(clusterproperty.DefaultsV3) {
			return props.Inspect(clusterproperty.DefaultsV3, func(clonable data.Clonable) fail.Error {
				defaultsV3, ok := clonable.(*propertiesv3.ClusterDefaults)
				if !ok {
					return fail.InconsistentError("'*propertiesv3.ClusterDefaults' expected, '%s' provided", reflect.TypeOf(clonable).String())
				}

				nodeDefaultDefinition = &defaultsV3.NodeSizing
				hostImage = defaultsV3.Image

				// merge FeatureParameters in parameters, the latter keeping precedence over the former
				for k, v := range ExtractFeatureParameters(defaultsV3.FeatureParameters) {
					if _, ok := parameters[k]; !ok {
						parameters[k] = v
					}
				}

				return nil
			})
		}

		// Cluster may have been created before ClusterDefaultV3, so still support this context
		return props.Inspect(clusterproperty.DefaultsV2, func(clonable data.Clonable) fail.Error {
			defaultsV2, ok := clonable.(*propertiesv2.ClusterDefaults)
			if !ok {
				return fail.InconsistentError("'*propertiesv2.ClusterDefaults' expected, '%s' provided", reflect.TypeOf(clonable).String())
			}

			nodeDefaultDefinition = &defaultsV2.NodeSizing
			hostImage = defaultsV2.Image
			return nil
		})
	})
	xerr = debug.InjectPlannedFail(xerr)
	if xerr != nil {
		return nil, xerr
	}

	nodeDef := complementHostDefinition(def, *nodeDefaultDefinition)
	if def.Image != "" {
		hostImage = def.Image
	}

	svc := instance.Service()
	_, nodeDef.Image, xerr = determineImageID(ctx, svc, hostImage)
	if xerr != nil {
		return nil, xerr
	}

	var (
		errors []string
		nodes  []*propertiesv3.ClusterNode
	)

	timings, xerr := svc.Timings()
	if xerr != nil {
		return nil, xerr
	}

	timeout := 3 * timings.HostCreationTimeout() // More than enough

	tg, xerr := concurrency.NewTaskGroupWithContext(
		ctx, concurrency.InheritParentIDOption, concurrency.AmendID(fmt.Sprintf("/%d", count)),
	)
	xerr = debug.InjectPlannedFail(xerr)
	if xerr != nil {
		return nil, xerr
	}

	for i := uint(1); i <= count; i++ {
		captured := i
		params := taskCreateNodeParameters{
			nodeDef:       nodeDef,
			timeout:       timeout,
			keepOnFailure: keepOnFailure,
			index:         captured,
		}
		_, xerr := tg.Start(instance.taskCreateNode, params, concurrency.InheritParentIDOption, concurrency.AmendID(fmt.Sprintf("/host/%d/create", captured)))
		xerr = debug.InjectPlannedFail(xerr)
		if xerr != nil {
			abErr := tg.AbortWithCause(xerr)
			if abErr != nil {
				logrus.Warnf("there was an error trying to abort TaskGroup: %s", spew.Sdump(abErr))
			}
			break
		}
	}

	// Starting from here, if exiting with error, delete created nodes if allowed (cf. keepOnFailure)
	defer func() {
		if ferr != nil && !keepOnFailure && len(nodes) > 0 {
			// Note: using context.Background() disable cancellation mechanism for a workload that needs to go to the end
			dtg, derr := concurrency.NewTaskGroupWithContext(context.Background())
			if derr != nil {
				_ = ferr.AddConsequence(derr)
			}
			derr = dtg.SetID("/onfailure")
			if derr != nil {
				_ = ferr.AddConsequence(derr)
			}

			for _, v := range nodes {
				v := v
				_, derr = dtg.Start(
					instance.taskDeleteNode, taskDeleteNodeParameters{node: v},
				)
				if derr != nil {
					abErr := dtg.AbortWithCause(derr)
					if abErr != nil {
						logrus.Warnf("there was an error trying to abort TaskGroup: %s", spew.Sdump(abErr))
					}
					break
				}
			}
			_, derr = dtg.WaitGroup()
			derr = debug.InjectPlannedFail(derr)
			if derr != nil {
				_ = ferr.AddConsequence(derr)
			}
		}
	}()

	_, res, xerr := tg.WaitGroupFor(3 * timings.HostCreationTimeout())
	xerr = debug.InjectPlannedFail(xerr)
	if len(res) > 0 {
		for _, v := range res {
			if item, ok := v.(*propertiesv3.ClusterNode); ok {
				nodes = append(nodes, item)
			}
		}
	}
	if xerr != nil {
		return nil, fail.NewErrorWithCause(xerr, "errors occurred on node%s addition", strprocess.Plural(uint(len(errors))))
	}

	// configure what has to be done Cluster-wide
	instance.localCache.RLock()
	makers := instance.localCache.makers
	instance.localCache.RUnlock() // nolint
	if makers.ConfigureCluster != nil {
		xerr = makers.ConfigureCluster(ctx, instance, parameters)
		if xerr != nil {
			return nil, xerr
		}
	}

	// Now configure new nodes
	xerr = instance.configureNodesFromList(ctx, nodes, parameters)
	xerr = debug.InjectPlannedFail(xerr)
	if xerr != nil {
		return nil, xerr
	}

	// At last join nodes to Cluster
	xerr = instance.joinNodesFromList(ctx, nodes)
	xerr = debug.InjectPlannedFail(xerr)
	if xerr != nil {
		return nil, xerr
	}

	hosts := make([]resources.Host, 0, len(nodes))
	for _, v := range nodes {
		hostInstance, xerr := LoadHost(ctx, svc, v.ID)
		xerr = debug.InjectPlannedFail(xerr)
		if xerr != nil {
			return nil, xerr
		}
		hosts = append(hosts, hostInstance)
	}

	xerr = instance.unsafeUpdateClusterInventory(ctx)
	if xerr != nil {
		return nil, xerr
	}

	return hosts, nil
}

// complementHostDefinition complements req with default values if needed
func complementHostDefinition(req abstract.HostSizingRequirements, def propertiesv2.HostSizingRequirements) abstract.HostSizingRequirements {
	if def.MinCores > 0 && req.MinCores == 0 {
		req.MinCores = def.MinCores
	}
	if def.MaxCores > 0 && req.MaxCores == 0 {
		req.MaxCores = def.MaxCores
	}
	if def.MinRAMSize > 0.0 && req.MinRAMSize == 0.0 {
		req.MinRAMSize = def.MinRAMSize
	}
	if def.MaxRAMSize > 0.0 && req.MaxRAMSize == 0.0 {
		req.MaxRAMSize = def.MaxRAMSize
	}
	if def.MinDiskSize > 0 && req.MinDiskSize == 0 {
		req.MinDiskSize = def.MinDiskSize
	}
	if req.MinGPU <= 0 && def.MinGPU > 0 {
		req.MinGPU = def.MinGPU
	}
	if req.MinCPUFreq == 0 && def.MinCPUFreq > 0 {
		req.MinCPUFreq = def.MinCPUFreq
	}
	if req.MinCores <= 0 {
		req.MinCores = 2
	}
	if req.MaxCores <= 0 {
		req.MaxCores = 4
	}
	if req.MinRAMSize <= 0.0 {
		req.MinRAMSize = 7.0
	}
	if req.MaxRAMSize <= 0.0 {
		req.MaxRAMSize = 16.0
	}
	if req.MinDiskSize <= 0 {
		req.MinDiskSize = 50
	}

	return req
}

// DeleteSpecificNode deletes a node identified by its ID
func (instance *Cluster) DeleteSpecificNode(ctx context.Context, hostID string, selectedMasterID string) (ferr fail.Error) {
	defer fail.OnPanic(&ferr)

	if valid.IsNil(instance) {
		return fail.InvalidInstanceError()
	}
	if ctx == nil {
		return fail.InvalidParameterCannotBeNilError("task")
	}
	if hostID = strings.TrimSpace(hostID); hostID == "" {
		return fail.InvalidParameterError("hostID", "cannot be empty string")
	}

	tracer := debug.NewTracer(ctx, tracing.ShouldTrace("resources.cluster"), "(hostID=%s)", hostID).Entering()
	defer tracer.Exiting()

	// make sure no other parallel actions interferes
	// instance.lock.Lock()
	// defer instance.lock.Unlock()

	xerr := instance.beingRemoved(ctx)
	xerr = debug.InjectPlannedFail(xerr)
	if xerr != nil {
		return xerr
	}

	var selectedMaster resources.Host
	if selectedMasterID != "" {
		selectedMaster, xerr = LoadHost(ctx, instance.Service(), selectedMasterID)
	} else {
		selectedMaster, xerr = instance.unsafeFindAvailableMaster(ctx)
	}
	xerr = debug.InjectPlannedFail(xerr)
	if xerr != nil {
		return xerr
	}

	var node *propertiesv3.ClusterNode
	xerr = instance.Review(ctx, func(clonable data.Clonable, props *serialize.JSONProperties) fail.Error {
		return props.Inspect(clusterproperty.NodesV3, func(clonable data.Clonable) fail.Error {
			nodesV3, ok := clonable.(*propertiesv3.ClusterNodes)
			if !ok {
				return fail.InconsistentError(
					"'*propertiesv3.ClusterNodes' expected, '%s' provided", reflect.TypeOf(clonable).String(),
				)
			}

			numericalID, ok := nodesV3.PrivateNodeByID[hostID]
			if !ok {
				return fail.NotFoundError("failed to find a node identified by %s", hostID)
			}

			node, ok = nodesV3.ByNumericalID[numericalID]
			if !ok {
				return fail.NotFoundError("failed to find a node identified by %s", hostID)
			}

			return nil
		})
	})
	xerr = debug.InjectPlannedFail(xerr)
	if xerr != nil {
		return xerr
	}

<<<<<<< HEAD
	xerr = instance.deleteNode(task.Context(), node, selectedMaster.(*Host))
=======
	xerr = instance.deleteNode(ctx, node, selectedMaster.(*Host))
>>>>>>> 329f0918
	if xerr != nil {
		return xerr
	}

	return nil
}

// ListMasters lists the node instances corresponding to masters (if there is such masters in the flavor...)
func (instance *Cluster) ListMasters(ctx context.Context) (list resources.IndexedListOfClusterNodes, ferr fail.Error) {
	emptyList := resources.IndexedListOfClusterNodes{}
	if valid.IsNil(instance) {
		return emptyList, fail.InvalidInstanceError()
	}
	if ctx == nil {
		return emptyList, fail.InvalidParameterCannotBeNilError("ctx")
	}

	xerr := instance.beingRemoved(ctx)
	xerr = debug.InjectPlannedFail(xerr)
	if xerr != nil {
		return emptyList, xerr
	}

	return instance.unsafeListMasters(ctx)
}

// ListMasterNames lists the names of the master nodes in the Cluster
func (instance *Cluster) ListMasterNames(ctx context.Context) (list data.IndexedListOfStrings, ferr fail.Error) {
	defer fail.OnPanic(&ferr)

	emptyList := data.IndexedListOfStrings{}
	if valid.IsNil(instance) {
		return emptyList, fail.InvalidInstanceError()
	}
	if ctx == nil {
		return emptyList, fail.InvalidParameterCannotBeNilError("ctx")
	}

	xerr := instance.beingRemoved(ctx)
	xerr = debug.InjectPlannedFail(xerr)
	if xerr != nil {
		return emptyList, xerr
	}

	xerr = instance.Review(ctx, func(_ data.Clonable, props *serialize.JSONProperties) fail.Error {
		return props.Inspect(clusterproperty.NodesV3, func(clonable data.Clonable) fail.Error {
			nodesV3, ok := clonable.(*propertiesv3.ClusterNodes)
			if !ok {
				return fail.InconsistentError("'*propertiesv3.ClusterNodes' expected, '%s' provided", reflect.TypeOf(clonable).String())
			}

			list = make(data.IndexedListOfStrings, len(nodesV3.Masters))
			for _, v := range nodesV3.Masters {
				if node, found := nodesV3.ByNumericalID[v]; found {
					list[node.NumericalID] = node.Name
				}
			}
			return nil
		})
	})
	xerr = debug.InjectPlannedFail(xerr)
	if xerr != nil {
		return emptyList, xerr
	}

	return list, nil
}

// ListMasterIDs lists the IDs of masters (if there is such masters in the flavor...)
func (instance *Cluster) ListMasterIDs(ctx context.Context) (list data.IndexedListOfStrings, ferr fail.Error) {
	defer fail.OnPanic(&ferr)

	emptyList := data.IndexedListOfStrings{}
	if valid.IsNil(instance) {
		return emptyList, fail.InvalidInstanceError()
	}
	if ctx == nil {
		return emptyList, fail.InvalidParameterCannotBeNilError("ctx")
	}

	// make sure no other parallel actions interferes
	// instance.lock.Lock()
	// defer instance.lock.Unlock()

	return instance.unsafeListMasterIDs(ctx)
}

// ListMasterIPs lists the IPs of masters (if there is such masters in the flavor...)
func (instance *Cluster) ListMasterIPs(ctx context.Context) (list data.IndexedListOfStrings, ferr fail.Error) {
	defer fail.OnPanic(&ferr)

	emptyList := data.IndexedListOfStrings{}
	if valid.IsNil(instance) {
		return emptyList, fail.InvalidInstanceError()
	}
	if ctx == nil {
		return emptyList, fail.InvalidParameterCannotBeNilError("ctx")
	}

	return instance.unsafeListMasterIPs(ctx)
}

// FindAvailableMaster returns ID of the first master available to execute order
// satisfies interface Cluster.Cluster.Controller
func (instance *Cluster) FindAvailableMaster(ctx context.Context) (master resources.Host, ferr fail.Error) {
	defer fail.OnPanic(&ferr)

	master = nil
	if valid.IsNil(instance) {
		return nil, fail.InvalidInstanceError()
	}
	if ctx == nil {
		return nil, fail.InvalidParameterCannotBeNilError("ctx")
	}

	tracer := debug.NewTracer(ctx, tracing.ShouldTrace("resources.cluster")).Entering()
	defer tracer.Exiting()

	xerr := instance.beingRemoved(ctx)
	xerr = debug.InjectPlannedFail(xerr)
	if xerr != nil {
		return nil, xerr
	}

	return instance.unsafeFindAvailableMaster(ctx)
}

// ListNodes lists node instances corresponding to the nodes in the Cluster
// satisfies interface Cluster.Controller
func (instance *Cluster) ListNodes(ctx context.Context) (list resources.IndexedListOfClusterNodes, ferr fail.Error) {
	defer fail.OnPanic(&ferr)

	emptyList := resources.IndexedListOfClusterNodes{}
	if valid.IsNil(instance) {
		return emptyList, fail.InvalidInstanceError()
	}
	if ctx == nil {
		return emptyList, fail.InvalidParameterCannotBeNilError("ctx")
	}

	xerr := instance.beingRemoved(ctx)
	xerr = debug.InjectPlannedFail(xerr)
	if xerr != nil {
		return nil, xerr
	}

	return instance.unsafeListNodes(ctx)
}

// beingRemoved tells if the Cluster is currently marked as Removed (meaning a removal operation is running)
func (instance *Cluster) beingRemoved(ctx context.Context) fail.Error {
	state, xerr := instance.unsafeGetState(ctx)
	xerr = debug.InjectPlannedFail(xerr)
	if xerr != nil {
		return xerr
	}

	if state == clusterstate.Removed {
		return fail.NotAvailableError("Cluster is being removed")
	}

	return nil
}

// ListNodeNames lists the names of the nodes in the Cluster
func (instance *Cluster) ListNodeNames(ctx context.Context) (list data.IndexedListOfStrings, ferr fail.Error) {
	defer fail.OnPanic(&ferr)

	emptyList := data.IndexedListOfStrings{}
	if valid.IsNil(instance) {
		return emptyList, fail.InvalidInstanceError()
	}
	if ctx == nil {
		return emptyList, fail.InvalidParameterCannotBeNilError("ctx")
	}

	xerr := instance.beingRemoved(ctx)
	xerr = debug.InjectPlannedFail(xerr)
	if xerr != nil {
		return nil, xerr
	}

	xerr = instance.Review(ctx, func(_ data.Clonable, props *serialize.JSONProperties) fail.Error {
		return props.Inspect(clusterproperty.NodesV3, func(clonable data.Clonable) fail.Error {
			nodesV3, ok := clonable.(*propertiesv3.ClusterNodes)
			if !ok {
				return fail.InconsistentError("'*propertiesv3.ClusterNodes' expected, '%s' provided", reflect.TypeOf(clonable).String())
			}

			list = make(data.IndexedListOfStrings, len(nodesV3.PrivateNodes))
			for _, v := range nodesV3.PrivateNodes {
				if node, found := nodesV3.ByNumericalID[v]; found {
					list[node.NumericalID] = node.Name
				}
			}
			return nil
		})
	})
	xerr = debug.InjectPlannedFail(xerr)
	if xerr != nil {
		return emptyList, xerr
	}

	return list, nil
}

// ListNodeIDs lists IDs of the nodes in the Cluster
func (instance *Cluster) ListNodeIDs(ctx context.Context) (list data.IndexedListOfStrings, ferr fail.Error) {
	defer fail.OnPanic(&ferr)

	emptyList := data.IndexedListOfStrings{}
	if valid.IsNil(instance) {
		return emptyList, fail.InvalidInstanceError()
	}
	if ctx == nil {
		return emptyList, fail.InvalidParameterCannotBeNilError("ctx")
	}

	return instance.unsafeListNodeIDs(ctx)
}

// ListNodeIPs lists the IPs of the nodes in the Cluster
func (instance *Cluster) ListNodeIPs(ctx context.Context) (list data.IndexedListOfStrings, ferr fail.Error) {
	defer fail.OnPanic(&ferr)

	emptyList := data.IndexedListOfStrings{}
	if valid.IsNil(instance) {
		return emptyList, fail.InvalidInstanceError()
	}
	if ctx == nil {
		return emptyList, fail.InvalidParameterCannotBeNilError("ctx")
	}

	xerr := instance.beingRemoved(ctx)
	xerr = debug.InjectPlannedFail(xerr)
	if xerr != nil {
		return nil, xerr
	}

	return instance.unsafeListNodeIPs(ctx)
}

// FindAvailableNode returns node instance of the first node available to execute order
func (instance *Cluster) FindAvailableNode(ctx context.Context) (node resources.Host, ferr fail.Error) {
	defer fail.OnPanic(&ferr)

	if valid.IsNil(instance) {
		return nil, fail.InvalidInstanceError()
	}
	if ctx == nil {
		return nil, fail.InvalidParameterCannotBeNilError("ctx")
	}

	tracer := debug.NewTracer(ctx, tracing.ShouldTrace("resources.cluster")).Entering()
	defer tracer.Exiting()

	return instance.unsafeFindAvailableNode(ctx)
}

// LookupNode tells if the ID of the master passed as parameter is a node
func (instance *Cluster) LookupNode(ctx context.Context, ref string) (found bool, ferr fail.Error) {
	defer fail.OnPanic(&ferr)

	if valid.IsNil(instance) {
		return false, fail.InvalidInstanceError()
	}
	if ctx == nil {
		return false, fail.InvalidParameterCannotBeNilError("ctx")
	}
	if ref == "" {
		return false, fail.InvalidParameterError("ref", "cannot be empty string")
	}

	xerr := instance.beingRemoved(ctx)
	xerr = debug.InjectPlannedFail(xerr)
	if xerr != nil {
		return false, xerr
	}

	var hostInstance resources.Host
	hostInstance, xerr = LoadHost(ctx, instance.Service(), ref)
	xerr = debug.InjectPlannedFail(xerr)
	if xerr != nil {
		return false, xerr
	}

	found = false
	xerr = instance.Inspect(ctx, func(_ data.Clonable, props *serialize.JSONProperties) fail.Error {
		return props.Inspect(clusterproperty.NodesV3, func(clonable data.Clonable) fail.Error {
			nodesV3, ok := clonable.(*propertiesv3.ClusterNodes)
			if !ok {
				return fail.InconsistentError("'*propertiesv3.ClusterNodes' expected, '%s' provided", reflect.TypeOf(clonable).String())
			}

			_, found = nodesV3.PrivateNodeByID[hostInstance.GetID()]
			return nil
		})
	})
	return found, xerr
}

// CountNodes counts the nodes of the Cluster
func (instance *Cluster) CountNodes(ctx context.Context) (count uint, ferr fail.Error) {
	defer fail.OnPanic(&ferr)

	if valid.IsNil(instance) {
		return 0, fail.InvalidInstanceError()
	}
	if ctx == nil {
		return 0, fail.InvalidParameterCannotBeNilError("ctx")
	}

	xerr := instance.beingRemoved(ctx)
	xerr = debug.InjectPlannedFail(xerr)
	if xerr != nil {
		return 0, xerr
	}

	xerr = instance.Inspect(ctx, func(_ data.Clonable, props *serialize.JSONProperties) fail.Error {
		return props.Inspect(clusterproperty.NodesV3, func(clonable data.Clonable) fail.Error {
			nodesV3, ok := clonable.(*propertiesv3.ClusterNodes)
			if !ok {
				return fail.InconsistentError("'*propertiesv3.ClusterNodes' expected, '%s' provided", reflect.TypeOf(clonable).String())
			}

			count = uint(len(nodesV3.PrivateNodes))
			return nil
		})
	})
	xerr = debug.InjectPlannedFail(xerr)
	if xerr != nil {
		return 0, xerr
	}

	return count, nil
}

// GetNodeByID returns a node based on its ID
func (instance *Cluster) GetNodeByID(ctx context.Context, hostID string) (hostInstance resources.Host, ferr fail.Error) {
	defer fail.OnPanic(&ferr)

	if valid.IsNil(instance) {
		return nil, fail.InvalidInstanceError()
	}
	if ctx == nil {
		return nil, fail.InvalidParameterCannotBeNilError("ctx")
	}
	if hostID == "" {
		return nil, fail.InvalidParameterError("hostID", "cannot be empty string")
	}

	tracer := debug.NewTracer(ctx, tracing.ShouldTrace("resources.cluster"), "(%s)", hostID)
	defer tracer.Entering().Exiting()

	// make sure no other parallel actions interferes
	// instance.lock.Lock()
	// defer instance.lock.Unlock()

	xerr := instance.beingRemoved(ctx)
	xerr = debug.InjectPlannedFail(xerr)
	if xerr != nil {
		return nil, xerr
	}

	found := false
	xerr = instance.Inspect(ctx, func(_ data.Clonable, props *serialize.JSONProperties) fail.Error {
		return props.Inspect(clusterproperty.NodesV3, func(clonable data.Clonable) fail.Error {
			nodesV3, ok := clonable.(*propertiesv3.ClusterNodes)
			if !ok {
				return fail.InconsistentError("'*propertiesv3.ClusterNodes' expected, '%s' provided", reflect.TypeOf(clonable).String())
			}

			_, found = nodesV3.PrivateNodeByID[hostID]
			return nil
		})
	})
	xerr = debug.InjectPlannedFail(xerr)
	if xerr != nil {
		return nil, xerr
	}
	if !found {
		return nil, fail.NotFoundError("failed to find node %s in Cluster '%s'", hostID, instance.GetName())
	}

	return LoadHost(ctx, instance.Service(), hostID)
}

// deleteMaster deletes the master specified by its ID
func (instance *Cluster) deleteMaster(ctx context.Context, host resources.Host) (ferr fail.Error) {
	if valid.IsNil(instance) {
		return fail.InvalidInstanceError()
	}

	var master *propertiesv3.ClusterNode
	xerr := instance.Alter(ctx, func(clonable data.Clonable, props *serialize.JSONProperties) fail.Error {
		return props.Alter(clusterproperty.NodesV3, func(clonable data.Clonable) fail.Error {
			// Removes master from Cluster properties
			nodesV3, ok := clonable.(*propertiesv3.ClusterNodes)
			if !ok {
				return fail.InconsistentError("'*propertiesv3.ClusterNodes' expected, '%s' provided", reflect.TypeOf(clonable).String())
			}

			numericalID, found := nodesV3.MasterByID[host.GetID()]
			if !found {
				return abstract.ResourceNotFoundError("master", host.GetName())
			}

			master = nodesV3.ByNumericalID[numericalID]
			delete(nodesV3.ByNumericalID, numericalID)
			delete(nodesV3.MasterByName, host.GetName())
			delete(nodesV3.MasterByID, host.GetID())
			if found, indexInSlice := containsClusterNode(nodesV3.Masters, numericalID); found {
				length := len(nodesV3.Masters)
				if indexInSlice < length-1 {
					nodesV3.Masters = append(nodesV3.Masters[:indexInSlice], nodesV3.Masters[indexInSlice+1:]...)
				} else {
					nodesV3.Masters = nodesV3.Masters[:indexInSlice]
				}
			}
			return nil
		})
	})
	xerr = debug.InjectPlannedFail(xerr)
	if xerr != nil {
		return xerr
	}

	// Starting from here, restore master in Cluster properties if exiting with error
	defer func() {
		ferr = debug.InjectPlannedFail(ferr)
		if ferr != nil {
			derr := instance.Alter(ctx, func(_ data.Clonable, props *serialize.JSONProperties) fail.Error {
				return props.Alter(clusterproperty.NodesV3, func(clonable data.Clonable) fail.Error {
					nodesV3, ok := clonable.(*propertiesv3.ClusterNodes)
					if !ok {
						return fail.InconsistentError("'*propertiesv3.ClusterNodes' expected, '%s' provided", reflect.TypeOf(clonable).String())
					}

					nodesV3.Masters = append(nodesV3.Masters, master.NumericalID)
					nodesV3.MasterByName[master.Name] = master.NumericalID
					nodesV3.MasterByID[master.ID] = master.NumericalID
					nodesV3.ByNumericalID[master.NumericalID] = master
					return nil
				})
			})
			if derr != nil {
				_ = ferr.AddConsequence(fail.Wrap(derr, "cleaning up on %s, failed to restore master '%s' in Cluster metadata", ActionFromError(ferr), master.Name))
			}
		}
	}()

	// Finally delete host
	xerr = host.Delete(ctx)
	xerr = debug.InjectPlannedFail(xerr)
	if xerr != nil {
		switch xerr.(type) {
		case *fail.ErrNotFound:
			// master seems already deleted, so consider it as a success
			logrus.Tracef("master not found, deletion considered successful")
			debug.IgnoreError(xerr)
		default:
			return xerr
		}
	}
	return nil
}

// deleteNode deletes a node
func (instance *Cluster) deleteNode(ctx context.Context, node *propertiesv3.ClusterNode, master *Host) (ferr fail.Error) {
<<<<<<< HEAD
	task, xerr := concurrency.TaskFromContextOrVoid(ctx)
	xerr = debug.InjectPlannedFail(xerr)
	if xerr != nil {
		return xerr
	}

	if task.Aborted() {
		return fail.AbortedError(nil, "aborted")
	}

	tracer := debug.NewTracer(task, tracing.ShouldTrace("resources.cluster")).Entering()
=======
	tracer := debug.NewTracer(ctx, tracing.ShouldTrace("resources.cluster")).Entering()
>>>>>>> 329f0918
	defer tracer.Exiting()

	nodeRef := node.ID
	if nodeRef == "" {
		nodeRef = node.Name
	}

	// Identify the node to delete and remove it preventively from metadata
	xerr := instance.Alter(ctx, func(clonable data.Clonable, props *serialize.JSONProperties) fail.Error {
		return props.Alter(clusterproperty.NodesV3, func(clonable data.Clonable) fail.Error {
			nodesV3, ok := clonable.(*propertiesv3.ClusterNodes)
			if !ok {
				return fail.InconsistentError("'*propertiesv3.ClusterNodes' expected, '%s' provided", reflect.TypeOf(clonable).String())
			}

			delete(nodesV3.ByNumericalID, node.NumericalID)

			if found, indexInSlice := containsClusterNode(nodesV3.PrivateNodes, node.NumericalID); found {
				length := len(nodesV3.PrivateNodes)
				if indexInSlice < length-1 {
					nodesV3.PrivateNodes = append(nodesV3.PrivateNodes[:indexInSlice], nodesV3.PrivateNodes[indexInSlice+1:]...)
				} else {
					nodesV3.PrivateNodes = nodesV3.PrivateNodes[:indexInSlice]
				}
			}
			delete(nodesV3.PrivateNodeByID, node.ID)
			delete(nodesV3.PrivateNodeByName, node.Name)
			return nil
		})
	})
	xerr = debug.InjectPlannedFail(xerr)
	if xerr != nil {
		return xerr
	}

	// Starting from here, restore node in Cluster metadata if exiting with error
	defer func() {
		ferr = debug.InjectPlannedFail(ferr)
		if ferr != nil {
			derr := instance.Alter(ctx, func(_ data.Clonable, props *serialize.JSONProperties) fail.Error {
				return props.Alter(clusterproperty.NodesV3, func(clonable data.Clonable) fail.Error {
					nodesV3, ok := clonable.(*propertiesv3.ClusterNodes)
					if !ok {
						return fail.InconsistentError("'*propertiesv3.ClusterNodes' expected, '%s' provided", reflect.TypeOf(clonable).String())
					}

					nodesV3.PrivateNodes = append(nodesV3.PrivateNodes, node.NumericalID)
					if node.Name != "" {
						nodesV3.PrivateNodeByName[node.Name] = node.NumericalID
					}
					if node.ID != "" {
						nodesV3.PrivateNodeByID[node.ID] = node.NumericalID
					}
					nodesV3.ByNumericalID[node.NumericalID] = node
					return nil
				})
			})
			if derr != nil {
				logrus.Errorf("failed to restore node ownership in Cluster")
				_ = ferr.AddConsequence(fail.Wrap(derr, "cleaning up on %s, failed to restore node ownership in Cluster metadata", ActionFromError(ferr)))
			}
		}
	}()

	// Deletes node
<<<<<<< HEAD
	hostInstance, xerr := LoadHost(task.Context(), instance.Service(), nodeRef)
=======
	hostInstance, xerr := LoadHost(ctx, instance.Service(), nodeRef)
>>>>>>> 329f0918
	xerr = debug.InjectPlannedFail(xerr)
	if xerr != nil {
		switch xerr.(type) {
		case *fail.ErrNotFound:
			// Host already deleted, consider as a success, continue
		default:
			return xerr
		}
	} else {
		// host still exists, leave it from Cluster, if master is not null
		if master != nil && !valid.IsNil(master) {
			xerr = instance.leaveNodesFromList(ctx, []resources.Host{hostInstance}, master)
			xerr = debug.InjectPlannedFail(xerr)
			if xerr != nil {
				return xerr
			}

			instance.localCache.RLock()
			makers := instance.localCache.makers
			instance.localCache.RUnlock() // nolint
			if makers.UnconfigureNode != nil {
				xerr = makers.UnconfigureNode(instance, hostInstance, master)
				xerr = debug.InjectPlannedFail(xerr)
				if xerr != nil {
					return xerr
				}
			}
		}

		// Finally delete host
		xerr = hostInstance.Delete(ctx)
		xerr = debug.InjectPlannedFail(xerr)
		if xerr != nil {
			switch xerr.(type) {
			case *fail.ErrNotFound:
				// Host seems already deleted, so it's a success
			default:
				return xerr
			}
		}
	}

	return nil
}

// Delete deletes the Cluster
func (instance *Cluster) Delete(ctx context.Context, force bool) (ferr fail.Error) {
	defer fail.OnPanic(&ferr)

	if valid.IsNil(instance) {
		return fail.InvalidInstanceError()
	}
	if ctx == nil {
		return fail.InvalidParameterCannotBeNilError("ctx")
	}

	if !force {
		xerr := instance.beingRemoved(ctx)
		xerr = debug.InjectPlannedFail(xerr)
		if xerr != nil {
			return xerr
		}
	}

	// instance.lock.Lock()
	// defer instance.lock.Unlock()

	return instance.delete(ctx)
}

// delete does the work to delete Cluster
func (instance *Cluster) delete(ctx context.Context) (ferr fail.Error) {
	defer fail.OnPanic(&ferr)

	var cleaningErrors []error

	if valid.IsNil(instance) {
		return fail.InvalidInstanceError()
	}

	defer func() {
		ferr = debug.InjectPlannedFail(ferr)
		if ferr != nil {
			derr := instance.Alter(ctx, func(_ data.Clonable, props *serialize.JSONProperties) fail.Error {
				return props.Alter(
					clusterproperty.StateV1, func(clonable data.Clonable) fail.Error {
						stateV1, ok := clonable.(*propertiesv1.ClusterState)
						if !ok {
							return fail.InconsistentError(
								"'*propertiesv1.ClusterState' expected, '%s' provided",
								reflect.TypeOf(clonable).String(),
							)
						}

						stateV1.State = clusterstate.Degraded
						return nil
					},
				)
			})
			if derr != nil {
				_ = ferr.AddConsequence(
					fail.Wrap(
						derr, "cleaning up on %s, failed to set Cluster state to DEGRADED", ActionFromError(ferr),
					),
				)
			}
		}
	}()

	var (
		all            map[uint]*propertiesv3.ClusterNode
		nodes, masters []uint
	)
	// Mark the Cluster as Removed and get nodes from properties
	xerr := instance.Alter(ctx, func(_ data.Clonable, props *serialize.JSONProperties) fail.Error {
		// Updates Cluster state to mark Cluster as Removing
		innerXErr := props.Alter(
			clusterproperty.StateV1, func(clonable data.Clonable) fail.Error {
				stateV1, ok := clonable.(*propertiesv1.ClusterState)
				if !ok {
					return fail.InconsistentError(
						"'*propertiesv1.ClusterState' expected, '%s' provided", reflect.TypeOf(clonable).String(),
					)
				}

				stateV1.State = clusterstate.Removed
				return nil
			},
		)
		if innerXErr != nil {
			return innerXErr
		}

		return props.Alter(clusterproperty.NodesV3, func(clonable data.Clonable) fail.Error {
			nodesV3, ok := clonable.(*propertiesv3.ClusterNodes)
			if !ok {
				return fail.InconsistentError(
					"'*propertiesv3.ClusterNodes' expected, '%s' provided", reflect.TypeOf(clonable).String(),
				)
			}

			nodes = nodesV3.PrivateNodes
			masters = nodesV3.Masters
			all = nodesV3.ByNumericalID
			return nil
		})
	})
	xerr = debug.InjectPlannedFail(xerr)
	if xerr != nil {
		return xerr
	}

	masterCount, nodeCount := len(masters), len(nodes)
	if masterCount+nodeCount > 0 {
		tg, xerr := concurrency.NewTaskGroupWithContext(ctx, concurrency.InheritParentIDOption)
		xerr = debug.InjectPlannedFail(xerr)
		if xerr != nil {
			return xerr
		}

		options := []data.ImmutableKeyValue{
			concurrency.InheritParentIDOption,
			data.NewImmutableKeyValue("normalize_error", func(err error) error {
				err = debug.InjectPlannedError(err)
				if err != nil {
					switch err.(type) {
					case *fail.ErrNotFound:
						return nil
					default:
					}
				}
				return err
			}),
		}

		foundSomething := false
		for _, v := range nodes {
			if n, ok := all[v]; ok {
				foundSomething = true

				var completedOptions []data.ImmutableKeyValue
				copy(completedOptions, options)

				completedOptions = append(completedOptions, concurrency.AmendID(fmt.Sprintf("/node/%s/delete", n.Name)))
				_, xerr = tg.Start(
					instance.taskDeleteNode, taskDeleteNodeParameters{node: n},
					completedOptions...,
				)
				xerr = debug.InjectPlannedFail(xerr)
				if xerr != nil {
					abErr := tg.AbortWithCause(xerr)
					if abErr != nil {
						logrus.Warnf("there was an error trying to abort TaskGroup: %s", spew.Sdump(abErr))
					}
					cleaningErrors = append(
						cleaningErrors, fail.Wrap(xerr, "failed to start deletion of Host '%s'", n.Name),
					)
					break
				}
			}
		}

		for _, v := range masters {
			if n, ok := all[v]; ok {
				foundSomething = true

				var completedOptions []data.ImmutableKeyValue
				copy(completedOptions, options)

				completedOptions = append(completedOptions, concurrency.AmendID(fmt.Sprintf("/master/%s/delete", n.Name)))
				_, xerr := tg.Start(
					instance.taskDeleteMaster, taskDeleteNodeParameters{node: n},
					completedOptions...,
				)
				xerr = debug.InjectPlannedFail(xerr)
				if xerr != nil {
					cleaningErrors = append(
						cleaningErrors, fail.Wrap(xerr, "failed to start deletion of Host '%s'", n.Name),
					)
					abErr := tg.AbortWithCause(xerr)
					if abErr != nil {
						logrus.Warnf("there was an error trying to abort TaskGroup: %s", spew.Sdump(abErr))
					}
					break
				}
			}
		}

		if foundSomething {
			_, xerr = tg.WaitGroup()
			xerr = debug.InjectPlannedFail(xerr)
			if xerr != nil {
				cleaningErrors = append(cleaningErrors, xerr)
			}
		}
	}
	if len(cleaningErrors) > 0 {
		return fail.Wrap(fail.NewErrorList(cleaningErrors), "failed to delete Hosts")
	}

	// From here, make sure there is nothing in nodesV3.ByNumericalID; if there is something, delete all the remaining
	xerr = instance.Alter(ctx, func(_ data.Clonable, props *serialize.JSONProperties) fail.Error {
		return props.Alter(clusterproperty.NodesV3, func(clonable data.Clonable) fail.Error {
			nodesV3, ok := clonable.(*propertiesv3.ClusterNodes)
			if !ok {
				return fail.InconsistentError(
					"'*propertiesv3.ClusterNodes' expected, '%s' provided", reflect.TypeOf(clonable).String(),
				)
			}

			all = nodesV3.ByNumericalID
			return nil
		})
	})
	xerr = debug.InjectPlannedFail(xerr)
	if xerr != nil {
		return xerr
	}

	allCount := len(all)
	if allCount > 0 {
		tg, xerr := concurrency.NewTaskGroupWithContext(ctx, concurrency.InheritParentIDOption)
		xerr = debug.InjectPlannedFail(xerr)
		if xerr != nil {
			return xerr
		}

		for _, v := range all {
			_, xerr = tg.Start(
				instance.taskDeleteNode, taskDeleteNodeParameters{node: v},
				concurrency.InheritParentIDOption, concurrency.AmendID(fmt.Sprintf("/node/%s/delete", v.Name)),
			)
			xerr = debug.InjectPlannedFail(xerr)
			if xerr != nil {
				cleaningErrors = append(
					cleaningErrors, fail.Wrap(xerr, "failed to start deletion of Host '%s'", v.Name),
				)
				abErr := tg.AbortWithCause(xerr)
				if abErr != nil {
					logrus.Warnf("there was an error trying to abort TaskGroup: %s", spew.Sdump(abErr))
				}
				break
			}
		}

		_, xerr = tg.WaitGroup()
		xerr = debug.InjectPlannedFail(xerr)
		if xerr != nil {
			cleaningErrors = append(cleaningErrors, xerr)
		}
		if len(cleaningErrors) > 0 {
			return fail.Wrap(fail.NewErrorList(cleaningErrors), "failed to delete Hosts")
		}
	}

	// --- Deletes the Network, Subnet and gateway ---
	networkInstance, deleteNetwork, subnetInstance, xerr := instance.extractNetworkingInfo(ctx)
	xerr = debug.InjectPlannedFail(xerr)
	if xerr != nil {
		switch xerr.(type) {
		case *fail.ErrNotFound:
			// missing Network and Subnet is considered as a successful deletion, continue
			debug.IgnoreError(xerr)
		default:
			return xerr
		}
	}

	svc := instance.Service()
	timings, xerr := svc.Timings()
	if xerr != nil {
		return xerr
	}

	if subnetInstance != nil && !valid.IsNil(subnetInstance) {
		subnetName := subnetInstance.GetName()
		logrus.Debugf("Cluster Deleting Subnet '%s'", subnetName)
		xerr = retry.WhileUnsuccessfulWithHardTimeout(
			func() error {
				innerXErr := subnetInstance.Delete(ctx)
				if innerXErr != nil {
					switch innerXErr.(type) {
					case *fail.ErrNotAvailable, *fail.ErrNotFound:
						return retry.StopRetryError(innerXErr)
					default:
						return innerXErr
					}
				}
				return nil
			},
			timings.NormalDelay(),
			timings.HostOperationTimeout(),
		)
		xerr = debug.InjectPlannedFail(xerr)
		if xerr != nil {
			switch xerr.(type) {
			case *fail.ErrNotFound:
				debug.IgnoreError(xerr)
			case *fail.ErrTimeout, *fail.ErrAborted:
				nerr := fail.ConvertError(fail.Cause(xerr))
				switch nerr.(type) {
				case *fail.ErrNotFound:
					// Subnet not found, considered as a successful deletion and continue
					debug.IgnoreError(nerr)
				default:
					return fail.Wrap(nerr, "failed to delete Subnet '%s'", subnetName)
				}
			default:
				return fail.Wrap(xerr, "failed to delete Subnet '%s'", subnetName)
			}
		}
	}

	if networkInstance != nil && !valid.IsNil(networkInstance) && deleteNetwork {
		networkName := networkInstance.GetName()
		logrus.Debugf("Deleting Network '%s'...", networkName)
		xerr = retry.WhileUnsuccessfulWithHardTimeout(
			func() error {
				innerXErr := networkInstance.Delete(ctx)
				if innerXErr != nil {
					switch innerXErr.(type) {
					case *fail.ErrNotFound, *fail.ErrInvalidRequest:
						return retry.StopRetryError(innerXErr)
					default:
						return innerXErr
					}
				}
				return nil
			},
			timings.NormalDelay(),
			timings.HostOperationTimeout(),
		)
		xerr = debug.InjectPlannedFail(xerr)
		if xerr != nil {
			switch xerr.(type) {
			case *fail.ErrNotFound:
				// network not found, considered as a successful deletion and continue
				debug.IgnoreError(xerr)
			case *retry.ErrStopRetry:
				return fail.Wrap(xerr.Cause(), "stopping retries")
			case *retry.ErrTimeout:
				return fail.Wrap(xerr.Cause(), "timeout")
			default:
				logrus.Errorf("Failed to delete Network '%s'", networkName)
				return fail.Wrap(xerr, "failed to delete Network '%s'", networkName)
			}
		}
		logrus.Infof("Network '%s' successfully deleted.", networkName)
	}

	// --- Delete metadata ---
	return instance.MetadataCore.Delete(ctx)
}

// extractNetworkingInfo returns the ID of the network from properties, taking care of ascending compatibility
func (instance *Cluster) extractNetworkingInfo(ctx context.Context) (networkInstance resources.Network, deleteNetwork bool, subnetInstance resources.Subnet, ferr fail.Error) {
	networkInstance, subnetInstance = nil, nil
	deleteNetwork = false

	xerr := instance.Inspect(ctx, func(_ data.Clonable, props *serialize.JSONProperties) fail.Error {
		return props.Inspect(clusterproperty.NetworkV3, func(clonable data.Clonable) fail.Error {
			networkV3, ok := clonable.(*propertiesv3.ClusterNetwork)
			if !ok {
				return fail.InconsistentError("'*propertiesv3.ClusterNetwork' expected, '%s' provided", reflect.TypeOf(clonable).String())
			}

			var inErr fail.Error
			if networkV3.SubnetID != "" {
				if subnetInstance, inErr = LoadSubnet(ctx, instance.Service(), networkV3.NetworkID, networkV3.SubnetID); inErr != nil {
					return inErr
				}
			}

			if networkV3.NetworkID != "" {
				networkInstance, inErr = LoadNetwork(ctx, instance.Service(), networkV3.NetworkID)
				if inErr != nil {
					return inErr
				}
				deleteNetwork = networkV3.CreatedNetwork
			}
			if networkV3.SubnetID != "" {
				subnetInstance, inErr = LoadSubnet(ctx, instance.Service(), networkV3.NetworkID, networkV3.SubnetID)
				if inErr != nil {
					return inErr
				}
				if networkInstance == nil {
					networkInstance, inErr = subnetInstance.InspectNetwork(ctx)
					if inErr != nil {
						return inErr
					}
				}
				deleteNetwork = networkV3.CreatedNetwork
			}

			return nil
		})
	})
	xerr = debug.InjectPlannedFail(xerr)
	if xerr != nil {
		return nil, deleteNetwork, nil, xerr
	}

	return networkInstance, deleteNetwork, subnetInstance, nil
}

func containsClusterNode(list []uint, numericalID uint) (bool, int) {
	var idx int
	found := false
	for i, v := range list {
		if v == numericalID {
			found = true
			idx = i
			break
		}
	}
	return found, idx
}

// configureCluster ...
// params contains a data.Map with primary and secondary getGateway hosts
func (instance *Cluster) configureCluster(ctx context.Context, req abstract.ClusterRequest) (ferr fail.Error) {
	tracer := debug.NewTracer(ctx, tracing.ShouldTrace("resources.cluster")).Entering()
	defer tracer.Exiting()

	logrus.Infof("[Cluster %s] configuring Cluster...", instance.GetName())
	defer func() {
		if ferr != nil {
			logrus.Errorf("[Cluster %s] configuration failed: %s", instance.GetName(), ferr.Error())
		} else {
			logrus.Infof("[Cluster %s] configuration successful.", instance.GetName())
		}
	}()

	// Install reverse-proxy feature on Cluster (gateways)
	parameters := ExtractFeatureParameters(req.FeatureParameters)
	xerr := instance.installReverseProxy(ctx, parameters)
	xerr = debug.InjectPlannedFail(xerr)
	if xerr != nil {
		return xerr
	}

	// Install remote-desktop feature on Cluster (all masters)
	xerr = instance.installRemoteDesktop(ctx, parameters)
	xerr = debug.InjectPlannedFail(xerr)
	if xerr != nil {
		// Break execution flow only if the Feature cannot be run (file transfer, Host unreachable, ...), not if it ran but has failed
		if annotation, found := xerr.Annotation("ran_but_failed"); !found || !annotation.(bool) {
			return xerr
		}
	}

	// Install ansible feature on Cluster (all masters)
	xerr = instance.installAnsible(ctx, parameters)
	xerr = debug.InjectPlannedFail(xerr)
	if xerr != nil {
		return xerr
	}

	// configure what has to be done Cluster-wide
	instance.localCache.RLock()
	makers := instance.localCache.makers
	instance.localCache.RUnlock() // nolint
	if makers.ConfigureCluster != nil {
		return makers.ConfigureCluster(ctx, instance, parameters)
	}

	// Not finding a callback isn't an error, so return nil in this case
	return nil
}

func (instance *Cluster) determineRequiredNodes(ctx context.Context) (uint, uint, uint, fail.Error) {
	instance.localCache.RLock()
	makers := instance.localCache.makers
	instance.localCache.RUnlock() // nolint
	if makers.MinimumRequiredServers != nil {
		g, m, n, xerr := makers.MinimumRequiredServers(func() abstract.ClusterIdentity { out, _ := instance.unsafeGetIdentity(ctx); return out }())
		xerr = debug.InjectPlannedFail(xerr)
		if xerr != nil {
			return 0, 0, 0, xerr
		}

		return g, m, n, nil
	}
	return 0, 0, 0, nil
}

// realizeTemplate generates a file from box template with variables updated
func realizeTemplate(tmplName string, adata map[string]interface{}, fileName string) (string, string, fail.Error) {
	tmplString, err := clusterFlavorScripts.ReadFile(tmplName)
	err = debug.InjectPlannedError(err)
	if err != nil {
		return "", "", fail.Wrap(err, "failed to load template")
	}

	tmplCmd, err := template.Parse(fileName, string(tmplString))
	err = debug.InjectPlannedError(err)
	if err != nil {
		return "", "", fail.Wrap(err, "failed to parse template")
	}

	dataBuffer := bytes.NewBufferString("")
	err = tmplCmd.Option("missingkey=error").Execute(dataBuffer, adata)
	err = debug.InjectPlannedError(err)
	if err != nil {
		return "", "", fail.Wrap(err, "failed to execute  template")
	}

	cmd := dataBuffer.String()
	remotePath := utils.TempFolder + "/" + fileName

	return cmd, remotePath, nil
}

//go:embed scripts/*
var ansibleScripts embed.FS

// Regenerate ansible inventory
func (instance *Cluster) unsafeUpdateClusterInventory(ctx context.Context) fail.Error {
	logrus.Infof("[Cluster %s] Update ansible inventory", instance.GetName())

	// Check incoming parameters
	if ctx == nil {
		return fail.InvalidParameterCannotBeNilError("ctx")
	}
	if valid.IsNil(instance) {
		return fail.InvalidInstanceError()
	}

	// Collect data
	featureAnsibleInventoryInstalled := false
	var masters []resources.Host
	var params = map[string]interface{}{
		"ClusterName":          "",
		"ClusterAdminUsername": "cladm",
		"ClusterAdminPassword": "",
		"PrimaryGatewayName":   fmt.Sprintf("gw-%s", instance.GetName()),
		"PrimaryGatewayIP":     "",
		"PrimaryGatewayPort":   "22",
		"SecondaryGatewayName": fmt.Sprintf("gw2-%s", instance.GetName()),
		"SecondaryGatewayIP":   "",
		"SecondaryGatewayPort": "22",
		"ClusterMasters":       resources.IndexedListOfClusterNodes{},
		"ClusterNodes":         resources.IndexedListOfClusterNodes{},
	}

	xerr := instance.Review(ctx, func(clonable data.Clonable, props *serialize.JSONProperties) fail.Error {
		// Check if feature ansible is installed
		innerXErr := props.Inspect(clusterproperty.FeaturesV1, func(clonable data.Clonable) fail.Error {
			featuresV1, ok := clonable.(*propertiesv1.ClusterFeatures)
			if !ok {
				return fail.InconsistentError("`propertiesv1.ClusterFeatures' expected, '%s' provided", reflect.TypeOf(clonable).String())
			}
			_, featureAnsibleInventoryInstalled = featuresV1.Installed["ansible-for-cluster"]
			return nil
		})
		if innerXErr != nil {
			return innerXErr
		}
		if !featureAnsibleInventoryInstalled {
			return nil
		}

		// Collect get network config
		var networkCfg *propertiesv3.ClusterNetwork
		innerXErr = props.Inspect(clusterproperty.NetworkV3, func(clonable data.Clonable) fail.Error {
			networkV3, ok := clonable.(*propertiesv3.ClusterNetwork)
			if !ok {
				return fail.InconsistentError("'*propertiesv3.ClusterNetwork' expected, '%s' provided", reflect.TypeOf(clonable).String())
			}
			if networkV3 == nil {
				return fail.InconsistentError("'*propertiesv3.ClusterNetwork' expected, '%s' provided", "nil")
			}
			networkCfg = networkV3
			return nil
		})
		if innerXErr != nil {
			return innerXErr
		}

		// Collect template data, list masters hosts
		aci, ok := clonable.(*abstract.ClusterIdentity)
		if !ok {
			return fail.InconsistentError("'*abstract.ClusterIdentity' expected, '%s' provided", reflect.TypeOf(clonable).String())
		}
		if aci == nil {
			return fail.InconsistentError("'*abstract.ClusterIdentity' expected, '%s' provided", "nil")
		}
		if reflect.TypeOf(aci.Name).Kind() != reflect.String && aci.Name == "" {
			return fail.InconsistentError("Cluster name must be a not empty string")
		}

		params["Clustername"] = aci.Name
		params["ClusterAdminUsername"] = "cladm"
		params["ClusterAdminPassword"] = aci.AdminPassword
		params["PrimaryGatewayIP"] = networkCfg.GatewayIP
		if networkCfg.SecondaryGatewayIP != "" {
			params["SecondaryGatewayIP"] = networkCfg.SecondaryGatewayIP
		}

		return props.Inspect(clusterproperty.NodesV3, func(clonable data.Clonable) fail.Error {
			nodesV3, ok := clonable.(*propertiesv3.ClusterNodes)
			if !ok {
				return fail.InconsistentError("'*propertiesv3.ClusterNodes' expected, '%s' provided", reflect.TypeOf(clonable).String())
			}
			if nodesV3 == nil {
				return fail.InconsistentError("'*propertiesv3.ClusterNodes' expected, '%s' provided", "nil")
			}

			// Template params: gateways
			rh, err := LoadHost(ctx, instance.Service(), networkCfg.GatewayID)
			if err != nil {
				return fail.InconsistentError("Fail to load primary gateway '%s'", networkCfg.GatewayID)
			}
			err = rh.Review(ctx, func(clonable data.Clonable, props *serialize.JSONProperties) fail.Error {
				ahc, ok := clonable.(*abstract.HostCore)
				if !ok {
					return fail.InconsistentError("'*abstract.HostCore' expected, '%s' provided", reflect.TypeOf(clonable).String())
				}
				if ahc == nil {
					return fail.InconsistentError("'*abstract.HostCore' expected, '%s' provided", "nil")
				}
				params["PrimaryGatewayPort"] = strconv.Itoa(int(ahc.SSHPort))
				if ahc.Name != "" {
					params["PrimaryGatewayName"] = ahc.Name
				}
				return nil
			})
			if err != nil {
				return fail.InconsistentError("Fail to load primary gateway '%s'", networkCfg.GatewayID)
			}

			if networkCfg.SecondaryGatewayIP != "" {
				rh, err = LoadHost(ctx, instance.Service(), networkCfg.SecondaryGatewayID)
				if err != nil {
					return fail.InconsistentError("Fail to load secondary gateway '%s'", networkCfg.SecondaryGatewayID)
				}
				err = rh.Review(ctx, func(clonable data.Clonable, props *serialize.JSONProperties) fail.Error {
					ahc, ok := clonable.(*abstract.HostCore)
					if !ok {
						return fail.InconsistentError("'*abstract.HostCore' expected, '%s' provided", reflect.TypeOf(clonable).String())
					}
					if ahc == nil {
						return fail.InconsistentError("'*abstract.HostCore' expected, '%s' provided", "nil")
					}
					params["SecondaryGatewayPort"] = strconv.Itoa(int(ahc.SSHPort))
					if ahc.Name != "" {
						params["SecondaryGatewayName"] = ahc.Name
					}
					return nil
				})
				if err != nil {
					return fail.InconsistentError("Fail to load secondary gateway '%s'", networkCfg.SecondaryGatewayID)
				}
			}

			// Template params: masters
			nodes := make(resources.IndexedListOfClusterNodes, len(nodesV3.Masters))
			for _, v := range nodesV3.Masters {
				if node, found := nodesV3.ByNumericalID[v]; found {
					nodes[node.NumericalID] = node
					master, err := LoadHost(ctx, instance.Service(), node.ID)
					if err != nil {
						return fail.InconsistentError("Fail to load master '%s'", node.ID)
					}
					masters = append(masters, master)
				}
			}
			params["ClusterMasters"] = nodes

			// Template params: nodes
			nodes = make(resources.IndexedListOfClusterNodes, len(nodesV3.PrivateNodes))
			for _, v := range nodesV3.PrivateNodes {
				if node, found := nodesV3.ByNumericalID[v]; found {
					nodes[node.NumericalID] = node
				}
			}
			params["ClusterNodes"] = nodes
			return nil

		})
	})
	xerr = debug.InjectPlannedFail(xerr)
	if xerr != nil {
		return xerr
	}

	prerr := fmt.Sprintf("[Cluster %s] Update ansible inventory: ", instance.GetName())

	// Feature ansible found ?
	if !featureAnsibleInventoryInstalled {
		logrus.Infof("%snothing to update (feature not installed)", prerr)
		return nil
	}
	// Has at least one master ?
	if len(masters) == 0 {
		logrus.Infof("%s nothing to update (no masters in cluster)", prerr)
		return nil
	}

	tmplString, err := ansibleScripts.ReadFile("scripts/ansible_inventory.py")
	if err != nil {
		return fail.Wrap(err, "%s failed to load template 'ansible_inventory.py'", prerr)
	}

	// --------- Build ansible inventory --------------
	fileName := fmt.Sprintf("cluster-inventory-%s.py", params["Clustername"])
	tmplCmd, err := template.Parse(fileName, string(tmplString))
	if err != nil {
		return fail.Wrap(err, "%s failed to parse template 'ansible_inventory.py'", prerr)
	}

	dataBuffer := bytes.NewBufferString("")
	ferr := tmplCmd.Execute(dataBuffer, params)
	if ferr != nil {
		return fail.Wrap(ferr, "%s failed to execute template 'ansible_inventory.py'", prerr)
	}

	// --------- Upload file for each master and test it (parallelized) --------------
	tg, xerr := concurrency.NewTaskGroup()
	xerr = debug.InjectPlannedFail(xerr)
	if xerr != nil {
		return xerr
	}
	xerr = tg.SetID(fileName)
	if xerr != nil {
		return xerr
	}

	var errors []error
	for master := range masters {
		logrus.Infof("%s Update master %s", prerr, masters[master].GetName())

		_, xerr = tg.Start(
			instance.taskUpdateClusterInventoryMaster,
			taskUpdateClusterInventoryMasterParameters{
				ctx:           ctx,
				master:        masters[master],
				inventoryData: dataBuffer.String(),
			},
			concurrency.InheritParentIDOption,
			concurrency.AmendID(fmt.Sprintf("/cluster/%s/master/%s/update_inventory", instance.GetName(), masters[master].GetName())),
		)
		xerr = debug.InjectPlannedFail(xerr)
		if xerr != nil {
			errors = append(errors, xerr)
			abErr := tg.AbortWithCause(xerr)
			if abErr != nil {
				logrus.Warnf("%s there was an error trying to abort TaskGroup: %s", prerr, spew.Sdump(abErr))
			}
			break
		}
	}

	var tgr concurrency.TaskGroupResult
	tgr, xerr = tg.WaitGroup()
	xerr = debug.InjectPlannedFail(xerr)
	if xerr != nil {
		if withTimeout(xerr) {
			logrus.Warnf("%s Timeouts ansible update inventory", prerr)
		}
	}
	if len(errors) != 0 {
		return fail.NewError("%s failed to update inventory: %s", prerr, fail.NewErrorList(errors))
	}
	logrus.Debugf("%s update inventory successful: %v", prerr, tgr)

	return nil

}

// configureNodesFromList configures nodes from a list
func (instance *Cluster) configureNodesFromList(ctx context.Context, nodes []*propertiesv3.ClusterNode, parameters data.Map) (ferr fail.Error) {
	tracer := debug.NewTracer(ctx, tracing.ShouldTrace("resources.cluster")).Entering()
	defer tracer.Exiting()

	length := len(nodes)
	if length > 0 {
		tg, xerr := concurrency.NewTaskGroupWithContext(ctx, concurrency.InheritParentIDOption)
		xerr = debug.InjectPlannedFail(xerr)
		if xerr != nil {
			return xerr
		}

		for i := 0; i < length; i++ {
			captured := i
			_, ierr := tg.Start(
				instance.taskConfigureNode, taskConfigureNodeParameters{
					index:     uint(captured + 1),
					node:      nodes[captured],
					variables: parameters,
				}, concurrency.InheritParentIDOption,
				concurrency.AmendID(fmt.Sprintf("/host/%s/configure", nodes[captured].Name)),
			)
			ierr = debug.InjectPlannedFail(ierr)
			if ierr != nil {
				abErr := tg.AbortWithCause(ierr)
				if abErr != nil {
					logrus.Warnf("there was an error trying to abort TaskGroup: %s", spew.Sdump(abErr))
				}
				break
			}
		}
		_, xerr = tg.WaitGroup()
		xerr = debug.InjectPlannedFail(xerr)
		if xerr != nil {
			return xerr
		}
	}

	return nil
}

// joinNodesFromList makes nodes from a list join the Cluster
func (instance *Cluster) joinNodesFromList(ctx context.Context, nodes []*propertiesv3.ClusterNode) fail.Error {
	logrus.Debugf("Joining nodes to Cluster...")

	// Joins to Cluster is done sequentially, experience shows too many join at the same time
	// may fail (depending on the Cluster Flavor)
	instance.localCache.RLock()
	makers := instance.localCache.makers
	instance.localCache.RUnlock() // nolint
	if makers.JoinNodeToCluster != nil {
		for _, v := range nodes {
			hostInstance, xerr := LoadHost(ctx, instance.Service(), v.ID)
			xerr = debug.InjectPlannedFail(xerr)
			if xerr != nil {
				return xerr
			}

			xerr = makers.JoinNodeToCluster(instance, hostInstance)
			xerr = debug.InjectPlannedFail(xerr)
			if xerr != nil {
				return xerr
			}
		}
	}

	return nil
}

// leaveNodesFromList makes nodes from a list leave the Cluster
func (instance *Cluster) leaveNodesFromList(ctx context.Context, hosts []resources.Host, selectedMaster resources.Host) (ferr fail.Error) {
	logrus.Debugf("Instructing nodes to leave Cluster...")

	// Un-joins from Cluster are done sequentially, experience shows too many (un)join at the same time
	// may fail (depending on the Cluster Flavor)
	instance.localCache.RLock()
	makers := instance.localCache.makers
	instance.localCache.RUnlock() // nolint
	if makers.LeaveNodeFromCluster != nil {
		var xerr fail.Error
		for _, node := range hosts {
			xerr = makers.LeaveNodeFromCluster(ctx, instance, node, selectedMaster)
			xerr = debug.InjectPlannedFail(xerr)
			if xerr != nil {
				return xerr
			}
		}
	}

	return nil
}

// BuildHostname builds a unique hostname in the Cluster
func (instance *Cluster) buildHostname(ctx context.Context, core string, nodeType clusternodetype.Enum) (_ string, ferr fail.Error) {
	defer fail.OnPanic(&ferr)

	var index int
	xerr := instance.Alter(ctx, func(_ data.Clonable, props *serialize.JSONProperties) fail.Error {
		return props.Alter(
			clusterproperty.NodesV3, func(clonable data.Clonable) fail.Error {
				nodesV3, ok := clonable.(*propertiesv3.ClusterNodes)
				if !ok {
					return fail.InconsistentError(
						"'*propertiesv3.ClusterNodes' expected, '%s' provided", reflect.TypeOf(clonable).String(),
					)
				}
				switch nodeType {
				case clusternodetype.Node:
					nodesV3.PrivateLastIndex++
					index = nodesV3.PrivateLastIndex
				case clusternodetype.Master:
					nodesV3.MasterLastIndex++
					index = nodesV3.MasterLastIndex
				}
				return nil
			},
		)
	})
	xerr = debug.InjectPlannedFail(xerr)
	if xerr != nil {
		return "", xerr
	}
	return instance.GetName() + "-" + core + "-" + strconv.Itoa(index), nil
}

func (instance *Cluster) deleteHosts(task concurrency.Task, hosts []resources.Host) fail.Error {
	if task.Aborted() {
		return fail.AbortedError(nil, "aborted")
	}

	tg, xerr := concurrency.NewTaskGroupWithParent(task, concurrency.InheritParentIDOption)
	xerr = debug.InjectPlannedFail(xerr)
	if xerr != nil {
		return xerr
	}

	errors := make([]error, 0, len(hosts)+1)
	for _, h := range hosts {
		_, xerr = tg.Start(
			instance.taskDeleteHostOnFailure, taskDeleteHostOnFailureParameters{host: h.(*Host)},
			concurrency.InheritParentIDOption, concurrency.AmendID(fmt.Sprintf("/host/%s/delete", h.GetName())),
		)
		xerr = debug.InjectPlannedFail(xerr)
		if xerr != nil {
			errors = append(errors, xerr)
			abErr := tg.AbortWithCause(xerr)
			if abErr != nil {
				logrus.Warnf("there was an error trying to abort TaskGroup: %s", spew.Sdump(abErr))
			}
			break
		}
	}
	_, xerr = tg.WaitGroup()
	xerr = debug.InjectPlannedFail(xerr)
	if xerr != nil {
		errors = append(errors, xerr)
	}
	return fail.NewErrorList(errors)
}

// ToProtocol converts instance to protocol.ClusterResponse message
func (instance *Cluster) ToProtocol(ctx context.Context) (_ *protocol.ClusterResponse, ferr fail.Error) {
	if valid.IsNil(instance) {
		return nil, fail.InvalidInstanceError()
	}

	// make sure no other parallel actions interferes
	// instance.lock.RLock()
	// defer instance.lock.RUnlock()

	xerr := instance.beingRemoved(ctx)
	xerr = debug.InjectPlannedFail(xerr)
	if xerr != nil {
		return nil, xerr
	}

	out := &protocol.ClusterResponse{}
	xerr = instance.Review(ctx, func(clonable data.Clonable, props *serialize.JSONProperties) fail.Error {
		ci, ok := clonable.(*abstract.ClusterIdentity)
		if !ok {
			return fail.InconsistentError("'*abstract.ClusterIdentity' expected, '%s' provided", reflect.TypeOf(clonable).String())
		}
		out.Identity = converters.ClusterIdentityFromAbstractToProtocol(*ci)

		innerXErr := props.Inspect(clusterproperty.ControlPlaneV1, func(clonable data.Clonable) fail.Error {
			controlplaneV1, ok := clonable.(*propertiesv1.ClusterControlplane)
			if !ok {
				return fail.InconsistentError("'*propertiesv1.ClusterControlplane' expected, '%s' provided", reflect.TypeOf(clonable).String())
			}
			out.Controlplane = converters.ClusterControlplaneFromPropertyToProtocol(*controlplaneV1)
			return nil
		})
		if innerXErr != nil {
			return innerXErr
		}

		innerXErr = props.Inspect(clusterproperty.CompositeV1, func(clonable data.Clonable) fail.Error {
			compositeV1, ok := clonable.(*propertiesv1.ClusterComposite)
			if !ok {
				return fail.InconsistentError("'*propertiesv1.ClusterComposite' expected, '%s' provided", reflect.TypeOf(clonable).String())
			}
			out.Composite = converters.ClusterCompositeFromPropertyToProtocol(*compositeV1)
			return nil
		})
		if innerXErr != nil {
			return innerXErr
		}

		if props.Lookup(clusterproperty.DefaultsV3) {
			innerXErr = props.Inspect(clusterproperty.DefaultsV3, func(clonable data.Clonable) fail.Error {
				defaultsV3, ok := clonable.(*propertiesv3.ClusterDefaults)
				if !ok {
					return fail.InconsistentError("'*propertiesv3.ClusterDefaults' expected, '%s' provided", reflect.TypeOf(clonable).String())
				}
				out.Defaults = converters.ClusterDefaultsFromPropertyV3ToProtocol(*defaultsV3)
				return nil
			})
		} else {
			innerXErr = props.Inspect(clusterproperty.DefaultsV2, func(clonable data.Clonable) fail.Error {
				defaultsV2, ok := clonable.(*propertiesv2.ClusterDefaults)
				if !ok {
					return fail.InconsistentError("'*propertiesv2.ClusterDefaults' expected, '%s' provided", reflect.TypeOf(clonable).String())
				}
				out.Defaults = converters.ClusterDefaultsFromPropertyV2ToProtocol(*defaultsV2)
				return nil
			})
		}
		if innerXErr != nil {
			return innerXErr
		}

		innerXErr = props.Inspect(clusterproperty.NetworkV3, func(clonable data.Clonable) fail.Error {
			networkV3, ok := clonable.(*propertiesv3.ClusterNetwork)
			if !ok {
				return fail.InconsistentError("'*propertiesv3.ClusterNetwork' expected, '%s' provided", reflect.TypeOf(clonable).String())
			}
			out.Network = converters.ClusterNetworkFromPropertyToProtocol(*networkV3)
			return nil
		})
		if innerXErr != nil {
			return innerXErr
		}

		innerXErr = props.Inspect(clusterproperty.NodesV3, func(clonable data.Clonable) fail.Error {
			nodesV3, ok := clonable.(*propertiesv3.ClusterNodes)
			if !ok {
				return fail.InconsistentError("'*propertiesv3.ClusterNodes' expected, '%s' provided", reflect.TypeOf(clonable).String())
			}

			convertClusterNodes := func(in []uint) []*protocol.Host {
				list := make([]*protocol.Host, 0, len(in))
				for _, v := range in {
					if node, found := nodesV3.ByNumericalID[v]; found {
						ph := &protocol.Host{
							Name:      node.Name,
							Id:        node.ID,
							PublicIp:  node.PublicIP,
							PrivateIp: node.PrivateIP,
						}
						list = append(list, ph)
					}
				}
				return list
			}

			out.Nodes = convertClusterNodes(nodesV3.PrivateNodes)
			out.Masters = convertClusterNodes(nodesV3.Masters)
			return nil
		})
		if innerXErr != nil {
			return innerXErr
		}

		innerXErr = props.Inspect(
			clusterproperty.FeaturesV1, func(clonable data.Clonable) fail.Error {
				featuresV1, ok := clonable.(*propertiesv1.ClusterFeatures)
				if !ok {
					return fail.InconsistentError("'*propertiesv1.ClusterFeatures' expected, '%s' provided", reflect.TypeOf(clonable).String())
				}
				out.InstalledFeatures, out.DisabledFeatures = converters.ClusterFeaturesFromPropertyToProtocol(*featuresV1)
				return nil
			},
		)
		if innerXErr != nil {
			return innerXErr
		}

		return props.Inspect(clusterproperty.StateV1, func(clonable data.Clonable) fail.Error {
			stateV1, ok := clonable.(*propertiesv1.ClusterState)
			if !ok {
				return fail.InconsistentError("'*propertiesv1.ClusterState' expected, '%s' provided", reflect.TypeOf(clonable).String())
			}
			out.State = protocol.ClusterState(stateV1.State)
			return nil
		})
	})
	xerr = debug.InjectPlannedFail(xerr)
	if xerr != nil {
		return nil, xerr
	}

	return out, nil
}

// Shrink reduces cluster size by 'count' nodes
func (instance *Cluster) Shrink(ctx context.Context, count uint) (_ []*propertiesv3.ClusterNode, ferr fail.Error) {
	emptySlice := make([]*propertiesv3.ClusterNode, 0)
	if valid.IsNil(instance) {
		return emptySlice, fail.InvalidInstanceError()
	}
	if ctx == nil {
		return emptySlice, fail.InvalidParameterCannotBeNilError("ctx")
	}
	if count == 0 {
		return emptySlice, fail.InvalidParameterError("count", "cannot be 0")
	}

	xerr := instance.beingRemoved(ctx)
	xerr = debug.InjectPlannedFail(xerr)
	if xerr != nil {
		return emptySlice, xerr
	}

	var (
		removedNodes []*propertiesv3.ClusterNode
		errors       []error
		toRemove     []uint
	)
	xerr = instance.Alter(ctx, func(_ data.Clonable, props *serialize.JSONProperties) fail.Error {
		return props.Alter(
			clusterproperty.NodesV3, func(clonable data.Clonable) (innerXErr fail.Error) {
				nodesV3, ok := clonable.(*propertiesv3.ClusterNodes)
				if !ok {
					return fail.InconsistentError(
						"'*propertiesv3.ClusterNodes' expected, '%s' provided", reflect.TypeOf(clonable).String(),
					)
				}

				length := uint(len(nodesV3.PrivateNodes))
				if length < count {
					return fail.InvalidRequestError(
						"cannot shrink by %d node%s, only %d node%s available", count, strprocess.Plural(count),
						length, strprocess.Plural(length),
					)
				}

				first := length - count
				toRemove = nodesV3.PrivateNodes[first:]
				nodesV3.PrivateNodes = nodesV3.PrivateNodes[:first]
				for _, v := range toRemove {
					if node, ok := nodesV3.ByNumericalID[v]; ok {
						removedNodes = append(removedNodes, node)
						delete(nodesV3.ByNumericalID, v)
						delete(nodesV3.PrivateNodeByID, node.ID)
						delete(nodesV3.PrivateNodeByName, node.Name)
					}
				}
				return nil
			},
		)
	})
	xerr = debug.InjectPlannedFail(xerr)
	if xerr != nil {
		return emptySlice, nil
	}

	defer func() {
		ferr = debug.InjectPlannedFail(ferr)
		if ferr != nil {
			derr := instance.Alter(ctx, func(_ data.Clonable, props *serialize.JSONProperties) fail.Error {
				return props.Alter(
					clusterproperty.NodesV3, func(clonable data.Clonable) (innerXErr fail.Error) {
						nodesV3, ok := clonable.(*propertiesv3.ClusterNodes)
						if !ok {
							return fail.InconsistentError(
								"'*propertiesv3.ClusterNodes' expected, '%s' provided",
								reflect.TypeOf(clonable).String(),
							)
						}

						nodesV3.PrivateNodes = append(nodesV3.PrivateNodes, toRemove...)
						for _, v := range removedNodes {
							nodesV3.ByNumericalID[v.NumericalID] = v
							nodesV3.PrivateNodeByName[v.Name] = v.NumericalID
							nodesV3.PrivateNodeByID[v.ID] = v.NumericalID
						}
						return nil
					},
				)
			})
			if derr != nil {
				_ = ferr.AddConsequence(
					fail.Wrap(
						derr, "cleaning up on %s, failed to restore Cluster nodes metadata", ActionFromError(ferr),
					),
				)
			}
		}
	}()

	if len(removedNodes) > 0 {
		tg, xerr := concurrency.NewTaskGroupWithContext(
			ctx, concurrency.InheritParentIDOption, concurrency.AmendID(fmt.Sprintf("/shrink/%d", len(removedNodes))),
		)
		xerr = debug.InjectPlannedFail(xerr)
		if xerr != nil {
			return emptySlice, xerr
		}

		selectedMaster, xerr := instance.unsafeFindAvailableMaster(ctx)
		if xerr != nil {
			return emptySlice, xerr
		}

		for _, v := range removedNodes {
			_, xerr = tg.Start(
				instance.taskDeleteNode,
				taskDeleteNodeParameters{node: v, master: selectedMaster.(*Host)},
				concurrency.InheritParentIDOption, concurrency.AmendID(fmt.Sprintf("/node/%s/delete", v.Name)),
			)
			xerr = debug.InjectPlannedFail(xerr)
			if xerr != nil {
				errors = append(errors, xerr)
				abErr := tg.AbortWithCause(xerr)
				if abErr != nil {
					logrus.Warnf("there was an error trying to abort TaskGroup: %s", spew.Sdump(abErr))
				}
				break
			}
		}
		_, xerr = tg.WaitGroup()
		xerr = debug.InjectPlannedFail(xerr)
		if xerr != nil {
			errors = append(errors, xerr)
		}
	}
	if len(errors) > 0 {
		return emptySlice, fail.NewErrorList(errors)
	}
	xerr = instance.unsafeUpdateClusterInventory(ctx)
	if xerr != nil {
		return emptySlice, xerr
	}

	return removedNodes, nil
}

// IsFeatureInstalled tells if a Feature identified by name is installed on Cluster, using only metadata
func (instance *Cluster) IsFeatureInstalled(ctx context.Context, name string) (found bool, ferr fail.Error) {
	defer fail.OnPanic(&ferr)

	found = false
	if valid.IsNil(instance) {
		return false, fail.InvalidInstanceError()
	}
	if ctx == nil {
		return false, fail.InvalidParameterCannotBeNilError("ctx")
	}
	if name = strings.TrimSpace(name); name == "" {
		return false, fail.InvalidParameterCannotBeEmptyStringError("name")
	}

	xerr := instance.beingRemoved(ctx)
	xerr = debug.InjectPlannedFail(xerr)
	if xerr != nil {
		return false, xerr
	}

	return found, instance.Inspect(ctx, func(_ data.Clonable, props *serialize.JSONProperties) fail.Error {
		return props.Inspect(clusterproperty.FeaturesV1, func(clonable data.Clonable) fail.Error {
			featuresV1, ok := clonable.(*propertiesv1.ClusterFeatures)
			if !ok {
				return fail.InconsistentError("`propertiesv1.ClusterFeatures' expected, '%s' provided", reflect.TypeOf(clonable).String())
			}

			_, found = featuresV1.Installed[name]
			return nil
		})
	})
}<|MERGE_RESOLUTION|>--- conflicted
+++ resolved
@@ -1310,11 +1310,7 @@
 		return xerr
 	}
 
-<<<<<<< HEAD
-	xerr = instance.deleteNode(task.Context(), node, selectedMaster.(*Host))
-=======
 	xerr = instance.deleteNode(ctx, node, selectedMaster.(*Host))
->>>>>>> 329f0918
 	if xerr != nil {
 		return xerr
 	}
@@ -1784,21 +1780,7 @@
 
 // deleteNode deletes a node
 func (instance *Cluster) deleteNode(ctx context.Context, node *propertiesv3.ClusterNode, master *Host) (ferr fail.Error) {
-<<<<<<< HEAD
-	task, xerr := concurrency.TaskFromContextOrVoid(ctx)
-	xerr = debug.InjectPlannedFail(xerr)
-	if xerr != nil {
-		return xerr
-	}
-
-	if task.Aborted() {
-		return fail.AbortedError(nil, "aborted")
-	}
-
-	tracer := debug.NewTracer(task, tracing.ShouldTrace("resources.cluster")).Entering()
-=======
 	tracer := debug.NewTracer(ctx, tracing.ShouldTrace("resources.cluster")).Entering()
->>>>>>> 329f0918
 	defer tracer.Exiting()
 
 	nodeRef := node.ID
@@ -1864,11 +1846,7 @@
 	}()
 
 	// Deletes node
-<<<<<<< HEAD
-	hostInstance, xerr := LoadHost(task.Context(), instance.Service(), nodeRef)
-=======
 	hostInstance, xerr := LoadHost(ctx, instance.Service(), nodeRef)
->>>>>>> 329f0918
 	xerr = debug.InjectPlannedFail(xerr)
 	if xerr != nil {
 		switch xerr.(type) {
