--- conflicted
+++ resolved
@@ -71,14 +71,9 @@
 			return fail.InconsistentError("'*abstract.SecurityGroup' expected, '%s' provided", reflect.TypeOf(clonable).String())
 		}
 
-<<<<<<< HEAD
-		networkID = abstractSG.Network
-		logrus.Tracef("Trying to destory security group of network %s", networkID)
-=======
 		if networkID == "" {
 			networkID = abstractSG.Network
 		}
->>>>>>> 4e6134c0
 
 		if !force {
 			// check bonds to hosts
