/*
 * Copyright 2018-2022, CS Systemes d'Information, http://csgroup.eu
 *
 * Licensed under the Apache License, Version 2.0 (the "License");
 * you may not use this file except in compliance with the License.
 * You may obtain a copy of the License at
 *
 *     http://www.apache.org/licenses/LICENSE-2.0
 *
 * Unless required by applicable law or agreed to in writing, software
 * distributed under the License is distributed on an "AS IS" BASIS,
 * WITHOUT WARRANTIES OR CONDITIONS OF ANY KIND, either express or implied.
 * See the License for the specific language governing permissions and
 * limitations under the License.
 */

package operations

import (
	"context"
	"reflect"
	"strings"
	"sync"

	"github.com/CS-SI/SafeScale/v21/lib/protocol"
	"github.com/CS-SI/SafeScale/v21/lib/server/iaas"
	"github.com/CS-SI/SafeScale/v21/lib/server/iaas/objectstorage"
	"github.com/CS-SI/SafeScale/v21/lib/server/resources"
	"github.com/CS-SI/SafeScale/v21/lib/server/resources/abstract"
	"github.com/CS-SI/SafeScale/v21/lib/server/resources/enums/bucketproperty"
	"github.com/CS-SI/SafeScale/v21/lib/server/resources/enums/hostproperty"
	propertiesv1 "github.com/CS-SI/SafeScale/v21/lib/server/resources/properties/v1"
	"github.com/CS-SI/SafeScale/v21/lib/system/bucketfs"
	"github.com/CS-SI/SafeScale/v21/lib/utils/concurrency"
	"github.com/CS-SI/SafeScale/v21/lib/utils/data"
	"github.com/CS-SI/SafeScale/v21/lib/utils/data/serialize"
	"github.com/CS-SI/SafeScale/v21/lib/utils/debug"
	"github.com/CS-SI/SafeScale/v21/lib/utils/debug/tracing"
	"github.com/CS-SI/SafeScale/v21/lib/utils/fail"
	"github.com/CS-SI/SafeScale/v21/lib/utils/valid"
)

const (
	bucketKind = "bucket"
	// bucketsFolderName is the name of the object storage MetadataFolder used to store buckets info
	bucketsFolderName = "buckets"
)

// bucket describes a bucket and satisfies interface resources.ObjectStorageBucket
type bucket struct {
	*MetadataCore

	lock sync.RWMutex
}

// NewBucket instantiates bucket struct
func NewBucket(svc iaas.Service) (resources.Bucket, fail.Error) {
	if svc == nil {
		return nil, fail.InvalidParameterCannotBeNilError("svc")
	}

	coreInstance, xerr := NewCore(svc, bucketKind, bucketsFolderName, &abstract.ObjectStorageBucket{})
	xerr = debug.InjectPlannedFail(xerr)
	if xerr != nil {
		return nil, xerr
	}

	instance := &bucket{
		MetadataCore: coreInstance,
	}
	return instance, nil
}

// LoadBucket instantiates a bucket struct and fill it with Provider metadata of Object Storage ObjectStorageBucket
func LoadBucket(ctx context.Context, svc iaas.Service, name string) (b resources.Bucket, ferr fail.Error) {
	if svc == nil {
		return nil, fail.InvalidParameterCannotBeNilError("svc")
	}
	if name == "" {
		return nil, fail.InvalidParameterError("name", "cannot be empty string")
	}

	cacheMissLoader := func() (data.Identifiable, fail.Error) { return onBucketCacheMiss(svc, name) }
	anon, xerr := cacheMissLoader()
	if xerr != nil {
		return nil, xerr
	}

	var ok bool
	b, ok = anon.(resources.Bucket)
	if !ok {
		return nil, fail.InconsistentError("cache content should be a resources.Bucket", name)
	}

	if b == nil {
		return nil, fail.InconsistentError("nil value found in Bucket cache for key '%s'", name)
	}

<<<<<<< HEAD
	_ = cacheEntry.LockContent()
	defer func() {
		if ferr != nil {
			_ = cacheEntry.UnlockContent()
		}
	}()

=======
>>>>>>> 2681097b
	return b, nil
}

func onBucketCacheMiss(svc iaas.Service, ref string) (data.Identifiable, fail.Error) {
	bucketInstance, innerXErr := NewBucket(svc)
	if innerXErr != nil {
		return nil, innerXErr
	}

	blank, innerXErr := NewBucket(svc)
	if innerXErr != nil {
		return nil, innerXErr
	}

	// TODO: core.ReadByID() does not check communication failure, side effect of limitations of Stow (waiting for stow replacement by rclone)
	if innerXErr = bucketInstance.Read(ref); innerXErr != nil {
		return nil, innerXErr
	}

	if strings.Compare(fail.IgnoreError(bucketInstance.Sdump()).(string), fail.IgnoreError(blank.Sdump()).(string)) == 0 {
		return nil, fail.NotFoundError("bucket with ref '%s' does NOT exist", ref)
	}

	return bucketInstance, nil
}

// IsNull tells if the instance corresponds to null value
func (instance *bucket) IsNull() bool {
	return instance == nil || instance.MetadataCore == nil || valid.IsNil(instance.MetadataCore)
}

// carry ...
func (instance *bucket) carry(ctx context.Context, clonable data.Clonable) (ferr fail.Error) {
	if instance == nil {
		return fail.InvalidInstanceError()
	}
	if !valid.IsNil(instance) {
		if instance.MetadataCore.IsTaken() {
			return fail.InvalidInstanceContentError("instance", "is not null value, cannot overwrite")
		}
	}
	if clonable == nil {
		return fail.InvalidParameterCannotBeNilError("clonable")
	}

	// Note: do not validate parameters, this call will do it
	xerr := instance.MetadataCore.Carry(clonable)
	xerr = debug.InjectPlannedFail(xerr)
	if xerr != nil {
		return xerr
	}

	return nil
}

// Browse walks through Bucket metadata folder and executes a callback for each entry
func (instance *bucket) Browse(ctx context.Context, callback func(storageBucket *abstract.ObjectStorageBucket) fail.Error) (ferr fail.Error) {
	defer fail.OnPanic(&ferr)

	// Note: Do not test with Isnull here, as Browse may be used from null value
	if instance == nil {
		return fail.InvalidInstanceError()
	}
	if ctx == nil {
		return fail.InvalidParameterCannotBeNilError("ctx")
	}
	if callback == nil {
		return fail.InvalidParameterCannotBeNilError("callback")
	}

	task, xerr := concurrency.TaskFromContext(ctx)
	xerr = debug.InjectPlannedFail(xerr)
	if xerr != nil {
		return xerr
	}

	if task.Aborted() {
		return fail.AbortedError(nil, "aborted")
	}

	tracer := debug.NewTracer(task, tracing.ShouldTrace("resources.bucket")).WithStopwatch().Entering()
	defer tracer.Exiting()

	instance.lock.RLock()
	defer instance.lock.RUnlock()

	return instance.MetadataCore.BrowseFolder(
		func(buf []byte) (innerXErr fail.Error) {
			if task.Aborted() {
				return fail.AbortedError(nil, "aborted")
			}

			ab := abstract.NewObjectStorageBucket()
			var inErr fail.Error
			if inErr = ab.Deserialize(buf); inErr != nil {
				return inErr
			}

			return callback(ab)
		},
	)
}

// GetHost ...
func (instance *bucket) GetHost(ctx context.Context) (_ string, ferr fail.Error) {
	if instance == nil || valid.IsNil(instance) {
		return "", fail.InvalidInstanceError()
	}
	if ctx == nil {
		return "", fail.InvalidParameterCannotBeNilError("ctx")
	}

	task, xerr := concurrency.TaskFromContext(ctx)
	xerr = debug.InjectPlannedFail(xerr)
	if xerr != nil {
		return "", xerr
	}

	if task.Aborted() {
		return "", fail.AbortedError(nil, "aborted")
	}

	instance.lock.RLock()
	defer instance.lock.RUnlock()

	var res string
	xerr = instance.Inspect(func(clonable data.Clonable, _ *serialize.JSONProperties) fail.Error {
		ab, ok := clonable.(*abstract.ObjectStorageBucket)
		if !ok {
			return fail.InconsistentError("'*abstract.ObjectStorageBucket' expected, '%s' provided", reflect.TypeOf(clonable).String())
		}

		res = ab.Host
		return nil
	})
	xerr = debug.InjectPlannedFail(xerr)
	if xerr != nil {
		return res, xerr
	}

	return res, nil
}

// GetMountPoint ...
func (instance *bucket) GetMountPoint(ctx context.Context) (string, fail.Error) {
	if instance == nil || valid.IsNil(instance) {
		return "", fail.InvalidInstanceError()
	}
	if ctx == nil {
		return "", fail.InvalidParameterCannotBeNilError("ctx")
	}

	task, xerr := concurrency.TaskFromContext(ctx)
	xerr = debug.InjectPlannedFail(xerr)
	if xerr != nil {
		return "", xerr
	}

	if task.Aborted() {
		return "", fail.AbortedError(nil, "aborted")
	}

	instance.lock.RLock()
	defer instance.lock.RUnlock()

	var res string
	xerr = instance.Inspect(func(clonable data.Clonable, _ *serialize.JSONProperties) fail.Error {
		ab, ok := clonable.(*abstract.ObjectStorageBucket)
		if !ok {
			return fail.InconsistentError("'*abstract.ObjectStorageBucket' expected, '%s' provided", reflect.TypeOf(clonable).String())
		}
		res = ab.MountPoint
		return nil
	})
	xerr = debug.InjectPlannedFail(xerr)
	if xerr != nil {
		return "", xerr
	}
	return res, nil
}

// Create a bucket
func (instance *bucket) Create(ctx context.Context, name string) (ferr fail.Error) {
	defer fail.OnPanic(&ferr)

	// note: do not test IsNull() here, it's expected to be IsNull() actually
	if instance == nil {
		return fail.InvalidInstanceError()
	}
	if !valid.IsNil(instance.MetadataCore) {
		if instance.MetadataCore.IsTaken() {
			return fail.InconsistentError("already carrying information")
		}
	}
	if ctx == nil {
		return fail.InvalidParameterCannotBeNilError("ctx")
	}
	if name == "" {
		return fail.InvalidParameterError("name", "cannot be empty string")
	}

	task, xerr := concurrency.TaskFromContext(ctx)
	xerr = debug.InjectPlannedFail(xerr)
	if xerr != nil {
		return xerr
	}

	if task.Aborted() {
		return fail.AbortedError(nil, "aborted")
	}

	tracer := debug.NewTracer(task, true, "('"+name+"')").WithStopwatch().Entering()
	defer tracer.Exiting()
	defer fail.OnExitLogError(&ferr, tracer.TraceMessage(""))

	instance.lock.Lock()
	defer instance.lock.Unlock()

	svc := instance.Service()

	// -- check if bucket already exist in SafeScale
	bucketInstance, xerr := LoadBucket(ctx, svc, name)
	if xerr != nil {
		switch xerr.(type) {
		case *fail.ErrNotFound:
			// no bucket with this name managed by SafeScale, continue
			debug.IgnoreError(xerr)
		default:
			return xerr
		}
	}
	if bucketInstance != nil {
		return abstract.ResourceDuplicateError("bucket", name)
	}

	// -- check if bucket already exist on provider side
	ab, xerr := svc.InspectBucket(name)
	xerr = debug.InjectPlannedFail(xerr)
	if xerr != nil {
		switch xerr.(type) {
		case *fail.ErrNotFound:
			debug.IgnoreError(xerr)
		default:
			if strings.Contains(xerr.Error(), objectstorage.NotFound) {
				debug.IgnoreError(xerr)
				break
			}
			return xerr
		}
	}
	if !valid.IsNil(&ab) {
		return abstract.ResourceDuplicateError("bucket", name)
	}

	// -- create bucket
	ab, xerr = svc.CreateBucket(name)
	xerr = debug.InjectPlannedFail(xerr)
	if xerr != nil {
		return xerr
	}

	// -- write metadata
	return instance.carry(ctx, &ab)
}

// Delete a bucket
func (instance *bucket) Delete(ctx context.Context) (ferr fail.Error) {
	defer fail.OnPanic(&ferr)
	if instance == nil || valid.IsNil(instance) {
		return fail.InvalidInstanceError()
	}

	task, xerr := concurrency.TaskFromContextOrVoid(ctx)
	xerr = debug.InjectPlannedFail(xerr)
	if xerr != nil {
		return xerr
	}

	tracer := debug.NewTracer(task, true, "").WithStopwatch().Entering()
	defer tracer.Exiting()
	defer fail.OnExitLogError(&ferr, tracer.TraceMessage(""))

	instance.lock.Lock()
	defer instance.lock.Unlock()

	// -- check Bucket is not still mounted
	xerr = instance.Review(func(_ data.Clonable, props *serialize.JSONProperties) fail.Error {
		return props.Inspect(bucketproperty.MountsV1, func(clonable data.Clonable) fail.Error {
			mountsV1, ok := clonable.(*propertiesv1.BucketMounts)
			if !ok {
				return fail.InconsistentError("'*propertiesv1.BucketMount' expected, '%s' provided", reflect.TypeOf(clonable).String())
			}

			if len(mountsV1.ByHostID) > 0 {
				return fail.NotAvailableError("still mounted on some Hosts")
			}

			return nil
		})
	})
	if xerr != nil {
		return xerr
	}

	// -- delete Bucket
	xerr = instance.Service().DeleteBucket(instance.GetName())
	if xerr != nil {
		if strings.Contains(xerr.Error(), objectstorage.NotFound) {
			return fail.NotFoundError("failed to find Bucket '%s'", instance.GetName())
		}
		return xerr
	}

	// -- delete metadata
	return instance.MetadataCore.Delete()
}

// Mount a bucket on a host on the given mount point
// Returns:
// - nil: mount successful
// - *fail.ErrNotFound: Host not found
// - *fail.ErrDuplicate: already mounted on Host
// - *fail.ErrNotAvailable: already mounted
func (instance *bucket) Mount(ctx context.Context, hostName, path string) (ferr fail.Error) {
	defer fail.OnPanic(&ferr)

	if instance == nil || valid.IsNil(instance) {
		return fail.InvalidInstanceError()
	}
	if ctx == nil {
		return fail.InvalidParameterCannotBeNilError("ctx")
	}
	if hostName == "" {
		return fail.InvalidParameterCannotBeEmptyStringError("hostName")
	}
	if path == "" {
		return fail.InvalidParameterCannotBeEmptyStringError("path")
	}

	task, xerr := concurrency.TaskFromContext(ctx)
	xerr = debug.InjectPlannedFail(xerr)
	if xerr != nil {
		return xerr
	}

	if task.Aborted() {
		return fail.AbortedError(nil, "aborted")
	}

	tracer := debug.NewTracer(task, true, "('%s', '%s')", hostName, path).WithStopwatch().Entering()
	defer tracer.Exiting()
	defer fail.OnExitLogError(&ferr, tracer.TraceMessage(""))

	instance.lock.Lock()
	defer instance.lock.Unlock()

	svc := instance.Service()
	hostInstance, xerr := LoadHost(ctx, svc, hostName)
	xerr = debug.InjectPlannedFail(xerr)
	if xerr != nil {
		return fail.Wrap(xerr, "failed to mount bucket '%s' on Host '%s'", instance.GetName(), hostName)
	}

	// -- check if Bucket is already mounted on any Host (only one Mount by Bucket allowed by design, to mitigate sync issues induced by Object Storage)
	xerr = instance.Review(func(_ data.Clonable, props *serialize.JSONProperties) fail.Error {
		return props.Inspect(bucketproperty.MountsV1, func(clonable data.Clonable) fail.Error {
			mountsV1, ok := clonable.(*propertiesv1.BucketMounts)
			if !ok {
				return fail.InconsistentError("'*propertiesv1.BucketMounts' expected, '%s' provided", reflect.TypeOf(clonable).String())
			}

			// First check if mounted on Host...
			if mountPath, ok := mountsV1.ByHostName[hostInstance.GetName()]; ok {
				return fail.DuplicateError("there is already a mount of Bucket '%s' on Host '%s' in folder '%s'", instance.GetName(), hostInstance.GetName(), mountPath)
			}

			// Second check if already mounted on another Host...
			if len(mountsV1.ByHostName) > 0 {
				for hostName := range mountsV1.ByHostName {
					return fail.NotAvailableError("already mounted on Host '%s'", hostName)
				}
			}

			return nil
		})
	})
	if xerr != nil {
		return xerr
	}

	authOpts, xerr := svc.GetAuthenticationOptions()
	if xerr != nil {
		return xerr
	}

	bucketFSClient, xerr := bucketfs.NewClient(hostInstance)
	if xerr != nil {
		return xerr
	}

	// -- assemble parameters for mount description
	osConfig, xerr := svc.ObjectStorageConfiguration()
	if xerr != nil {
		return xerr
	}

	mountPoint := path
	if path == abstract.DefaultBucketMountPoint {
		mountPoint = abstract.DefaultBucketMountPoint + instance.GetName()
	}

	fsProtocol, err := svc.Protocol()
	if err != nil {
		return err
	}

	desc := bucketfs.Description{
		BucketName: instance.GetName(),
		Protocol:   fsProtocol,
		MountPoint: mountPoint,
	}
	if anon, ok := authOpts.Config("AuthURL"); ok {
		if aurl, ok := anon.(string); ok {
			desc.AuthURL = aurl
		}
	}
	desc.Endpoint = osConfig.Endpoint

	// needed value for Description.ProjectName may come from various config entries depending on the Cloud Provider
	if anon, ok := authOpts.Config("ProjectName"); ok {
		desc.ProjectName, ok = anon.(string)
		if !ok {
			return fail.InconsistentError("anon should be a string")
		}
	} else if anon, ok := authOpts.Config("ProjectID"); ok {
		desc.ProjectName, ok = anon.(string)
		if !ok {
			return fail.InconsistentError("anon should be a string")
		}
	} else if anon, ok := authOpts.Config("TenantName"); ok {
		desc.ProjectName, ok = anon.(string)
		if !ok {
			return fail.InconsistentError("anon should be a string")
		}
	}

	desc.Username = osConfig.User
	desc.Password = osConfig.SecretKey
	desc.Region = osConfig.Region

	// -- execute the mount
	xerr = bucketFSClient.Mount(ctx, desc)
	if xerr != nil {
		return xerr
	}

	// -- update metadata of Bucket
	xerr = instance.Alter(func(_ data.Clonable, props *serialize.JSONProperties) fail.Error {
		return props.Alter(bucketproperty.MountsV1, func(clonable data.Clonable) fail.Error {
			mountsV1, ok := clonable.(*propertiesv1.BucketMounts)
			if !ok {
				return fail.InconsistentError("'*propertiesv1.BucketMounts' expected, '%s' provided", reflect.TypeOf(clonable).String())
			}

			mountsV1.ByHostID[hostInstance.GetID()] = mountPoint
			mountsV1.ByHostName[hostInstance.GetName()] = mountPoint
			return nil
		})
	})
	if xerr != nil {
		return xerr
	}

	// -- update metadata of Host
	return hostInstance.Alter(func(_ data.Clonable, props *serialize.JSONProperties) fail.Error {
		return props.Alter(hostproperty.MountsV1, func(clonable data.Clonable) fail.Error {
			mountsV1, ok := clonable.(*propertiesv1.HostMounts)
			if !ok {
				return fail.InconsistentError("'*propertiesv1.HostMounts' expected, '%s' provided", reflect.TypeOf(clonable).String())
			}

			mountsV1.BucketMounts[instance.GetName()] = mountPoint
			return nil
		})
	})
}

// Unmount a bucket
func (instance *bucket) Unmount(ctx context.Context, hostName string) (ferr fail.Error) {
	defer fail.OnPanic(&ferr)

	if instance == nil || valid.IsNil(instance) {
		return fail.InvalidInstanceError()
	}
	if ctx == nil {
		return fail.InvalidParameterCannotBeNilError("ctx")
	}
	if hostName == "" {
		return fail.InvalidParameterCannotBeEmptyStringError("hostName")
	}

	task, xerr := concurrency.TaskFromContextOrVoid(ctx)
	xerr = debug.InjectPlannedFail(xerr)
	if xerr != nil {
		return xerr
	}

	if task.Aborted() {
		return fail.AbortedError(nil, "aborted")
	}

	tracer := debug.NewTracer(task, true, "('%s')", hostName).WithStopwatch().Entering()
	defer tracer.Exiting()
	defer fail.OnExitLogError(&ferr, tracer.TraceMessage(""))

	instance.lock.Lock()
	defer instance.lock.Unlock()

	svc := instance.Service()
	hostInstance, xerr := LoadHost(ctx, svc, hostName)
	xerr = debug.InjectPlannedFail(xerr)
	if xerr != nil {
		return xerr
	}

	var mountPoint string
	bucketName := instance.GetName()

	mounts, xerr := hostInstance.GetMounts()
	xerr = debug.InjectPlannedFail(xerr)
	if xerr != nil {
		return xerr
	}

	for k, v := range mounts.BucketMounts {
		if k == bucketName {
			mountPoint = v
			break
		}
	}
	if mountPoint == "" {
		return fail.NotFoundError("failed to find corresponding mount on Host")
	}

	bucketFSClient, xerr := bucketfs.NewClient(hostInstance)
	if xerr != nil {
		return xerr
	}

	description := bucketfs.Description{
		BucketName: bucketName,
		MountPoint: mountPoint,
	}
	xerr = bucketFSClient.Unmount(ctx, description)
	if xerr != nil {
		switch xerr.(type) {
		case *fail.ErrNotFound:
			// If mount is not found on remote server, consider unmount as successful
			debug.IgnoreError(xerr)
		default:
			return xerr
		}
	}

	xerr = hostInstance.Alter(func(_ data.Clonable, props *serialize.JSONProperties) fail.Error {
		return props.Alter(hostproperty.MountsV1, func(clonable data.Clonable) fail.Error {
			mountsV1, ok := clonable.(*propertiesv1.HostMounts)
			if !ok {
				return fail.InconsistentError("'*propertiesv1.HostMounts' expected, '%s' provided", reflect.TypeOf(clonable).String())
			}

			delete(mountsV1.BucketMounts, instance.GetName())
			return nil
		})
	})
	if xerr != nil {
		return xerr
	}

	return instance.Alter(func(_ data.Clonable, props *serialize.JSONProperties) fail.Error {
		return props.Alter(bucketproperty.MountsV1, func(clonable data.Clonable) fail.Error {
			mountsV1, ok := clonable.(*propertiesv1.BucketMounts)
			if !ok {
				return fail.InconsistentError("'*propertiesv1.BucketMounts' expected, '%s' provided", reflect.TypeOf(clonable).String())
			}

			delete(mountsV1.ByHostID, hostInstance.GetID())
			delete(mountsV1.ByHostName, hostInstance.GetName())
			return nil
		})
	})
}

// ToProtocol returns the protocol message corresponding to Bucket fields
func (instance *bucket) ToProtocol(ctx context.Context) (*protocol.BucketResponse, fail.Error) {
	out := &protocol.BucketResponse{
		Name: instance.GetName(),
	}

	xerr := instance.Review(func(_ data.Clonable, props *serialize.JSONProperties) fail.Error {
		return props.Inspect(bucketproperty.MountsV1, func(clonable data.Clonable) fail.Error {
			mountsV1, ok := clonable.(*propertiesv1.BucketMounts)
			if !ok {
				return fail.InconsistentError("'*propertiesv1.BucketMounts' expected, '%s' provided", reflect.TypeOf(clonable).String())
			}

			svc := instance.Service()
			out.Mounts = make([]*protocol.BucketMount, 0, len(mountsV1.ByHostID))
			for k, v := range mountsV1.ByHostID {
				hostInstance, xerr := LoadHost(ctx, svc, k)
				if xerr != nil {
					return xerr
				}

				out.Mounts = append(out.Mounts, &protocol.BucketMount{
					Host: &protocol.Reference{
						Id:   k,
						Name: hostInstance.GetName(),
					},
					Path: v,
				})
			}
			return nil
		})
	})
	if xerr != nil {
		return nil, xerr
	}

	return out, nil
}<|MERGE_RESOLUTION|>--- conflicted
+++ resolved
@@ -96,16 +96,6 @@
 		return nil, fail.InconsistentError("nil value found in Bucket cache for key '%s'", name)
 	}
 
-<<<<<<< HEAD
-	_ = cacheEntry.LockContent()
-	defer func() {
-		if ferr != nil {
-			_ = cacheEntry.UnlockContent()
-		}
-	}()
-
-=======
->>>>>>> 2681097b
 	return b, nil
 }
 
