--- conflicted
+++ resolved
@@ -105,11 +105,7 @@
 		Name:       in.Name,
 		Cidr:       in.CIDR,
 		DnsServers: in.DNSServers,
-<<<<<<< HEAD
-		Subnets:    in.Subnets,
-=======
 		//Subnets:    in.Subnets,
->>>>>>> db403377
 	}
 	return out
 }
