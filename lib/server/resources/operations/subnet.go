/*
 * Copyright 2018-2022, CS Systemes d'Information, http://csgroup.eu
 *
 * Licensed under the Apache License, Version 2.0 (the "License");
 * you may not use this file except in compliance with the License.
 * You may obtain a copy of the License at
 *
 *     http://www.apache.org/licenses/LICENSE-2.0
 *
 * Unless required by applicable law or agreed to in writing, software
 * distributed under the License is distributed on an "AS IS" BASIS,
 * WITHOUT WARRANTIES OR CONDITIONS OF ANY KIND, either express or implied.
 * See the License for the specific language governing permissions and
 * limitations under the License.
 */

package operations

import (
	"context"
	"fmt"
	"net"
	"reflect"
	"strings"
	"sync"

	"github.com/CS-SI/SafeScale/v21/lib/protocol"
	"github.com/CS-SI/SafeScale/v21/lib/server/iaas"
	"github.com/CS-SI/SafeScale/v21/lib/server/resources"
	"github.com/CS-SI/SafeScale/v21/lib/server/resources/abstract"
	"github.com/CS-SI/SafeScale/v21/lib/server/resources/enums/hostproperty"
	"github.com/CS-SI/SafeScale/v21/lib/server/resources/enums/networkproperty"
	"github.com/CS-SI/SafeScale/v21/lib/server/resources/enums/securitygroupstate"
	"github.com/CS-SI/SafeScale/v21/lib/server/resources/enums/subnetproperty"
	"github.com/CS-SI/SafeScale/v21/lib/server/resources/enums/subnetstate"
	"github.com/CS-SI/SafeScale/v21/lib/server/resources/operations/converters"
	propertiesv1 "github.com/CS-SI/SafeScale/v21/lib/server/resources/properties/v1"
	propertiesv2 "github.com/CS-SI/SafeScale/v21/lib/server/resources/properties/v2"
	"github.com/CS-SI/SafeScale/v21/lib/utils/concurrency"
	"github.com/CS-SI/SafeScale/v21/lib/utils/data"
	"github.com/CS-SI/SafeScale/v21/lib/utils/data/cache"
	"github.com/CS-SI/SafeScale/v21/lib/utils/data/serialize"
	"github.com/CS-SI/SafeScale/v21/lib/utils/debug"
	"github.com/CS-SI/SafeScale/v21/lib/utils/debug/tracing"
	"github.com/CS-SI/SafeScale/v21/lib/utils/fail"
	netutils "github.com/CS-SI/SafeScale/v21/lib/utils/net"
	"github.com/CS-SI/SafeScale/v21/lib/utils/retry"
	"github.com/CS-SI/SafeScale/v21/lib/utils/strprocess"
	"github.com/CS-SI/SafeScale/v21/lib/utils/valid"
	"github.com/davecgh/go-spew/spew"
	"github.com/sirupsen/logrus"
)

const (
	subnetKind = "subnet"
	// networksFolderName is the technical name of the container used to store networks info
	subnetsFolderName = "subnets"

	subnetInternalSecurityGroupNamePattern        = "safescale-sg_subnet_internals.%s.%s"
	subnetInternalSecurityGroupDescriptionPattern = "SG for internal access in Subnet %s of Network %s"
	subnetGWSecurityGroupNamePattern              = "safescale-sg_subnet_gateways.%s.%s"
	subnetGWSecurityGroupDescriptionPattern       = "SG for gateways in Subnet %s of Network %s"
	subnetPublicIPSecurityGroupNamePattern        = "safescale-sg_subnet_publicip.%s.%s"
	subnetPublicIPSecurityGroupDescriptionPattern = "SG for hosts with public IP in Subnet %s of Network %s"

	virtualIPNamePattern = "safescale-vip_gateways_subnet.%s.%s"
)

// Subnet links Object Storage MetadataFolder and Subnet
type Subnet struct {
	*MetadataCore

	localCache struct {
		sync.RWMutex
		gateways [2]*Host
		// parentNetwork resources.Network
	}
}

// NullSubnet returns a *Subnet representing null value
func NullSubnet() *Subnet {
	return &Subnet{MetadataCore: nil}
}

// ListSubnets returns a list of available subnets
func ListSubnets(ctx context.Context, svc iaas.Service, networkID string, all bool) (_ []*abstract.Subnet, ferr fail.Error) {
	defer fail.OnPanic(&ferr)

	if ctx == nil {
		return nil, fail.InvalidParameterCannotBeNilError("ctx")
	}
	if svc == nil {
		return nil, fail.InvalidParameterCannotBeNilError("svc")
	}

	task, xerr := concurrency.TaskFromContext(ctx)
	xerr = debug.InjectPlannedFail(xerr)
	if xerr != nil {
		return nil, xerr
	}

	if task.Aborted() {
		return nil, fail.AbortedError(nil, "aborted")
	}

	if all {
		return svc.ListSubnets(networkID)
	}

	subnetInstance, xerr := NewSubnet(svc)
	xerr = debug.InjectPlannedFail(xerr)
	if xerr != nil {
		return nil, xerr
	}

	// recover Subnets from metadata
	var list []*abstract.Subnet
	xerr = subnetInstance.Browse(ctx, func(abstractSubnet *abstract.Subnet) fail.Error {
		if task.Aborted() {
			return fail.AbortedError(nil, "aborted")
		}

		if networkID == "" || abstractSubnet.Network == networkID {
			list = append(list, abstractSubnet)
		}
		return nil
	})
	if xerr != nil {
		return nil, xerr
	}

	return list, nil
}

// NewSubnet creates an instance of Subnet used as resources.Subnet
func NewSubnet(svc iaas.Service) (_ *Subnet, ferr fail.Error) {
	defer fail.OnPanic(&ferr)

	if svc == nil {
		return NullSubnet(), fail.InvalidParameterCannotBeNilError("svc")
	}

	coreInstance, xerr := NewCore(svc, subnetKind, subnetsFolderName, &abstract.Subnet{})
	xerr = debug.InjectPlannedFail(xerr)
	if xerr != nil {
		return NullSubnet(), xerr
	}

	instance := &Subnet{
		MetadataCore: coreInstance,
	}
	return instance, nil
}

// LoadSubnet loads the metadata of a Subnet
func LoadSubnet(ctx context.Context, svc iaas.Service, networkRef, subnetRef string, options ...data.ImmutableKeyValue) (subnetInstance *Subnet, ferr fail.Error) {
	defer fail.OnPanic(&ferr)

	if svc == nil {
		return nil, fail.InvalidParameterCannotBeNilError("svc")
	}
	if subnetRef = strings.TrimSpace(subnetRef); subnetRef == "" {
		return nil, fail.InvalidParameterError("subnetRef", "cannot be empty string")
	}

	timings, xerr := svc.Timings()
	if xerr != nil {
		return nil, xerr
	}

	// -- First step: identify subnetID from (networkRef, subnetRef) --
	var (
		subnetID        string
		networkInstance resources.Network
	)

	networkRef = strings.TrimSpace(networkRef)
	switch networkRef {
	case "":
		// If networkRef is empty, subnetRef must be subnetID
		subnetID = subnetRef
	default:
		// Try to load Network metadata
		networkInstance, xerr = LoadNetwork(ctx, svc, networkRef)
		xerr = debug.InjectPlannedFail(xerr)
		if xerr != nil {
			switch xerr.(type) {
			case *fail.ErrNotFound:
				debug.IgnoreError(xerr)
				// Network metadata can be missing if it's the default Network, so continue
			default:
				return nil, xerr
			}
		}

		withDefaultSubnetwork, err := svc.HasDefaultNetwork()
		if err != nil {
			return nil, err
		}

		if networkInstance != nil { // nolint
			// Network metadata loaded, find the ID of the Subnet (subnetRef may be ID or Name)
			xerr = networkInstance.Inspect(func(_ data.Clonable, props *serialize.JSONProperties) fail.Error {
				return props.Inspect(networkproperty.SubnetsV1, func(clonable data.Clonable) fail.Error {
					subnetsV1, ok := clonable.(*propertiesv1.NetworkSubnets)
					if !ok {
						return fail.InconsistentError("'*propertiesv1.NetworkSubnets' expected, '%s' provided", reflect.TypeOf(clonable).String())
					}

					var found bool
					for k, v := range subnetsV1.ByName {
						if k == subnetRef || v == subnetRef {
							subnetID = v
							found = true
							break
						}
					}
					if !found {
						return fail.NotFoundError("failed to find a Subnet referenced by '%s' in network '%s'", subnetRef, networkInstance.GetName())
					}
					return nil
				})
			})
			xerr = debug.InjectPlannedFail(xerr)
			if xerr != nil {
				return nil, xerr
			}
		} else if withDefaultSubnetwork {
			// No Network Metadata, try to use the default Network if there is one
			an, xerr := svc.GetDefaultNetwork()
			xerr = debug.InjectPlannedFail(xerr)
			if xerr != nil {
				return nil, xerr
			}

			if an.Name == networkRef || an.ID == networkRef {
				// We are in default Network context, query Subnet list and search for the one requested
				list, xerr := ListSubnets(context.Background(), svc, an.ID, false)
				xerr = debug.InjectPlannedFail(xerr)
				if xerr != nil {
					return nil, xerr
				}

				for _, v := range list {
					if v.ID == subnetRef || v.Name == subnetRef {
						subnetID = v.ID
						break
					}
				}
			}
		} else {
			// failed to identify the Network owning the Subnets
			return nil, fail.NotFoundError("failed to find Network '%s'", networkRef)
		}
	}

	updateCachedInformation := false
	if len(options) > 0 {
		for _, v := range options {
			switch v.Key() {
			case optionWithoutReloadKeyword:
				updateCachedInformation = !v.Value().(bool)
			default:
				logrus.Warnf("In operations.LoadHost(): unknown options '%s', ignored", v.Key())
			}
		}
	}

	// -- second step: search instance in service cache
	if subnetID != "" {
		subnetCache, xerr := svc.GetCache(subnetKind)
		xerr = debug.InjectPlannedFail(xerr)
		if xerr != nil {
			return nil, xerr
		}

		options := cache.MissEventOption(
			func() (cache.Cacheable, fail.Error) { return onSubnetCacheMiss(ctx, svc, subnetID) },
			timings.MetadataTimeout(),
		)
		cacheEntry, xerr := subnetCache.Get(ctx, subnetID, options...)
		xerr = debug.InjectPlannedFail(xerr)
		if xerr != nil {
			return nil, xerr
		}

		var ok bool
		subnetInstance, ok = cacheEntry.Content().(*Subnet)
		if !ok {
			return nil, fail.InconsistentError("cache entry for %s is not a *Subnet", subnetID)
		}
		if subnetInstance == nil {
			return nil, fail.InconsistentError("nil found in cache for Subnet with id %s", subnetID)
		}

		_ = cacheEntry.LockContent()
		defer func() {
			ferr = debug.InjectPlannedFail(ferr)
			if ferr != nil {
				_ = cacheEntry.UnlockContent()
			}
		}()
<<<<<<< HEAD

		// If entry use is greater than 1, the metadata may have been updated, so Reload() the instance
		if updateCachedInformation {
			if cacheEntry.LockCount() > 1 {
				xerr = subnetInstance.Reload(ctx)
				if xerr != nil {
					return nil, xerr
				}
			}
			xerr = subnetInstance.updateCachedInformation(ctx)
			if xerr != nil {
				return nil, xerr
			}
		}
=======
>>>>>>> 140685a0
	} else {
		return nil, fail.NotFoundError("failed to find a Subnet '%s' in Network '%s'", subnetRef, networkRef)
	}

	// FIXME: The reload problem
	// VPL: what state of Subnet would you like to be updated by Reload?
	/*
		xerr = subnetInstance.Reload()
		if xerr != nil {
			return nil, xerr
		}
	*/

	// -- deal with instance not found and unable to create --
	if subnetInstance == nil {
		if networkRef != "" {
			// rewrite NotFoundError, user does not bother about metadata stuff
			return nil, fail.NotFoundError("failed to find a Subnet '%s' in Network '%s'", subnetRef, networkRef)
		}

		return nil, fail.NotFoundError("failed to find a Subnet referenced by '%s'", subnetRef)
	}

	return subnetInstance, nil
}

// onSubnetCacheMiss is called when there is no instance in cache of Subnet 'subnetID'
func onSubnetCacheMiss(ctx context.Context, svc iaas.Service, subnetID string) (cache.Cacheable, fail.Error) {
	subnetInstance, innerXErr := NewSubnet(svc)
	if innerXErr != nil {
		return nil, innerXErr
	}

	// TODO: core.ReadByID() does not check communication failure, side effect of limitations of Stow (waiting for stow replacement by rclone)
	if innerXErr = subnetInstance.ReadByID(subnetID); innerXErr != nil {
		return nil, innerXErr
	}

	return subnetInstance, nil
}

// updateCachedInformation updates the information cached in instance because will be frequently used and will not changed over time
func (instance *Subnet) updateCachedInformation(ctx context.Context) fail.Error {
	instance.localCache.Lock()
	defer instance.localCache.Unlock()

	var primaryGatewayID, secondaryGatewayID string
	xerr := instance.Review(func(clonable data.Clonable, _ *serialize.JSONProperties) fail.Error {
		as, ok := clonable.(*abstract.Subnet)
		if !ok {
			return fail.InconsistentError("'*abstract.Subnet' expected, '%s' provided", reflect.TypeOf(clonable).String())
		}

		if len(as.GatewayIDs) > 0 {
			primaryGatewayID = as.GatewayIDs[0]
		}
		if len(as.GatewayIDs) > 1 {
			secondaryGatewayID = as.GatewayIDs[1]
		}
		return nil
	})
	xerr = debug.InjectPlannedFail(xerr)
	if xerr != nil {
		return xerr
	}

	if primaryGatewayID != "" {
		hostInstance, xerr := LoadHost(ctx, instance.Service(), primaryGatewayID)
		xerr = debug.InjectPlannedFail(xerr)
		if xerr != nil {
			return xerr
		}

		var ok bool
		instance.localCache.gateways[0], ok = hostInstance.(*Host)
		if !ok {
			return fail.NewError("hostInstance should be a *Host")
		}
	}
	if secondaryGatewayID != "" {
		hostInstance, xerr := LoadHost(ctx, instance.Service(), secondaryGatewayID)
		xerr = debug.InjectPlannedFail(xerr)
		if xerr != nil {
			return xerr
		}

		var ok bool
		instance.localCache.gateways[1], ok = hostInstance.(*Host)
		if !ok {
			return fail.InconsistentError("hostInstance should be a *Host")
		}
	}

	return nil
}

func (instance *Subnet) IsNull() bool {
	return instance == nil || (instance != nil && ((instance.MetadataCore == nil) || (instance.MetadataCore != nil && valid.IsNil(instance.MetadataCore))))
}

// Carry wraps rv.core.Carry() to add Volume to service cache
func (instance *Subnet) Carry(ctx context.Context, clonable data.Clonable) (ferr fail.Error) {
	if clonable == nil {
		return fail.InvalidParameterCannotBeNilError("clonable")
	}
	identifiable, ok := clonable.(data.Identifiable)
	if !ok {
		return fail.InvalidParameterError("clonable", "must also satisfy interface 'data.Identifiable'")
	}

	timings, xerr := instance.Service().Timings()
	if xerr != nil {
		return xerr
	}

	kindCache, xerr := instance.Service().GetCache(instance.MetadataCore.GetKind())
	xerr = debug.InjectPlannedFail(xerr)
	if xerr != nil {
		return xerr
	}

	xerr = kindCache.ReserveEntry(ctx, identifiable.GetID(), timings.MetadataTimeout())
	xerr = debug.InjectPlannedFail(xerr)
	if xerr != nil {
		return xerr
	}
	defer func() {
		ferr = debug.InjectPlannedFail(ferr)
		if ferr != nil {
			if derr := kindCache.FreeEntry(ctx, identifiable.GetID()); derr != nil {
				_ = ferr.AddConsequence(fail.Wrap(derr, "cleaning up on failure, failed to free %s cache entry for key '%s'", instance.MetadataCore.GetKind(), identifiable.GetID()))
			}
		}
	}()

	xerr = instance.MetadataCore.Carry(clonable)
	xerr = debug.InjectPlannedFail(xerr)
	if xerr != nil {
		return xerr
	}

	cacheEntry, xerr := kindCache.CommitEntry(ctx, identifiable.GetID(), instance)
	xerr = debug.InjectPlannedFail(xerr)
	if xerr != nil {
		return xerr
	}

	cacheEntry.LockContent()

	return nil
}

// Create creates a Subnet
func (instance *Subnet) Create(ctx context.Context, req abstract.SubnetRequest, gwname string, gwSizing *abstract.HostSizingRequirements) (ferr fail.Error) {
	defer fail.OnPanic(&ferr)

	// note: do not test IsNull() here, it's expected to be IsNull() actually
	if instance == nil {
		return fail.InvalidInstanceError()
	}
	if !valid.IsNil(instance.MetadataCore) {
		if instance.MetadataCore.IsTaken() {
			return fail.InconsistentError("already carrying information")
		}
	}
	if ctx == nil {
		return fail.InvalidParameterCannotBeNilError("ctx")
	}

	task, xerr := concurrency.TaskFromContext(ctx)
	xerr = debug.InjectPlannedFail(xerr)
	if xerr != nil {
		return xerr
	}

	tracer := debug.NewTracer(task, tracing.ShouldTrace("resources.subnet"),
		"('%s', '%s', %s, <sizing>, '%s', %v)", req.Name, req.CIDR, req.IPVersion.String(), req.ImageRef, req.HA).WithStopwatch().Entering()
	defer tracer.Exiting()

	// VPL: no need to lock instance with this rwmutex, which is dedicated to locally cached information
	// instance.lock.Lock()
	// defer instance.lock.Unlock()

	xerr = instance.unsafeCreateSubnet(ctx, req)
	xerr = debug.InjectPlannedFail(xerr)
	if xerr != nil {
		return fail.Wrap(xerr, "failure in 'unsafe' creating subnet")
	}

	// Starting from here, delete Subnet if exiting with error
	defer func() {
		if ferr != nil {
			if !req.KeepOnFailure {
				if derr := instance.deleteSubnetThenWaitCompletion(instance.GetID()); derr != nil {
					_ = ferr.AddConsequence(fail.Wrap(derr, "cleaning up on %s, failed to delete Subnet", ActionFromError(ferr)))
				} else {
					logrus.Infof("the subnet '%s' should be gone by now", instance.GetID())
				}
			}
		}
	}()

	// FIXME: What about host metadata itself ?

	defer func() {
		if ferr != nil {
			if instance != nil {
				derr := instance.unsafeUpdateSubnetStatus(ctx, subnetstate.Error)
				if derr != nil {
					_ = ferr.AddConsequence(derr)
				}
			}
		}
	}()

	// --- Create the gateway(s) ---
	xerr = instance.unsafeCreateGateways(ctx, req, gwname, gwSizing, nil)
	if xerr != nil {
		return fail.Wrap(xerr, "failure in 'unsafe' creating gateways")
	}

	// --- Updates Subnet state in metadata ---
	xerr = instance.unsafeFinalizeSubnetCreation(ctx)
	if xerr != nil {
		return fail.Wrap(xerr, "failure in 'unsafe' finalizing subnet creation")
	}

	return nil
}

// CreateSecurityGroups ...
func (instance *Subnet) CreateSecurityGroups(ctx context.Context, networkInstance resources.Network, keepOnFailure bool, defaultSSHPort int32) (subnetGWSG, subnetInternalSG, subnetPublicIPSG resources.SecurityGroup, ferr fail.Error) {
	// instance.lock.Lock()
	// defer instance.lock.Unlock()
	return instance.unsafeCreateSecurityGroups(ctx, networkInstance, keepOnFailure, defaultSSHPort)
}

// bindInternalSecurityGroupToGateway does what its name says
func (instance *Subnet) bindInternalSecurityGroupToGateway(ctx context.Context, host resources.Host) fail.Error {
	return instance.Review(func(clonable data.Clonable, _ *serialize.JSONProperties) fail.Error {
		as, ok := clonable.(*abstract.Subnet)
		if !ok {
			return fail.InconsistentError("'*abstract.Subnet' expected, '%s' provided", reflect.TypeOf(clonable).String())
		}

		sg, innerXErr := LoadSecurityGroup(ctx, instance.Service(), as.InternalSecurityGroupID)
		if innerXErr != nil {
			return fail.Wrap(innerXErr, "failed to load Subnet '%s' internal Security Group %s", as.Name, as.InternalSecurityGroupID)
		}
		defer func() {
			issue := sg.Released()
			if issue != nil {
				logrus.Warn(issue)
			}
		}()

		if innerXErr = sg.BindToHost(ctx, host, resources.SecurityGroupEnable, resources.MarkSecurityGroupAsSupplemental); innerXErr != nil {
			return fail.Wrap(innerXErr, "failed to apply Subnet '%s' internal Security Group '%s' to Host '%s'", as.Name, sg.GetName(), host.GetName())
		}

		return nil
	})
}

// undoBindInternalSecurityGroupToGateway does what its name says
func (instance *Subnet) undoBindInternalSecurityGroupToGateway(ctx context.Context, host resources.Host, keepOnFailure bool, xerr *fail.Error) {
	// FIXME: Use ctx the right way

	if xerr != nil && *xerr != nil && keepOnFailure {
		_ = instance.Review(func(clonable data.Clonable, _ *serialize.JSONProperties) fail.Error {
			as, ok := clonable.(*abstract.Subnet)
			if !ok {
				return fail.InconsistentError("'*abstract.Subnet' expected, '%s' provided", reflect.TypeOf(clonable).String())
			}

			sg, derr := LoadSecurityGroup(ctx, instance.Service(), as.InternalSecurityGroupID)
			if derr != nil {
				_ = (*xerr).AddConsequence(fail.Wrap(derr, "cleaning up on failure, failed to unbind Internal Security Group of Subnet '%s' from Host '%s'", as.Name, host.GetName()))
				return derr
			}

			derr = sg.UnbindFromHost(context.Background(), host)
			if derr != nil {
				_ = (*xerr).AddConsequence(fail.Wrap(derr, "cleaning up on failure, failed to unbind Internal Security Group of Subnet '%s' from Host '%s'", as.Name, host.GetName()))
				return derr
			}
			err := sg.Released()
			if err != nil {
				return fail.Wrap(err)
			}
			return nil
		})
	}
}

// deleteSubnetThenWaitCompletion deletes the Subnet identified by 'id' and wait for deletion confirmation
func (instance *Subnet) deleteSubnetThenWaitCompletion(id string) fail.Error {
	svc := instance.Service()

	timings, xerr := svc.Timings()
	if xerr != nil {
		return xerr
	}

	xerr = svc.DeleteSubnet(id)
	xerr = debug.InjectPlannedFail(xerr)
	if xerr != nil {
		switch xerr.(type) {
		case *fail.ErrNotFound:
			// If Subnet doesn't exist anymore on the provider infrastructure, do not fail
			debug.IgnoreError(xerr)
			return nil
		default:
			return xerr
		}
	}
	return retry.WhileUnsuccessful(
		func() error {
			_, xerr := svc.InspectSubnet(id)
			xerr = debug.InjectPlannedFail(xerr)
			if xerr != nil {
				switch xerr.(type) {
				case *fail.ErrNotFound:
					// Subnet not found, good
					debug.IgnoreError(xerr)
					return nil
				default:
					return xerr
				}
			}
			return nil
		},
		timings.SmallDelay(),
		timings.ContextTimeout(),
	)
}

// validateCIDR tests if CIDR requested is valid, or select one if no CIDR is provided
func (instance *Subnet) validateCIDR(req *abstract.SubnetRequest, network abstract.Network) fail.Error {
	_, networkDesc, _ := net.ParseCIDR(network.CIDR)
	if req.CIDR != "" {
		routable, xerr := netutils.IsCIDRRoutable(req.CIDR)
		xerr = debug.InjectPlannedFail(xerr)
		if xerr != nil {
			return fail.Wrap(xerr, "failed to determine if CIDR is not routable")
		}

		if routable {
			return fail.InvalidRequestError("cannot create such a Subnet, CIDR must NOT be routable; please choose an appropriate CIDR (RFC1918)")
		}

		_, subnetDesc, err := net.ParseCIDR(req.CIDR)
		err = debug.InjectPlannedError(err)
		if err != nil {
			return fail.ConvertError(err)
		}

		// ... and if CIDR is inside VPC's one
		if !netutils.CIDROverlap(*networkDesc, *subnetDesc) {
			return fail.InvalidRequestError("not inside Network CIDR '%s'", req.CIDR, req.Name, network.CIDR)
		}
		return nil
	}

	// CIDR is empty, choose the first Class C available one
	logrus.Debugf("CIDR is empty, choosing one...")

	subnets, xerr := instance.Service().ListSubnets(network.ID)
	xerr = debug.InjectPlannedFail(xerr)
	if xerr != nil {
		return xerr
	}
	var (
		newIPNet net.IPNet
		found    bool
	)
	mask, _ := networkDesc.Mask.Size()
	maxBitShift := uint(30 - mask)

	for bs := uint(1); bs <= maxBitShift && !found; bs++ {
		limit := uint(1 << maxBitShift)
		for i := uint(1); i <= limit; i++ {
			newIPNet, xerr = netutils.NthIncludedSubnet(*networkDesc, uint8(bs), i)
			xerr = debug.InjectPlannedFail(xerr)
			if xerr != nil {
				return fail.Wrap(xerr, "failed to choose a CIDR for the Subnet")
			}
			if wouldOverlap(subnets, newIPNet) == nil {
				found = true
				break
			}
		}
	}
	if !found {
		return fail.OverflowError(nil, maxBitShift, "failed to find a free available CIDR ")
	}

	req.CIDR = newIPNet.String()
	logrus.Debugf("CIDR chosen for Subnet '%s' is '%s'", req.Name, req.CIDR)
	return nil
}

// wouldOverlap returns fail.ErrOverloadError if Subnet overlaps one of the subnets in allSubnets
// TODO: there is room for optimization here, 'allSubnets' is walked through at each call...
func wouldOverlap(allSubnets []*abstract.Subnet, subnet net.IPNet) fail.Error {
	for _, s := range allSubnets {
		_, sDesc, xerr := net.ParseCIDR(s.CIDR)
		if xerr != nil {
			return fail.ConvertError(xerr)
		}
		if netutils.CIDROverlap(subnet, *sDesc) {
			return fail.OverloadError("would intersect with '%s (%s)'", s.Name, s.CIDR)
		}
	}
	return nil
}

// checkUnicity checks if the Subnet name is not already used
func (instance *Subnet) checkUnicity(ctx context.Context, req abstract.SubnetRequest) fail.Error {
	resSubnet, xerr := LoadSubnet(ctx, instance.Service(), req.NetworkID, req.Name)
	xerr = debug.InjectPlannedFail(xerr)
	if xerr != nil {
		switch xerr.(type) {
		case *fail.ErrNotFound:
			return nil
		default:
			return xerr
		}
	}

	err := resSubnet.Released()
	if err != nil {
		return fail.Wrap(err)
	}

	return fail.DuplicateError("Subnet '%s' already exists", req.Name)
}

// validateNetwork verifies the Network exists and make sure req.Network field is an ID
func (instance *Subnet) validateNetwork(ctx context.Context, req *abstract.SubnetRequest) (resources.Network, *abstract.Network, fail.Error) {
	var an *abstract.Network
	svc := instance.Service()
	networkInstance, xerr := LoadNetwork(ctx, svc, req.NetworkID)
	if xerr != nil {
		switch xerr.(type) { // nolint
		case *fail.ErrNotFound:
			withDefaultSubnetwork, err := svc.HasDefaultNetwork()
			if err != nil {
				return nil, nil, err
			}

			if !withDefaultSubnetwork {
				return nil, nil, xerr
			}

			an, xerr = svc.GetDefaultNetwork()
			xerr = debug.InjectPlannedFail(xerr)
			if xerr != nil {
				return nil, nil, xerr
			}
		}
	} else {
		xerr = networkInstance.Inspect(func(clonable data.Clonable, _ *serialize.JSONProperties) fail.Error {
			var ok bool
			an, ok = clonable.(*abstract.Network)
			if !ok {
				return fail.InconsistentError("'*abstract.Networking' expected, %s' provided", reflect.TypeOf(clonable).String())
			}

			// check the network exists on provider side
			if _, innerXErr := svc.InspectNetwork(an.ID); innerXErr != nil {
				switch innerXErr.(type) {
				case *fail.ErrNotFound:
					// TODO: automatic metadata cleanup ?
					return fail.InconsistentError("inconsistent metadata detected for Network '%s': it does not exist anymore on provider side", an.Name)
				default:
					return innerXErr
				}
			}
			return nil
		})
		xerr = debug.InjectPlannedFail(xerr)
		if xerr != nil {
			return nil, nil, xerr
		}
	}

	req.NetworkID = an.ID
	if len(req.DNSServers) == 0 {
		req.DNSServers = an.DNSServers
	}

	return networkInstance, an, nil
}

// unbindHostFromVIP unbinds a Host from VIP
// Actually does nothing in aws for now
func (instance *Subnet) unbindHostFromVIP(vip *abstract.VirtualIP, host resources.Host) (ferr fail.Error) {
	defer fail.OnPanic(&ferr)

	xerr := instance.Service().UnbindHostFromVIP(vip, host.GetID())
	xerr = debug.InjectPlannedFail(xerr)
	if xerr != nil {
		return fail.Wrap(xerr, "cleaning up on %s, failed to unbind gateway '%s' from VIP", ActionFromError(xerr), host.GetName())
	}

	return nil
}

// Browse walks through all the metadata objects in Subnet
func (instance *Subnet) Browse(ctx context.Context, callback func(*abstract.Subnet) fail.Error) (ferr fail.Error) {
	defer fail.OnPanic(&ferr)

	// Note: Do not test with Isnull here, as Browse may be used from null value
	if instance == nil {
		return fail.InvalidInstanceError()
	}
	if ctx == nil {
		return fail.InvalidParameterCannotBeNilError("ctx")
	}
	if callback == nil {
		return fail.InvalidParameterError("callback", "can't be nil")
	}

	task, xerr := concurrency.TaskFromContext(ctx)
	xerr = debug.InjectPlannedFail(xerr)
	if xerr != nil {
		return xerr
	}

	if task.Aborted() {
		return fail.AbortedError(nil, "aborted")
	}

	// instance.lock.RLock()
	// defer instance.lock.RUnlock()

	return instance.MetadataCore.BrowseFolder(func(buf []byte) fail.Error {
		if task.Aborted() {
			return fail.AbortedError(nil, "aborted")
		}

		as := abstract.NewSubnet()
		xerr := as.Deserialize(buf)
		xerr = debug.InjectPlannedFail(xerr)
		if xerr != nil {
			return xerr
		}

		if task.Aborted() {
			return fail.AbortedError(nil, "aborted")
		}

		return callback(as)
	})
}

// AttachHost links Host to the Subnet
func (instance *Subnet) AttachHost(ctx context.Context, host resources.Host) (ferr fail.Error) {
	defer fail.OnPanic(&ferr)

	if instance == nil || valid.IsNil(instance) {
		return fail.InvalidInstanceError()
	}
	if ctx == nil {
		return fail.InvalidParameterCannotBeNilError("ctx")
	}
	if host == nil {
		return fail.InvalidParameterCannotBeNilError("host")
	}

	task, xerr := concurrency.TaskFromContext(ctx)
	xerr = debug.InjectPlannedFail(xerr)
	if xerr != nil {
		return xerr
	}

	if task.Aborted() {
		return fail.AbortedError(nil, "aborted")
	}

	tracer := debug.NewTracer(task, true, "("+host.GetName()+")").Entering()
	defer tracer.Exiting()

	// instance.lock.Lock()
	// defer instance.lock.Unlock()

	hostName := host.GetName()

	// To apply the request, the instance must be one of the Subnets of the Host
	xerr = host.Inspect(func(clonable data.Clonable, props *serialize.JSONProperties) fail.Error {
		return props.Inspect(hostproperty.NetworkV2, func(clonable data.Clonable) fail.Error {
			hnV2, ok := clonable.(*propertiesv2.HostNetworking)
			if !ok {
				return fail.InconsistentError("'*propertiesv2.HostNetwork' expected, '%s' provided", reflect.TypeOf(clonable).String())
			}

			found := false
			for k := range hnV2.SubnetsByID {
				if k == instance.GetID() {
					found = true
					break
				}
			}
			if !found {
				return fail.InvalidRequestError("failed to adopt Host '%s' in Subnet '%s' as Host is not connected to it", hostName, instance.GetID())
			}
			return nil
		})
	})
	xerr = debug.InjectPlannedFail(xerr)
	if xerr != nil {
		return xerr
	}

	return instance.Alter(func(clonable data.Clonable, props *serialize.JSONProperties) fail.Error {
		subnetAbstract, ok := clonable.(*abstract.Subnet)
		if !ok {
			return fail.InconsistentError("'*abstract.Subnet' expected, '%s' provided", reflect.TypeOf(clonable).String())
		}

		if subnetAbstract.InternalSecurityGroupID != "" {
			sgInstance, innerXErr := LoadSecurityGroup(ctx, instance.Service(), subnetAbstract.InternalSecurityGroupID)
			if innerXErr != nil {
				return innerXErr
			}

			innerXErr = sgInstance.BindToHost(ctx, host, resources.SecurityGroupEnable, resources.KeepCurrentSecurityGroupMark)
			if innerXErr != nil {
				return innerXErr
			}
		}

		pubIP, innerXErr := host.GetPublicIP(ctx)
		if innerXErr != nil {
			switch innerXErr.(type) {
			case *fail.ErrNotFound:
				break
			default:
				return innerXErr
			}
		}

		isGateway, innerXErr := host.IsGateway()
		if innerXErr != nil {
			return innerXErr
		}

		if !isGateway && pubIP != "" && subnetAbstract.PublicIPSecurityGroupID != "" {
			sgInstance, innerXErr := LoadSecurityGroup(ctx, instance.Service(), subnetAbstract.PublicIPSecurityGroupID)
			if innerXErr != nil {
				return innerXErr
			}

			innerXErr = sgInstance.BindToHost(ctx, host, resources.SecurityGroupEnable, resources.KeepCurrentSecurityGroupMark)
			if innerXErr != nil {
				return innerXErr
			}
		}

		return props.Alter(subnetproperty.HostsV1, func(clonable data.Clonable) fail.Error {
			subnetHostsV1, ok := clonable.(*propertiesv1.SubnetHosts)
			if !ok {
				return fail.InconsistentError("'*propertiesv1.SubnetHosts' expected, '%s' provided", reflect.TypeOf(clonable).String())
			}

			hostID := host.GetID()
			subnetHostsV1.ByID[hostID] = hostName
			subnetHostsV1.ByName[hostName] = hostID
			return nil
		})
	})
}

// DetachHost unlinks host ID from Subnet
func (instance *Subnet) DetachHost(ctx context.Context, hostID string) (ferr fail.Error) {
	defer fail.OnPanic(&ferr)

	if instance == nil || valid.IsNil(instance) {
		return fail.InvalidInstanceError()
	}
	if ctx == nil {
		return fail.InvalidParameterCannotBeNilError("ctx")
	}
	if hostID == "" {
		return fail.InvalidParameterError("hostID", "cannot be empty string")
	}

	task, xerr := concurrency.TaskFromContext(ctx)
	xerr = debug.InjectPlannedFail(xerr)
	if xerr != nil {
		return xerr
	}

	if task.Aborted() {
		return fail.AbortedError(nil, "aborted")
	}

	tracer := debug.NewTracer(nil, tracing.ShouldTrace("resources.subnet"), "('"+hostID+"')").Entering()
	defer tracer.Exiting()

	// instance.lock.Lock()
	// defer instance.lock.Unlock()

	return instance.Alter(func(_ data.Clonable, props *serialize.JSONProperties) fail.Error {
		return instance.unsafeAbandonHost(props, hostID)
	})
}

// ListHosts returns the list of Hosts attached to the Subnet (excluding gateway)
func (instance *Subnet) ListHosts(ctx context.Context) (_ []resources.Host, ferr fail.Error) {
	defer fail.OnPanic(&ferr)

	if instance == nil || valid.IsNil(instance) {
		return nil, fail.InvalidInstanceError()
	}
	if ctx == nil {
		return nil, fail.InvalidParameterCannotBeNilError("ctx")
	}

	task, xerr := concurrency.TaskFromContext(ctx)
	xerr = debug.InjectPlannedFail(xerr)
	if xerr != nil {
		return nil, xerr
	}

	if task.Aborted() {
		return nil, fail.AbortedError(nil, "aborted")
	}

	defer debug.NewTracer(task, tracing.ShouldTrace("resources.subnet")).Entering().Exiting()

	// instance.lock.RLock()
	// defer instance.lock.RUnlock()

	var list []resources.Host
	xerr = instance.Review(func(clonable data.Clonable, props *serialize.JSONProperties) fail.Error {
		return props.Inspect(subnetproperty.HostsV1, func(clonable data.Clonable) fail.Error {
			shV1, ok := clonable.(*propertiesv1.SubnetHosts)
			if !ok {
				return fail.InconsistentError("'*propertiesv1.NetworkHosts' expected, '%s' provided", reflect.TypeOf(clonable).String())
			}
			svc := instance.Service()
			for id := range shV1.ByID {
				hostInstance, innerErr := LoadHost(ctx, svc, id)
				if innerErr != nil {
					return innerErr
				}
				list = append(list, hostInstance)
			}
			return nil
		})
	})
	return list, xerr
}

// InspectGateway returns the gateway related to Subnet
func (instance *Subnet) InspectGateway(ctx context.Context, primary bool) (_ resources.Host, ferr fail.Error) {
	defer fail.OnPanic(&ferr)

	if valid.IsNil(instance) {
		return nil, fail.InvalidInstanceError()
	}

	// instance.lock.Lock()
	// defer instance.lock.Unlock()

	return instance.unsafeInspectGateway(ctx, primary)
}

// GetGatewayPublicIP returns the Public IP of a particular gateway
func (instance *Subnet) GetGatewayPublicIP(ctx context.Context, primary bool) (_ string, ferr fail.Error) {
	defer fail.OnPanic(&ferr)

	if instance == nil || valid.IsNil(instance) {
		return "", fail.InvalidInstanceError()
	}

	// instance.lock.RLock()
	// defer instance.lock.RUnlock()

	var ip string
	svc := instance.Service()
	xerr := instance.Review(func(clonable data.Clonable, _ *serialize.JSONProperties) fail.Error {
		as, ok := clonable.(*abstract.Subnet)
		if !ok {
			return fail.InconsistentError("'*abstract.Subnet' expected, '%s' provided", reflect.TypeOf(clonable).String())
		}

		var (
			id  string
			rgw resources.Host
		)

		if primary {
			id = as.GatewayIDs[0]
		} else {
			if len(as.GatewayIDs) < 2 {
				return fail.InvalidRequestError("there is no secondary gateway in Subnet '%s'", instance.GetName())
			}

			id = as.GatewayIDs[1]
		}
		var inErr fail.Error
		if rgw, inErr = LoadHost(ctx, svc, id); inErr != nil {
			return inErr
		}
		defer func() {
			issue := rgw.Released()
			if issue != nil {
				logrus.Warn(issue)
			}
		}()

		if ip, inErr = rgw.GetPublicIP(ctx); inErr != nil {
			return inErr
		}

		return nil
	})
	xerr = debug.InjectPlannedFail(xerr)
	if xerr != nil {
		return "", xerr
	}

	return ip, nil
}

// GetGatewayPublicIPs returns a slice of public IP of gateways
func (instance *Subnet) GetGatewayPublicIPs(ctx context.Context) (_ []string, ferr fail.Error) {
	defer fail.OnPanic(&ferr)

	var emptySlice []string
	if instance == nil || valid.IsNil(instance) {
		return emptySlice, fail.InvalidInstanceError()
	}

	// instance.lock.RLock()
	// defer instance.lock.RUnlock()

	var gatewayIPs []string
	xerr := instance.Review(func(clonable data.Clonable, _ *serialize.JSONProperties) fail.Error {
		as, ok := clonable.(*abstract.Subnet)
		if !ok {
			return fail.InconsistentError("'*abstract.Subnet' expected, '%s' provided", reflect.TypeOf(clonable).String())
		}

		gatewayIPs = make([]string, 0, len(as.GatewayIDs))
		svc := instance.Service()
		for _, v := range as.GatewayIDs {
			rgw, inErr := LoadHost(ctx, svc, v)
			if inErr != nil {
				return inErr
			}

			//goland:noinspection ALL
			defer func(hostInstance resources.Host) {
				issue := hostInstance.Released()
				if issue != nil {
					logrus.Warn(issue)
				}
			}(rgw)

			ip, inErr := rgw.GetPublicIP(ctx)
			if inErr != nil {
				return inErr
			}

			gatewayIPs = append(gatewayIPs, ip)
		}
		return nil
	})
	xerr = debug.InjectPlannedFail(xerr)
	if xerr != nil {
		return []string{}, xerr
	}

	return gatewayIPs, nil
}

var (
	currentSubnetAbstractContextKey   = "removing_subnet_abstract"
	currentSubnetPropertiesContextKey = "removing_subnet_properties"
)

// Delete deletes a Subnet
func (instance *Subnet) Delete(ctx context.Context) (ferr fail.Error) {
	defer fail.OnPanic(&ferr)

	if instance == nil || valid.IsNil(instance) {
		return fail.InvalidInstanceError()
	}
	if ctx == nil {
		return fail.InvalidParameterCannotBeNilError("ctx")
	}

	var force bool
	var ok bool
	if cv := ctx.Value("force"); cv != nil {
		logrus.Warnf("value: %s", spew.Sdump(cv))
		force, ok = cv.(bool)
		if !ok {
			return fail.InvalidRequestError("force flag must be a bool")
		}
	}

	if force {
		logrus.Tracef("forcing subnet deletion")
	}

	var (
		subnetAbstract *abstract.Subnet
		subnetHosts    *propertiesv1.SubnetHosts
	)
	xerr := instance.Review(func(clonable data.Clonable, props *serialize.JSONProperties) fail.Error {
		var ok bool
		subnetAbstract, ok = clonable.(*abstract.Subnet)
		if !ok {
			return fail.InconsistentError("'*abstract.Subnet' expected, '%s' provided", reflect.TypeOf(clonable).String())
		}
		ctx = context.WithValue(ctx, currentSubnetAbstractContextKey, subnetAbstract) // nolint
		ctx = context.WithValue(ctx, currentSubnetPropertiesContextKey, props)        // nolint

		return props.Inspect(subnetproperty.HostsV1, func(clonable data.Clonable) fail.Error {
			var ok bool
			subnetHosts, ok = clonable.(*propertiesv1.SubnetHosts)
			if !ok {
				return fail.InconsistentError("'*propertiesv1.SubnetHosts' expected, '%s' provided", reflect.TypeOf(clonable).String())
			}

			return nil
		})
	})
	if xerr != nil {
		return xerr
	}

	task, xerr := concurrency.TaskFromContext(ctx)
	xerr = debug.InjectPlannedFail(xerr)
	if xerr != nil {
		return xerr
	}

	if task.Aborted() {
		return fail.AbortedError(nil, "aborted")
	}

	tracer := debug.NewTracer(nil, true /*tracing.ShouldTrace("operations.Subnet")*/).WithStopwatch().Entering()
	defer tracer.Exiting()

	// Lock Subnet instance
	// instance.lock.Lock()
	// defer instance.lock.Unlock()

	svc := instance.Service()
	subnetName := instance.GetName()
	xerr = instance.Inspect(func(clonable data.Clonable, props *serialize.JSONProperties) fail.Error {
		as, ok := clonable.(*abstract.Subnet)
		if !ok {
			return fail.InconsistentError("'*abstract.Subnet' expected, '%s' provided", reflect.TypeOf(clonable).String())
		}

		// Check if hosts are still attached to Subnet according to metadata
		var errorMsg string
		return props.Inspect(subnetproperty.HostsV1, func(clonable data.Clonable) fail.Error {
			shV1, ok := clonable.(*propertiesv1.SubnetHosts)
			if !ok {
				return fail.InconsistentError("'*propertiesv1.SubnetHosts' expected, '%s' provided", reflect.TypeOf(clonable).String())
			}

			hostsLen := uint(len(shV1.ByName))
			hostList := make([]string, 0, hostsLen)
			if hostsLen > 0 {
				for k := range shV1.ByName {
					// Check if Host still has metadata and count it if yes
					if hostInstance, innerXErr := LoadHost(ctx, svc, k, WithoutReloadOption); innerXErr != nil {
						debug.IgnoreError(innerXErr)
					} else {
						err := hostInstance.Released()
						if err != nil {
							return fail.Wrap(err)
						}
						hostList = append(hostList, k)
					}
				}
			}
			hostsLen = uint(len(hostList))
			if hostsLen > 0 {
				var verb string
				if hostsLen == 1 {
					verb = "is"
				} else {
					verb = "are"
				}
				errorMsg = fmt.Sprintf("cannot delete Subnet '%s': %d host%s %s still attached to it: %s", as.Name, hostsLen, strprocess.Plural(hostsLen), verb, strings.Join(hostList, ", "))
				return fail.NotAvailableError(errorMsg)
			}
			return nil
		})
	})
	if xerr != nil {
		return xerr
	}

	// Leave a chance to abort
	if task.Aborted() {
		return fail.AbortedError(nil, "aborted")
	}

	xerr = instance.Alter(func(clonable data.Clonable, props *serialize.JSONProperties) fail.Error {
		as, ok := clonable.(*abstract.Subnet)
		if !ok {
			return fail.InconsistentError("'*abstract.Subnet' expected, '%s' provided", reflect.TypeOf(clonable).String())
		}

		// 1st delete gateway(s)
		gwIDs, innerXErr := instance.deleteGateways(ctx, as)
		if innerXErr != nil {
			return innerXErr
		}

		// FIXME: see if we can adapt relaxedDeleteHost to use context values and prevent duplicated code...
		// Unbind Host from current Subnet (not done by relaxedDeleteHost as Hosts are gateways, to avoid deadlock as Subnet instance may already be locked)
		if len(gwIDs) > 0 {
			for _, v := range gwIDs {
				if innerXErr = instance.unsafeAbandonHost(props, v); innerXErr != nil {
					return innerXErr
				}
			}
		}

		// 2nd delete VIP if needed
		if as.VIP != nil {
			if innerXErr := svc.DeleteVIP(as.VIP); innerXErr != nil {
				return fail.Wrap(innerXErr, "failed to delete VIP for gateways")
			}
		}

		// 3rd delete security groups associated to Subnet by users (do not include SG created with Subnet, they will be deleted later)
		innerXErr = props.Alter(subnetproperty.SecurityGroupsV1, func(clonable data.Clonable) fail.Error {
			ssgV1, ok := clonable.(*propertiesv1.SubnetSecurityGroups)
			if !ok {
				return fail.InconsistentError("'*propertiesv1.SubnetSecurityGroups' expected, '%s' provided", reflect.TypeOf(clonable).String())
			}

			innerXErr := instance.onRemovalUnbindSecurityGroups(ctx, subnetHosts, ssgV1)
			return innerXErr
		})
		if innerXErr != nil {
			return innerXErr
		}

		// 4st free CIDR index if the Subnet has been created for a single Host
		if as.SingleHostCIDRIndex > 0 {
			// networkInstance, innerXErr := instance.unsafeInspectNetwork()
			networkInstance, innerXErr := LoadNetwork(ctx, instance.Service(), as.Network)
			if innerXErr != nil {
				return innerXErr
			}

			innerXErr = FreeCIDRForSingleHost(networkInstance, as.SingleHostCIDRIndex)
			if innerXErr != nil {
				return innerXErr
			}
		}

		// finally delete Subnet
		logrus.Debugf("Deleting Subnet '%s'...", as.Name)
		if innerXErr = instance.deleteSubnetThenWaitCompletion(as.ID); innerXErr != nil {
			return innerXErr
		}

		// Delete Subnet's own Security Groups
		return instance.deleteSecurityGroups(ctx, [3]string{as.GWSecurityGroupID, as.InternalSecurityGroupID, as.PublicIPSecurityGroupID})
	})
	xerr = debug.InjectPlannedFail(xerr)
	if xerr != nil {
		return xerr
	}

	// Remove metadata
	xerr = instance.MetadataCore.Delete()
	if xerr != nil {
		return xerr
	}

	logrus.Infof("Subnet '%s' successfully deleted.", subnetName)
	return nil
}

// deleteSecurityGroups deletes the Security Groups created for the Subnet
func (instance *Subnet) deleteSecurityGroups(ctx context.Context, sgs [3]string) (ferr fail.Error) {
	svc := instance.Service()
	for _, v := range sgs {
		if v == "" {
			return fail.NewError("unexpected empty security group")
		}

		sgInstance, xerr := LoadSecurityGroup(ctx, svc, v)
		if xerr != nil {
			switch xerr.(type) {
			case *fail.ErrNotFound:
				// Security Group not found, consider this as a success
				debug.IgnoreError(xerr)
				continue
			default:
				return xerr
			}
		}

		sgName := sgInstance.GetName()
		sgID := sgInstance.GetID()
		logrus.Debugf("Deleting Security Group '%s' (%s)...", sgName, sgID)
		xerr = sgInstance.Delete(ctx, true)
		if xerr != nil {
			switch xerr.(type) {
			case *fail.ErrNotFound:
				// Security Group not found, consider this as a success
				debug.IgnoreError(xerr)
				continue
			default:
				return xerr
			}
		}
		logrus.Debugf("Deleted Security Group '%s' (%s)...", sgName, sgID)
	}
	return nil
}

// Released overloads core.Released() to release the parent Network instance
func (instance *Subnet) Released() error {
	if valid.IsNil(instance) {
		return fail.InvalidInstanceError()
	}

	return instance.MetadataCore.Released()
}

// InspectNetwork returns the Network instance owning the Subnet
func (instance *Subnet) InspectNetwork(ctx context.Context) (rn resources.Network, ferr fail.Error) {
	defer fail.OnPanic(&ferr)

	if valid.IsNil(instance) {
		return nil, fail.InvalidInstanceError()
	}

	var as *abstract.Subnet
	xerr := instance.Review(func(clonable data.Clonable, _ *serialize.JSONProperties) fail.Error {
		var ok bool
		as, ok = clonable.(*abstract.Subnet)
		if !ok {
			return fail.InconsistentError("'*abstract.Subnet' expected, '%s' provided", reflect.TypeOf(clonable).String())
		}

		return nil
	})
	if xerr != nil {
		return nil, xerr
	}

	return LoadNetwork(ctx, instance.Service(), as.Network)
}

// deleteGateways deletes all the gateways of the Subnet
// A gateway host that is not found must be considered as a success
func (instance *Subnet) deleteGateways(ctx context.Context, subnet *abstract.Subnet) (ids []string, ferr fail.Error) {
	svc := instance.Service()

	if subnet.GatewayIDs == nil { // unlikely, either is an input error or we are dealing with metadata corruption
		subnet.GatewayIDs = []string{}
	}

	if len(subnet.GatewayIDs) == 0 { // unlikely, either is an input error or we are dealing with metadata corruption
		gwInstance, xerr := LoadHost(ctx, svc, fmt.Sprintf("gw-%s", subnet.Name))
		if xerr != nil {
			switch xerr.(type) {
			case *fail.ErrNotFound:
				debug.IgnoreError(xerr)
			default:
				return subnet.GatewayIDs, xerr
			}
		}

		if gwInstance != nil {
			if gwInstance.GetID() != "" { // valid id
				subnet.GatewayIDs = append(subnet.GatewayIDs, gwInstance.GetID())
			}
		}

		gw2Instance, xerr := LoadHost(ctx, svc, fmt.Sprintf("gw2-%s", subnet.Name))
		if xerr != nil {
			switch xerr.(type) {
			case *fail.ErrNotFound:
				debug.IgnoreError(xerr)
			default:
				return subnet.GatewayIDs, xerr
			}
		}

		if gw2Instance != nil {
			if gw2Instance.GetID() != "" { // valid id
				subnet.GatewayIDs = append(subnet.GatewayIDs, gw2Instance.GetID())
			}
		}
	}

	if len(subnet.GatewayIDs) > 0 {
		for _, v := range subnet.GatewayIDs {
			hostInstance, xerr := LoadHost(ctx, svc, v)
			xerr = debug.InjectPlannedFail(xerr)
			if xerr != nil {
				switch xerr.(type) {
				case *fail.ErrNotFound:
					// missing gateway is considered as a successful deletion, continue
					logrus.Tracef("host instance not found, gateway deletion considered as a success")
					debug.IgnoreError(xerr)
				default:
					return subnet.GatewayIDs, xerr
				}
			} else {
				name := hostInstance.GetName()
				logrus.Debugf("Deleting gateway '%s'...", name)

				// delete Host
				hostInstanceImpl, ok := hostInstance.(*Host)
				if !ok {
					return subnet.GatewayIDs, fail.InconsistentError("failed to cast hostInstance to '*Host'")
				}

				xerr := hostInstanceImpl.RelaxedDeleteHost(ctx)
				xerr = debug.InjectPlannedFail(xerr)
				if xerr != nil {
					switch xerr.(type) {
					case *fail.ErrNotFound:
						// missing gateway is considered as a successful deletion, continue
						logrus.Tracef("host instance not found, relaxed gateway deletion considered as a success")
						debug.IgnoreError(xerr)
					default:
						return subnet.GatewayIDs, xerr
					}
				}

				logrus.Debugf("Gateway '%s' successfully deleted.", name)
			}

			// Remove current entry from gateways to delete
			subnet.GatewayIDs = subnet.GatewayIDs[1:]
		}
	} else {
		logrus.Warnf("no gateways were detected")
	}
	return subnet.GatewayIDs, nil
}

// onRemovalUnbindSecurityGroups makes sure the security groups bound to Subnet are unbound
func (instance *Subnet) onRemovalUnbindSecurityGroups(ctx context.Context, subnetHosts *propertiesv1.SubnetHosts, sgs *propertiesv1.SubnetSecurityGroups) (ferr fail.Error) {
	unbindParams := taskUnbindFromHostsAttachedToSubnetParams{
		subnetID:    instance.GetID(),
		subnetName:  instance.GetName(),
		subnetHosts: subnetHosts,
		onRemoval:   true,
	}
	svc := instance.Service()
	for k := range sgs.ByID {
		sgInstance, xerr := LoadSecurityGroup(ctx, svc, k)
		xerr = debug.InjectPlannedFail(xerr)
		if xerr != nil {
			switch xerr.(type) {
			case *fail.ErrNotFound:
				// consider a Security Group not found as a successful unbind
				debug.IgnoreError(xerr)
			default:
				return xerr
			}
		} else {
			//goland:noinspection ALL
			defer func(sgInstance resources.SecurityGroup) {
				issue := sgInstance.Released()
				if issue != nil {
					logrus.Warn(issue)
				}
			}(sgInstance)

			xerr = sgInstance.unbindFromSubnetHosts(ctx, unbindParams)
			if xerr != nil {
				return xerr
			}

			// VPL: no need to update SubnetSecurityGroups property, the Subnet is being removed
			// delete(sgs.ByID, v)
			// delete(sgs.ByName, k)
		}
	}
	return nil
}

// GetDefaultRouteIP returns the IP of the LAN default route
func (instance *Subnet) GetDefaultRouteIP(ctx context.Context) (ip string, ferr fail.Error) {
	defer fail.OnPanic(&ferr)

	if instance == nil || valid.IsNil(instance) {
		return "", fail.InvalidInstanceError()
	}

	// instance.lock.RLock()
	// defer instance.lock.RUnlock()

	return instance.unsafeGetDefaultRouteIP(ctx)
}

// GetEndpointIP returns the internet (public) IP to reach the Subnet
func (instance *Subnet) GetEndpointIP(ctx context.Context) (ip string, ferr fail.Error) {
	defer fail.OnPanic(&ferr)

	ip = ""
	if instance == nil || valid.IsNil(instance) {
		return ip, fail.InvalidInstanceError()
	}

	// instance.lock.RLock()
	// defer instance.lock.RUnlock()

	xerr := instance.Review(func(clonable data.Clonable, _ *serialize.JSONProperties) fail.Error {
		as, ok := clonable.(*abstract.Subnet)
		if !ok {
			return fail.InconsistentError("'*abstract.Subnet' expected, '%s' provided", reflect.TypeOf(clonable).String())
		}

		if as.VIP != nil && as.VIP.PublicIP != "" {
			ip = as.VIP.PublicIP
		} else {
			objpgw, innerXErr := LoadHost(ctx, instance.Service(), as.GatewayIDs[0])
			if innerXErr != nil {
				return innerXErr
			}

			ip, innerXErr = objpgw.(*Host).GetPublicIP(ctx)
			return innerXErr
		}
		return nil
	})
	return ip, xerr
}

// HasVirtualIP tells if the Subnet uses a VIP a default route
func (instance *Subnet) HasVirtualIP() (bool, fail.Error) {
	if instance == nil || valid.IsNil(instance) {
		return false, fail.InvalidInstanceError()
	}

	// instance.lock.RLock()
	// defer instance.lock.RUnlock()

	return instance.unsafeHasVirtualIP()
}

// GetVirtualIP returns an abstract.VirtualIP used by gateway HA
func (instance *Subnet) GetVirtualIP() (vip *abstract.VirtualIP, ferr fail.Error) {
	defer fail.OnPanic(&ferr)

	if instance == nil || valid.IsNil(instance) {
		return nil, fail.InvalidInstanceError()
	}

	// instance.lock.RLock()
	// defer instance.lock.RUnlock()

	return instance.unsafeGetVirtualIP()
}

// GetCIDR returns the CIDR of the Subnet
func (instance *Subnet) GetCIDR() (cidr string, ferr fail.Error) {
	defer fail.OnPanic(&ferr)

	if instance == nil || valid.IsNil(instance) {
		return "", fail.InvalidInstanceError()
	}

	// instance.lock.RLock()
	// defer instance.lock.RUnlock()

	return instance.unsafeGetCIDR()
}

// GetState returns the current state of the Subnet
func (instance *Subnet) GetState() (state subnetstate.Enum, ferr fail.Error) {
	defer fail.OnPanic(&ferr)

	if instance == nil || valid.IsNil(instance) {
		return subnetstate.Unknown, fail.InvalidInstanceError()
	}

	// instance.lock.RLock()
	// defer instance.lock.RUnlock()

	return instance.unsafeGetState()
}

// ToProtocol converts resources.Network to protocol.Network
func (instance *Subnet) ToProtocol(ctx context.Context) (_ *protocol.Subnet, ferr fail.Error) {
	defer fail.OnPanic(&ferr)

	if instance == nil || valid.IsNil(instance) {
		return nil, fail.InvalidInstanceError()
	}

	// RLock is needed because unsafeInspectGateway needs such a lock
	// instance.lock.RLock()
	// defer instance.lock.RUnlock()

	var (
		gw  resources.Host
		vip *abstract.VirtualIP
	)

	// Get primary gateway ID
	var xerr fail.Error
	gw, xerr = instance.unsafeInspectGateway(ctx, true)
	xerr = debug.InjectPlannedFail(xerr)
	if xerr != nil {
		return nil, xerr
	}

	primaryGatewayID := gw.GetID()

	// Get secondary gateway id if such a gateway exists
	gwIDs := []string{primaryGatewayID}
	gw, xerr = instance.unsafeInspectGateway(ctx, false)
	xerr = debug.InjectPlannedFail(xerr)
	if xerr != nil {
		if _, ok := xerr.(*fail.ErrNotFound); !ok || valid.IsNil(xerr) {
			return nil, xerr
		}
	} else {
		gwIDs = append(gwIDs, gw.GetID())
	}

	pn := &protocol.Subnet{
		Id:         instance.GetID(),
		Name:       instance.GetName(),
		Cidr:       func() string { out, _ := instance.unsafeGetCIDR(); return out }(),
		GatewayIds: gwIDs,
		Failover:   func() bool { out, _ := instance.unsafeHasVirtualIP(); return out }(),
		State:      protocol.SubnetState(func() int32 { out, _ := instance.unsafeGetState(); return int32(out) }()),
	}

	vip, xerr = instance.unsafeGetVirtualIP()
	xerr = debug.InjectPlannedFail(xerr)
	if xerr != nil {
		if _, ok := xerr.(*fail.ErrNotFound); !ok || valid.IsNil(xerr) {
			return nil, xerr
		}
	}
	if vip != nil {
		pn.VirtualIp = converters.VirtualIPFromAbstractToProtocol(*vip)
	}

	return pn, nil
}

// BindSecurityGroup binds a security group to the Subnet; if enabled is true, apply it immediately
func (instance *Subnet) BindSecurityGroup(ctx context.Context, sgInstance resources.SecurityGroup, enabled resources.SecurityGroupActivation) (ferr fail.Error) {
	defer fail.OnPanic(&ferr)

	if instance == nil || valid.IsNil(instance) {
		return fail.InvalidInstanceError()
	}
	if ctx == nil {
		return fail.InvalidParameterCannotBeNilError("ctx")
	}
	if sgInstance == nil {
		return fail.InvalidParameterCannotBeNilError("sgInstance")
	}

	task, xerr := concurrency.TaskFromContext(ctx)
	xerr = debug.InjectPlannedFail(xerr)
	if xerr != nil {
		return xerr
	}

	if task.Aborted() {
		return fail.AbortedError(nil, "aborted")
	}

	tracer := debug.NewTracer(task, tracing.ShouldTrace("resources.subnet"), "(%s)", sgInstance.GetID()).Entering()
	defer tracer.Exiting()

	// instance.lock.Lock()
	// defer instance.lock.Unlock()

	return instance.Alter(func(clonable data.Clonable, props *serialize.JSONProperties) fail.Error {
		abstractSubnet, ok := clonable.(*abstract.Subnet)
		if !ok {
			return fail.InconsistentError("'*abstract.Subnet' expected, '%s' provided", reflect.TypeOf(clonable).String())
		}

		var subnetHosts *propertiesv1.SubnetHosts
		innerXErr := props.Inspect(subnetproperty.HostsV1, func(clonable data.Clonable) fail.Error {
			subnetHosts, ok = clonable.(*propertiesv1.SubnetHosts)
			if !ok {
				return fail.InconsistentError("'*propertiesv1.SubnetHosts' expected, '%s' provided", reflect.TypeOf(clonable).String())
			}
			return nil
		})
		if innerXErr != nil {
			return innerXErr
		}

		return props.Alter(subnetproperty.SecurityGroupsV1, func(clonable data.Clonable) fail.Error {
			nsgV1, ok := clonable.(*propertiesv1.SubnetSecurityGroups)
			if !ok {
				return fail.InconsistentError("'*propertiesv1.SubnetSecurityGroups' expected, '%s' provided", reflect.TypeOf(clonable).String())
			}

			sgID := sgInstance.GetID()
			// First check if the security group is not already registered for the host with the exact same state
			for k, v := range nsgV1.ByID {
				if k == sgID && v.Disabled == bool(!enabled) {
					return fail.DuplicateError("security group '%s' already bound to Subnet", sgInstance.GetName())
				}
			}

			// Bind the security group to the Subnet (does the security group side of things)
			sgInstanceImpl, ok := sgInstance.(*SecurityGroup)
			if !ok {
				return fail.InconsistentError("failed to cast sgInstance to '*SecurityGroup'")
			}

			if innerXErr := sgInstanceImpl.unsafeBindToSubnet(ctx, abstractSubnet, subnetHosts, enabled, resources.MarkSecurityGroupAsSupplemental); innerXErr != nil {
				return innerXErr
			}

			// Updates Subnet metadata
			if _, ok := nsgV1.ByID[sgID]; !ok {
				nsgV1.ByID[sgID] = &propertiesv1.SecurityGroupBond{
					ID:       sgID,
					Name:     sgInstance.GetName(),
					Disabled: bool(!enabled),
				}
			} else {
				nsgV1.ByID[sgID].Disabled = bool(!enabled)
			}
			return nil
		})
	})
}

// UnbindSecurityGroup unbinds a security group from the host
func (instance *Subnet) UnbindSecurityGroup(ctx context.Context, sgInstance resources.SecurityGroup) (ferr fail.Error) {
	defer fail.OnPanic(&ferr)

	if instance == nil || valid.IsNil(instance) {
		return fail.InvalidInstanceError()
	}
	if ctx == nil {
		return fail.InvalidParameterCannotBeNilError("ctx")
	}
	if sgInstance == nil {
		return fail.InvalidParameterCannotBeNilError("sgInstance")
	}

	return instance.unsafeUnbindSecurityGroup(ctx, sgInstance)
}

// ListSecurityGroups returns a slice of security groups bound to Subnet
func (instance *Subnet) ListSecurityGroups(ctx context.Context, state securitygroupstate.Enum) (list []*propertiesv1.SecurityGroupBond, ferr fail.Error) {
	defer fail.OnPanic(&ferr)

	var emptyList []*propertiesv1.SecurityGroupBond
	if valid.IsNil(instance) {
		return emptyList, fail.InvalidInstanceError()
	}
	if ctx == nil {
		return emptyList, fail.InvalidParameterCannotBeNilError("ctx")
	}

	task, xerr := concurrency.TaskFromContext(ctx)
	xerr = debug.InjectPlannedFail(xerr)
	if xerr != nil {
		return emptyList, xerr
	}

	if task.Aborted() {
		return emptyList, fail.AbortedError(nil, "aborted")
	}

	tracer := debug.NewTracer(task, tracing.ShouldTrace("resources.subnet"), "(%s)", state.String()).Entering()
	defer tracer.Exiting()

	// instance.lock.RLock()
	// defer instance.lock.RUnlock()

	return list, instance.Inspect(func(_ data.Clonable, props *serialize.JSONProperties) fail.Error {
		return props.Inspect(subnetproperty.SecurityGroupsV1, func(clonable data.Clonable) fail.Error {
			ssgV1, ok := clonable.(*propertiesv1.SubnetSecurityGroups)
			if !ok {
				return fail.InconsistentError("'*propertiesv1.SubnetSecurityGroups' expected, '%s' provided", reflect.TypeOf(clonable).String())
			}

			list = FilterBondsByKind(ssgV1.ByID, state)
			return nil
		})
	})
}

// EnableSecurityGroup enables a binded security group to Subnet
func (instance *Subnet) EnableSecurityGroup(ctx context.Context, sgInstance resources.SecurityGroup) (ferr fail.Error) {
	defer fail.OnPanic(&ferr)

	if instance == nil || valid.IsNil(instance) {
		return fail.InvalidInstanceError()
	}
	if ctx == nil {
		return fail.InvalidParameterCannotBeNilError("ctx")
	}
	if sgInstance == nil {
		return fail.InvalidParameterCannotBeNilError("sgInstance")
	}

	task, xerr := concurrency.TaskFromContextOrVoid(ctx)
	xerr = debug.InjectPlannedFail(xerr)
	if xerr != nil {
		return xerr
	}

	if task.Aborted() {
		return fail.AbortedError(nil, "aborted")
	}

	tracer := debug.NewTracer(task, tracing.ShouldTrace("resources.subnet"), "(%s)", sgInstance.GetID()).Entering()
	defer tracer.Exiting()

	// instance.lock.Lock()
	// defer instance.lock.Unlock()

	svc := instance.Service()
	return instance.Alter(func(clonable data.Clonable, props *serialize.JSONProperties) fail.Error {
		abstractSubnet, ok := clonable.(*abstract.Subnet)
		if !ok {
			return fail.InconsistentError("'*abstract.Subnet' expected, '%s' provided", reflect.TypeOf(clonable).String())
		}

		var subnetHosts *propertiesv1.SubnetHosts
		innerXErr := props.Inspect(subnetproperty.HostsV1, func(clonable data.Clonable) fail.Error {
			var ok bool
			subnetHosts, ok = clonable.(*propertiesv1.SubnetHosts)
			if !ok {
				return fail.InconsistentError("'*propertiesv1.SubnetHosts' expected, '%s' provided", reflect.TypeOf(clonable))
			}
			return nil
		})
		if innerXErr != nil {
			return innerXErr
		}

		return props.Inspect(subnetproperty.SecurityGroupsV1, func(clonable data.Clonable) fail.Error {
			nsgV1, ok := clonable.(*propertiesv1.SubnetSecurityGroups)
			if !ok {
				return fail.InconsistentError("'*propertiesv1.SubnetSecurityGroups' expected, '%s' provided", reflect.TypeOf(clonable).String())
			}

			var asg *abstract.SecurityGroup
			innerXErr := sgInstance.Inspect(func(clonable data.Clonable, _ *serialize.JSONProperties) fail.Error {
				var ok bool
				if asg, ok = clonable.(*abstract.SecurityGroup); !ok {
					return fail.InconsistentError("'*abstract.SecurityGroup' expected, '%s' provided", reflect.TypeOf(clonable).String())
				}

				return nil
			})
			if innerXErr != nil {
				return innerXErr
			}

			// First check if the security group is not already registered for the host with the exact same state
			var found bool
			for k := range nsgV1.ByID {
				if task.Aborted() {
					return fail.AbortedError(nil, "aborted")
				}

				if k == asg.ID {
					found = true
				}
			}
			if !found {
				return fail.NotFoundError("security group '%s' is not binded to Subnet '%s'", sgInstance.GetName(), instance.GetID())
			}

			// Do security group stuff to enable it
			caps, xerr := svc.GetCapabilities()
			if xerr != nil {
				return xerr
			}
			if caps.CanDisableSecurityGroup {
				if innerXErr = svc.EnableSecurityGroup(asg); innerXErr != nil {
					return innerXErr
				}
			} else {
				sgInstanceImpl, ok := sgInstance.(*SecurityGroup)
				if !ok {
					return fail.InconsistentError("failed to cast sgInstance to '*SecurityGroup'")
				}

				if innerXErr = sgInstanceImpl.unsafeBindToSubnet(ctx, abstractSubnet, subnetHosts, resources.SecurityGroupEnable, resources.KeepCurrentSecurityGroupMark); innerXErr != nil {
					switch innerXErr.(type) {
					case *fail.ErrDuplicate:
						// security group already bound to Subnet with the same state, considered as a success
						debug.IgnoreError(innerXErr)
					default:
						return innerXErr
					}
				}
			}

			// update metadata
			nsgV1.ByID[asg.ID].Disabled = false
			return nil
		})
	})
}

// DisableSecurityGroup disables an already binded security group on Subnet
func (instance *Subnet) DisableSecurityGroup(ctx context.Context, sgInstance resources.SecurityGroup) (ferr fail.Error) {
	defer fail.OnPanic(&ferr)

	if instance == nil || valid.IsNil(instance) {
		return fail.InvalidInstanceError()
	}
	if ctx == nil {
		return fail.InvalidParameterCannotBeNilError("ctx")
	}
	if sgInstance == nil {
		return fail.InvalidParameterCannotBeNilError("sgInstance")
	}

	task, xerr := concurrency.TaskFromContextOrVoid(ctx)
	xerr = debug.InjectPlannedFail(xerr)
	if xerr != nil {
		return xerr
	}

	if task.Aborted() {
		return fail.AbortedError(nil, "aborted")
	}

	tracer := debug.NewTracer(task, tracing.ShouldTrace("resources.subnet"), "(%s)", sgInstance.GetID()).Entering()
	defer tracer.Exiting()

	// instance.lock.Lock()
	// defer instance.lock.Unlock()

	svc := instance.Service()
	return instance.Alter(func(clonable data.Clonable, props *serialize.JSONProperties) fail.Error {
		abstractSubnet, ok := clonable.(*abstract.Subnet)
		if !ok {
			return fail.InconsistentError("'*abstract.Subnet' expected, '%s' provided", reflect.TypeOf(clonable).String())
		}

		var subnetHosts *propertiesv1.SubnetHosts
		innerXErr := props.Inspect(subnetproperty.HostsV1, func(clonable data.Clonable) fail.Error {
			var ok bool
			subnetHosts, ok = clonable.(*propertiesv1.SubnetHosts)
			if !ok {
				return fail.InconsistentError("'*propertiesv1.SubnetHosts' expected, '%s' provided", reflect.TypeOf(clonable).String())
			}
			return nil
		})
		if innerXErr != nil {
			return innerXErr
		}

		return props.Inspect(subnetproperty.SecurityGroupsV1, func(clonable data.Clonable) fail.Error {
			nsgV1, ok := clonable.(*propertiesv1.SubnetSecurityGroups)
			if !ok {
				return fail.InconsistentError("'*propertiesv1.SubnetSecurityGroups' expected, '%s' provided", reflect.TypeOf(clonable).String())
			}

			var abstractSG *abstract.SecurityGroup
			innerXErr := sgInstance.Inspect(func(clonable data.Clonable, _ *serialize.JSONProperties) fail.Error {
				var ok bool
				if abstractSG, ok = clonable.(*abstract.SecurityGroup); !ok {
					return fail.InconsistentError("'*abstract.SecurityGroup' expected, '%s' provided", reflect.TypeOf(clonable).String())
				}

				return nil
			})
			if innerXErr != nil {
				return xerr
			}

			// First check if the security group is not already registered for the host with the exact same state
			if _, ok := nsgV1.ByID[abstractSG.ID]; !ok {
				return fail.NotFoundError("security group '%s' is not bound to Subnet '%s'", sgInstance.GetName(), instance.GetID())
			}

			caps, xerr := svc.GetCapabilities()
			if xerr != nil {
				return xerr
			}
			if caps.CanDisableSecurityGroup {
				if innerXErr = svc.DisableSecurityGroup(abstractSG); innerXErr != nil {
					return innerXErr
				}
			} else {
				// Do security group stuff to disable it
				sgInstanceImpl, ok := sgInstance.(*SecurityGroup)
				if !ok {
					return fail.InconsistentError("failed to cast sgInstance to '*SecurityGroup'")
				}

				if innerXErr = sgInstanceImpl.unsafeBindToSubnet(ctx, abstractSubnet, subnetHosts, resources.SecurityGroupDisable, resources.KeepCurrentSecurityGroupMark); innerXErr != nil {
					switch innerXErr.(type) {
					case *fail.ErrNotFound:
						// security group not bound to Subnet, considered as a success
						debug.IgnoreError(innerXErr)
					default:
						return innerXErr
					}
				}
			}

			// update metadata
			nsgV1.ByID[abstractSG.ID].Disabled = true
			return nil
		})
	})
}

// InspectGatewaySecurityGroup returns the instance of SecurityGroup in Subnet related to external access on gateways
func (instance *Subnet) InspectGatewaySecurityGroup(ctx context.Context) (_ resources.SecurityGroup, ferr fail.Error) {
	defer fail.OnPanic(&ferr)

	if valid.IsNil(instance) {
		return nil, fail.InvalidInstanceError()
	}

	var sgInstance resources.SecurityGroup

	// instance.lock.RLock()
	// defer instance.lock.RUnlock()

	xerr := instance.Review(func(clonable data.Clonable, _ *serialize.JSONProperties) fail.Error {
		as, ok := clonable.(*abstract.Subnet)
		if !ok {
			return fail.InconsistentError("'*abstract.Subnet' expected, '%s' provided", reflect.TypeOf(clonable).String())
		}

		var inErr fail.Error
		sgInstance, inErr = LoadSecurityGroup(ctx, instance.Service(), as.GWSecurityGroupID)
		return inErr
	})
	return sgInstance, xerr
}

// InspectInternalSecurityGroup returns the instance of SecurityGroup for internal security inside the Subnet
func (instance *Subnet) InspectInternalSecurityGroup(ctx context.Context) (_ resources.SecurityGroup, ferr fail.Error) {
	defer fail.OnPanic(&ferr)

	if valid.IsNil(instance) {
		return nil, fail.InvalidInstanceError()
	}

	var sg resources.SecurityGroup

	// instance.lock.RLock()
	// defer instance.lock.RUnlock()

	xerr := instance.Review(func(clonable data.Clonable, _ *serialize.JSONProperties) fail.Error {
		as, ok := clonable.(*abstract.Subnet)
		if !ok {
			return fail.InconsistentError("'*abstract.Subnet' expected, '%s' provided", reflect.TypeOf(clonable).String())
		}

		var inErr fail.Error
		sg, inErr = LoadSecurityGroup(ctx, instance.Service(), as.InternalSecurityGroupID)
		return inErr
	})
	return sg, xerr
}

// InspectPublicIPSecurityGroup returns the instance of SecurityGroup in Subnet for Hosts with Public IP (which does not apply on gateways)
func (instance *Subnet) InspectPublicIPSecurityGroup(ctx context.Context) (_ resources.SecurityGroup, ferr fail.Error) {
	defer fail.OnPanic(&ferr)

	if instance == nil || valid.IsNil(instance) {
		return nil, fail.InvalidInstanceError()
	}

	var sg resources.SecurityGroup

	// instance.lock.RLock()
	// defer instance.lock.RUnlock()

	xerr := instance.Review(func(clonable data.Clonable, _ *serialize.JSONProperties) fail.Error {
		as, ok := clonable.(*abstract.Subnet)
		if !ok {
			return fail.InconsistentError("'*abstract.Subnet' expected, '%s' provided", reflect.TypeOf(clonable).String())
		}

		var inErr fail.Error
		sg, inErr = LoadSecurityGroup(ctx, instance.Service(), as.PublicIPSecurityGroupID)
		return inErr
	})
	return sg, xerr
}

// CreateSubnetWithoutGateway creates a Subnet named like 'singleHostName', without gateway
func (instance *Subnet) CreateSubnetWithoutGateway(ctx context.Context, req abstract.SubnetRequest) (ferr fail.Error) {
	defer fail.OnPanic(&ferr)

	// Note: do not use .isNull() here
	if instance == nil {
		return fail.InvalidInstanceError()
	}
	if ctx == nil {
		return fail.InvalidParameterCannotBeNilError("ctx")
	}

	task, xerr := concurrency.TaskFromContext(ctx)
	xerr = debug.InjectPlannedFail(xerr)
	if xerr != nil {
		return xerr
	}

	tracer := debug.NewTracer(task, tracing.ShouldTrace("resources.subnet"),
		"('%s', '%s', %s, <sizing>, '%s', %v)", req.Name, req.CIDR, req.IPVersion.String(), req.ImageRef, req.HA).WithStopwatch().Entering()
	defer tracer.Exiting()

	// instance.lock.Lock()
	// defer instance.lock.Unlock()

	xerr = instance.unsafeCreateSubnet(ctx, req)
	xerr = debug.InjectPlannedFail(xerr)
	if xerr != nil {
		return xerr
	}

	// --- Updates Subnet state in metadata ---
	xerr = instance.unsafeFinalizeSubnetCreation(ctx)
	xerr = debug.InjectPlannedFail(xerr)
	return xerr
}<|MERGE_RESOLUTION|>--- conflicted
+++ resolved
@@ -300,7 +300,6 @@
 				_ = cacheEntry.UnlockContent()
 			}
 		}()
-<<<<<<< HEAD
 
 		// If entry use is greater than 1, the metadata may have been updated, so Reload() the instance
 		if updateCachedInformation {
@@ -315,8 +314,6 @@
 				return nil, xerr
 			}
 		}
-=======
->>>>>>> 140685a0
 	} else {
 		return nil, fail.NotFoundError("failed to find a Subnet '%s' in Network '%s'", subnetRef, networkRef)
 	}
