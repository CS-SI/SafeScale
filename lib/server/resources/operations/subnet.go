/*
 * Copyright 2018-2022, CS Systemes d'Information, http://csgroup.eu
 *
 * Licensed under the Apache License, Version 2.0 (the "License");
 * you may not use this file except in compliance with the License.
 * You may obtain a copy of the License at
 *
 *     http://www.apache.org/licenses/LICENSE-2.0
 *
 * Unless required by applicable law or agreed to in writing, software
 * distributed under the License is distributed on an "AS IS" BASIS,
 * WITHOUT WARRANTIES OR CONDITIONS OF ANY KIND, either express or implied.
 * See the License for the specific language governing permissions and
 * limitations under the License.
 */

package operations

import (
	"context"
	"fmt"
	"net"
	"reflect"
	"strings"
	"sync"

	"github.com/CS-SI/SafeScale/v21/lib/protocol"
	"github.com/CS-SI/SafeScale/v21/lib/server/iaas"
	"github.com/CS-SI/SafeScale/v21/lib/server/resources"
	"github.com/CS-SI/SafeScale/v21/lib/server/resources/abstract"
	"github.com/CS-SI/SafeScale/v21/lib/server/resources/enums/hostproperty"
	"github.com/CS-SI/SafeScale/v21/lib/server/resources/enums/networkproperty"
	"github.com/CS-SI/SafeScale/v21/lib/server/resources/enums/securitygroupstate"
	"github.com/CS-SI/SafeScale/v21/lib/server/resources/enums/subnetproperty"
	"github.com/CS-SI/SafeScale/v21/lib/server/resources/enums/subnetstate"
	"github.com/CS-SI/SafeScale/v21/lib/server/resources/operations/converters"
	propertiesv1 "github.com/CS-SI/SafeScale/v21/lib/server/resources/properties/v1"
	propertiesv2 "github.com/CS-SI/SafeScale/v21/lib/server/resources/properties/v2"
	"github.com/CS-SI/SafeScale/v21/lib/utils/concurrency"
	"github.com/CS-SI/SafeScale/v21/lib/utils/data"
	"github.com/CS-SI/SafeScale/v21/lib/utils/data/serialize"
	"github.com/CS-SI/SafeScale/v21/lib/utils/debug"
	"github.com/CS-SI/SafeScale/v21/lib/utils/debug/tracing"
	"github.com/CS-SI/SafeScale/v21/lib/utils/fail"
	netutils "github.com/CS-SI/SafeScale/v21/lib/utils/net"
	"github.com/CS-SI/SafeScale/v21/lib/utils/retry"
	"github.com/CS-SI/SafeScale/v21/lib/utils/strprocess"
	"github.com/CS-SI/SafeScale/v21/lib/utils/valid"
	"github.com/davecgh/go-spew/spew"
	"github.com/sirupsen/logrus"
)

const (
	subnetKind = "subnet"
	// networksFolderName is the technical name of the container used to store networks info
	subnetsFolderName = "subnets"

	subnetInternalSecurityGroupNamePattern        = "safescale-sg_subnet_internals.%s.%s"
	subnetInternalSecurityGroupDescriptionPattern = "SG for internal access in Subnet %s of Network %s"
	subnetGWSecurityGroupNamePattern              = "safescale-sg_subnet_gateways.%s.%s"
	subnetGWSecurityGroupDescriptionPattern       = "SG for gateways in Subnet %s of Network %s"
	subnetPublicIPSecurityGroupNamePattern        = "safescale-sg_subnet_publicip.%s.%s"
	subnetPublicIPSecurityGroupDescriptionPattern = "SG for hosts with public IP in Subnet %s of Network %s"

	virtualIPNamePattern = "safescale-vip_gateways_subnet.%s.%s"
)

// Subnet links Object Storage MetadataFolder and Subnet
type Subnet struct {
	*MetadataCore

	localCache struct {
		sync.RWMutex
		gateways [2]*Host
		// parentNetwork resources.Network
	}
}

// ListSubnets returns a list of available subnets
func ListSubnets(ctx context.Context, svc iaas.Service, networkID string, all bool) (_ []*abstract.Subnet, ferr fail.Error) {
	defer fail.OnPanic(&ferr)

	if ctx == nil {
		return nil, fail.InvalidParameterCannotBeNilError("ctx")
	}
	if svc == nil {
		return nil, fail.InvalidParameterCannotBeNilError("svc")
	}

	task, xerr := concurrency.TaskFromContext(ctx)
	xerr = debug.InjectPlannedFail(xerr)
	if xerr != nil {
		return nil, xerr
	}

	if task.Aborted() {
		return nil, fail.AbortedError(nil, "aborted")
	}

	if all {
		return svc.ListSubnets(networkID)
	}

	subnetInstance, xerr := NewSubnet(svc)
	xerr = debug.InjectPlannedFail(xerr)
	if xerr != nil {
		return nil, xerr
	}

	// recover Subnets from metadata
	var list []*abstract.Subnet
	xerr = subnetInstance.Browse(task.Context(), func(abstractSubnet *abstract.Subnet) fail.Error {
		if task.Aborted() {
			return fail.AbortedError(nil, "aborted")
		}

		if networkID == "" || abstractSubnet.Network == networkID {
			list = append(list, abstractSubnet)
		}
		return nil
	})
	if xerr != nil {
		return nil, xerr
	}

	return list, nil
}

// NewSubnet creates an instance of Subnet used as resources.Subnet
func NewSubnet(svc iaas.Service) (_ *Subnet, ferr fail.Error) {
	defer fail.OnPanic(&ferr)

	if svc == nil {
		return nil, fail.InvalidParameterCannotBeNilError("svc")
	}

	coreInstance, xerr := NewCore(svc, subnetKind, subnetsFolderName, &abstract.Subnet{})
	xerr = debug.InjectPlannedFail(xerr)
	if xerr != nil {
		return nil, xerr
	}

	instance := &Subnet{
		MetadataCore: coreInstance,
	}
	return instance, nil
}

// LoadSubnet loads the metadata of a Subnet
func LoadSubnet(ctx context.Context, svc iaas.Service, networkRef, subnetRef string, options ...data.ImmutableKeyValue) (_ *Subnet, ferr fail.Error) {
	defer fail.OnPanic(&ferr)

	if svc == nil {
		return nil, fail.InvalidParameterCannotBeNilError("svc")
	}
	if subnetRef = strings.TrimSpace(subnetRef); subnetRef == "" {
		return nil, fail.InvalidParameterError("subnetRef", "cannot be empty string")
	}

	// -- First step: identify subnetID from (networkRef, subnetRef) --
	var (
		xerr            fail.Error
		subnetID        string
		networkInstance resources.Network
	)

	networkRef = strings.TrimSpace(networkRef)
	switch networkRef {
	case "":
		// If networkRef is empty, subnetRef must be subnetID
		subnetID = subnetRef
	default:
		// Try to load Network metadata
		networkInstance, xerr = LoadNetwork(ctx, svc, networkRef)
		xerr = debug.InjectPlannedFail(xerr)
		if xerr != nil {
			switch xerr.(type) {
			case *fail.ErrNotFound:
				debug.IgnoreError(xerr)
				// Network metadata can be missing if it's the default Network, so continue
			default:
				return nil, xerr
			}
		}

		withDefaultSubnetwork, err := svc.HasDefaultNetwork()
		if err != nil {
			return nil, err
		}

		if networkInstance != nil { // nolint
			// Network metadata loaded, find the ID of the Subnet (subnetRef may be ID or Name)
			xerr = networkInstance.Inspect(func(_ data.Clonable, props *serialize.JSONProperties) fail.Error {
				return props.Inspect(networkproperty.SubnetsV1, func(clonable data.Clonable) fail.Error {
					subnetsV1, ok := clonable.(*propertiesv1.NetworkSubnets)
					if !ok {
						return fail.InconsistentError("'*propertiesv1.NetworkSubnets' expected, '%s' provided", reflect.TypeOf(clonable).String())
					}

					var found bool
					for k, v := range subnetsV1.ByName {
						if k == subnetRef || v == subnetRef {
							subnetID = v
							found = true
							break
						}
					}
					if !found {
						return fail.NotFoundError("failed to find a Subnet referenced by '%s' in network '%s'", subnetRef, networkInstance.GetName())
					}
					return nil
				})
			})
			xerr = debug.InjectPlannedFail(xerr)
			if xerr != nil {
				return nil, xerr
			}
		} else if withDefaultSubnetwork {
			// No Network Metadata, try to use the default Network if there is one
			an, xerr := svc.GetDefaultNetwork()
			xerr = debug.InjectPlannedFail(xerr)
			if xerr != nil {
				return nil, xerr
			}

			if an.Name == networkRef || an.ID == networkRef {
				// We are in default Network context, query Subnet list and search for the one requested
				list, xerr := ListSubnets(context.Background(), svc, an.ID, false)
				xerr = debug.InjectPlannedFail(xerr)
				if xerr != nil {
					return nil, xerr
				}

				for _, v := range list {
					if v.ID == subnetRef || v.Name == subnetRef {
						subnetID = v.ID
						break
					}
				}
			}
		} else {
			// failed to identify the Network owning the Subnets
			return nil, fail.NotFoundError("failed to find Network '%s'", networkRef)
		}
	}

	// -- second step: search instance in service cache
	if subnetID != "" {
		cacheMissLoader := func() (data.Identifiable, fail.Error) { return onSubnetCacheMiss(ctx, svc, subnetID) }
		anon, xerr := cacheMissLoader()
		if xerr != nil {
			return nil, xerr
		}

		var ok bool
		subnetInstance, ok := anon.(*Subnet)
		if !ok {
			return nil, fail.InconsistentError("cache entry for %s is not a *Subnet", subnetID)
		}
		if subnetInstance == nil {
			return nil, fail.InconsistentError("nil found in cache for Subnet with id %s", subnetID)
		}

		return subnetInstance, nil
	} else {
		return nil, fail.NotFoundError("failed to find a Subnet '%s' in Network '%s'", subnetRef, networkRef)
	}
}

// onSubnetCacheMiss is called when there is no instance in cache of Subnet 'subnetID'
func onSubnetCacheMiss(ctx context.Context, svc iaas.Service, subnetID string) (data.Identifiable, fail.Error) {
	subnetInstance, innerXErr := NewSubnet(svc)
	if innerXErr != nil {
		return nil, innerXErr
	}

	if innerXErr = subnetInstance.Read(subnetID); innerXErr != nil {
		return nil, innerXErr
	}

	xerr := subnetInstance.updateCachedInformation(ctx)
	if xerr != nil {
		return nil, xerr
	}

	return subnetInstance, nil
}

// updateCachedInformation updates the information cached in instance because will be frequently used and will not be changed over time
func (instance *Subnet) updateCachedInformation(ctx context.Context) fail.Error {
	instance.localCache.Lock()
	defer instance.localCache.Unlock()

	var primaryGatewayID, secondaryGatewayID string
	xerr := instance.Review(func(clonable data.Clonable, _ *serialize.JSONProperties) fail.Error {
		as, ok := clonable.(*abstract.Subnet)
		if !ok {
			return fail.InconsistentError("'*abstract.Subnet' expected, '%s' provided", reflect.TypeOf(clonable).String())
		}

		if len(as.GatewayIDs) > 0 {
			primaryGatewayID = as.GatewayIDs[0]
		}
		if len(as.GatewayIDs) > 1 {
			secondaryGatewayID = as.GatewayIDs[1]
		}
		return nil
	})
	xerr = debug.InjectPlannedFail(xerr)
	if xerr != nil {
		return xerr
	}

	if primaryGatewayID != "" {
		hostInstance, xerr := LoadHost(ctx, instance.Service(), primaryGatewayID)
		xerr = debug.InjectPlannedFail(xerr)
		if xerr != nil {
			switch xerr.(type) {
			case *fail.ErrNotFound:
				debug.IgnoreError(xerr)
				// Network metadata can be missing if it's the default Network, so continue
			default:
				return xerr
			}
		} else {
			var ok bool
			instance.localCache.gateways[0], ok = hostInstance.(*Host)
			if !ok {
				return fail.NewError("hostInstance should be a *Host")
			}
		}
	}
	if secondaryGatewayID != "" {
		hostInstance, xerr := LoadHost(ctx, instance.Service(), secondaryGatewayID)
		xerr = debug.InjectPlannedFail(xerr)
		if xerr != nil {
			switch xerr.(type) {
			case *fail.ErrNotFound:
				debug.IgnoreError(xerr)
				// Network metadata can be missing if it's the default Network, so continue
			default:
				return xerr
			}
		} else {
			var ok bool
			instance.localCache.gateways[1], ok = hostInstance.(*Host)
			if !ok {
				return fail.InconsistentError("hostInstance should be a *Host")
			}
		}
	}

	return nil
}

func (instance *Subnet) IsNull() bool {
	return instance == nil || (instance != nil && ((instance.MetadataCore == nil) || (instance.MetadataCore != nil && valid.IsNil(instance.MetadataCore))))
}

// Carry wraps rv.core.Carry() to add Volume to service cache
func (instance *Subnet) Carry(ctx context.Context, clonable data.Clonable) (ferr fail.Error) {
	if clonable == nil {
		return fail.InvalidParameterCannotBeNilError("clonable")
	}

	xerr := instance.MetadataCore.Carry(clonable)
	xerr = debug.InjectPlannedFail(xerr)
	if xerr != nil {
		return xerr
	}

	return nil
}

// Create creates a Subnet
func (instance *Subnet) Create(ctx context.Context, req abstract.SubnetRequest, gwname string, gwSizing *abstract.HostSizingRequirements) (ferr fail.Error) {
	defer fail.OnPanic(&ferr)

	// note: do not test IsNull() here, it's expected to be IsNull() actually
	if instance == nil {
		return fail.InvalidInstanceError()
	}
	if !valid.IsNil(instance.MetadataCore) {
		if instance.MetadataCore.IsTaken() {
			return fail.InconsistentError("already carrying information")
		}
	}
	if ctx == nil {
		return fail.InvalidParameterCannotBeNilError("ctx")
	}

	task, xerr := concurrency.TaskFromContext(ctx)
	xerr = debug.InjectPlannedFail(xerr)
	if xerr != nil {
		return xerr
	}

	tracer := debug.NewTracer(task, tracing.ShouldTrace("resources.subnet"),
		"('%s', '%s', %s, <sizing>, '%s', %v)", req.Name, req.CIDR, req.IPVersion.String(), req.ImageRef, req.HA).WithStopwatch().Entering()
	defer tracer.Exiting()

	// VPL: no need to lock instance with this rwmutex, which is dedicated to locally cached information
	// instance.lock.Lock()
	// defer instance.lock.Unlock()

	xerr = instance.unsafeCreateSubnet(task.Context(), req)
	xerr = debug.InjectPlannedFail(xerr)
	if xerr != nil {
		return fail.Wrap(xerr, "failure in 'unsafe' creating subnet")
	}

	// Starting from here, delete Subnet if exiting with error
	defer func() {
		if ferr != nil {
			if !req.KeepOnFailure {
				if derr := instance.deleteSubnetThenWaitCompletion(instance.GetID()); derr != nil {
					_ = ferr.AddConsequence(fail.Wrap(derr, "cleaning up on %s, failed to delete Subnet", ActionFromError(ferr)))
				} else {
					logrus.Infof("the subnet '%s' should be gone by now", instance.GetID())
				}
			}
		}
	}()

	// FIXME: What about host metadata itself ?

	defer func() {
		if ferr != nil {
			if instance != nil {
				derr := instance.unsafeUpdateSubnetStatus(context.Background(), subnetstate.Error)
				if derr != nil {
					_ = ferr.AddConsequence(derr)
				}
			}
		}
	}()

	// --- Create the gateway(s) ---
	xerr = instance.unsafeCreateGateways(task.Context(), req, gwname, gwSizing, nil)
	if xerr != nil {
		return fail.Wrap(xerr, "failure in 'unsafe' creating gateways")
	}

	// --- Updates Subnet state in metadata ---
	xerr = instance.unsafeFinalizeSubnetCreation(task.Context())
	if xerr != nil {
		return fail.Wrap(xerr, "failure in 'unsafe' finalizing subnet creation")
	}

	return nil
}

// CreateSecurityGroups ...
func (instance *Subnet) CreateSecurityGroups(ctx context.Context, networkInstance resources.Network, keepOnFailure bool, defaultSSHPort int32) (subnetGWSG, subnetInternalSG, subnetPublicIPSG resources.SecurityGroup, ferr fail.Error) {
	// instance.lock.Lock()
	// defer instance.lock.Unlock()
	return instance.unsafeCreateSecurityGroups(ctx, networkInstance, keepOnFailure, defaultSSHPort)
}

// bindInternalSecurityGroupToGateway does what its name says
func (instance *Subnet) bindInternalSecurityGroupToGateway(ctx context.Context, host resources.Host) fail.Error {
	return instance.Review(func(clonable data.Clonable, _ *serialize.JSONProperties) fail.Error {
		as, ok := clonable.(*abstract.Subnet)
		if !ok {
			return fail.InconsistentError("'*abstract.Subnet' expected, '%s' provided", reflect.TypeOf(clonable).String())
		}

		sg, innerXErr := LoadSecurityGroup(ctx, instance.Service(), as.InternalSecurityGroupID)
		if innerXErr != nil {
			return fail.Wrap(innerXErr, "failed to load Subnet '%s' internal Security Group %s", as.Name, as.InternalSecurityGroupID)
		}

		if innerXErr = sg.BindToHost(ctx, host, resources.SecurityGroupEnable, resources.MarkSecurityGroupAsSupplemental); innerXErr != nil {
			return fail.Wrap(innerXErr, "failed to apply Subnet '%s' internal Security Group '%s' to Host '%s'", as.Name, sg.GetName(), host.GetName())
		}

		return nil
	})
}

// undoBindInternalSecurityGroupToGateway does what its name says
func (instance *Subnet) undoBindInternalSecurityGroupToGateway(ctx context.Context, host resources.Host, keepOnFailure bool, xerr *fail.Error) {
	// FIXME: Use ctx the right way

	if xerr != nil && *xerr != nil && keepOnFailure {
		_ = instance.Review(func(clonable data.Clonable, _ *serialize.JSONProperties) fail.Error {
			task, cerr := concurrency.TaskFromContextOrVoid(ctx)
			cerr = debug.InjectPlannedFail(cerr)
			if cerr != nil {
				return cerr
			}

			as, ok := clonable.(*abstract.Subnet)
			if !ok {
				return fail.InconsistentError("'*abstract.Subnet' expected, '%s' provided", reflect.TypeOf(clonable).String())
			}

			sg, derr := LoadSecurityGroup(task.Context(), instance.Service(), as.InternalSecurityGroupID)
			if derr != nil {
				_ = (*xerr).AddConsequence(fail.Wrap(derr, "cleaning up on failure, failed to unbind Internal Security Group of Subnet '%s' from Host '%s'", as.Name, host.GetName()))
				return derr
			}

			derr = sg.UnbindFromHost(task.Context(), host)
			if derr != nil {
				_ = (*xerr).AddConsequence(fail.Wrap(derr, "cleaning up on failure, failed to unbind Internal Security Group of Subnet '%s' from Host '%s'", as.Name, host.GetName()))
				return derr
			}

			return nil
		})
	}
}

// deleteSubnetThenWaitCompletion deletes the Subnet identified by 'id' and wait for deletion confirmation
func (instance *Subnet) deleteSubnetThenWaitCompletion(id string) fail.Error {
	svc := instance.Service()

	timings, xerr := svc.Timings()
	if xerr != nil {
		return xerr
	}

	xerr = svc.DeleteSubnet(id)
	xerr = debug.InjectPlannedFail(xerr)
	if xerr != nil {
		switch xerr.(type) {
		case *fail.ErrNotFound:
			// If Subnet doesn't exist anymore on the provider infrastructure, do not fail
			debug.IgnoreError(xerr)
			return nil
		default:
			return xerr
		}
	}
	return retry.WhileUnsuccessful(
		func() error {
			_, xerr := svc.InspectSubnet(id)
			xerr = debug.InjectPlannedFail(xerr)
			if xerr != nil {
				switch xerr.(type) {
				case *fail.ErrNotFound:
					// Subnet not found, good
					debug.IgnoreError(xerr)
					return nil
				default:
					return xerr
				}
			}
			return nil
		},
		timings.SmallDelay(),
		timings.ContextTimeout(),
	)
}

// validateCIDR tests if CIDR requested is valid, or select one if no CIDR is provided
func (instance *Subnet) validateCIDR(req *abstract.SubnetRequest, network abstract.Network) fail.Error {
	_, networkDesc, _ := net.ParseCIDR(network.CIDR)
	if req.CIDR != "" {
		routable, xerr := netutils.IsCIDRRoutable(req.CIDR)
		xerr = debug.InjectPlannedFail(xerr)
		if xerr != nil {
			return fail.Wrap(xerr, "failed to determine if CIDR is not routable")
		}

		if routable {
			return fail.InvalidRequestError("cannot create such a Subnet, CIDR must NOT be routable; please choose an appropriate CIDR (RFC1918)")
		}

		_, subnetDesc, err := net.ParseCIDR(req.CIDR)
		err = debug.InjectPlannedError(err)
		if err != nil {
			return fail.ConvertError(err)
		}

		// ... and if CIDR is inside VPC's one
		if !netutils.CIDROverlap(*networkDesc, *subnetDesc) {
			return fail.InvalidRequestError("not inside Network CIDR '%s'", req.CIDR, req.Name, network.CIDR)
		}
		return nil
	}

	// CIDR is empty, choose the first Class C available one
	logrus.Debugf("CIDR is empty, choosing one...")

	subnets, xerr := instance.Service().ListSubnets(network.ID)
	xerr = debug.InjectPlannedFail(xerr)
	if xerr != nil {
		return xerr
	}
	var (
		newIPNet net.IPNet
		found    bool
	)
	mask, _ := networkDesc.Mask.Size()
	maxBitShift := uint(30 - mask)

	for bs := uint(1); bs <= maxBitShift && !found; bs++ {
		limit := uint(1 << maxBitShift)
		for i := uint(1); i <= limit; i++ {
			newIPNet, xerr = netutils.NthIncludedSubnet(*networkDesc, uint8(bs), i)
			xerr = debug.InjectPlannedFail(xerr)
			if xerr != nil {
				return fail.Wrap(xerr, "failed to choose a CIDR for the Subnet")
			}
			if wouldOverlap(subnets, newIPNet) == nil {
				found = true
				break
			}
		}
	}
	if !found {
		return fail.OverflowError(nil, maxBitShift, "failed to find a free available CIDR ")
	}

	req.CIDR = newIPNet.String()
	logrus.Debugf("CIDR chosen for Subnet '%s' is '%s'", req.Name, req.CIDR)
	return nil
}

// wouldOverlap returns fail.ErrOverloadError if Subnet overlaps one of the subnets in allSubnets
// TODO: there is room for optimization here, 'allSubnets' is walked through at each call...
func wouldOverlap(allSubnets []*abstract.Subnet, subnet net.IPNet) fail.Error {
	for _, s := range allSubnets {
		_, sDesc, xerr := net.ParseCIDR(s.CIDR)
		if xerr != nil {
			return fail.ConvertError(xerr)
		}
		if netutils.CIDROverlap(subnet, *sDesc) {
			return fail.OverloadError("would intersect with '%s (%s)'", s.Name, s.CIDR)
		}
	}
	return nil
}

// checkUnicity checks if the Subnet name is not already used
func (instance *Subnet) checkUnicity(ctx context.Context, req abstract.SubnetRequest) fail.Error {
	_, xerr := LoadSubnet(ctx, instance.Service(), req.NetworkID, req.Name)
	xerr = debug.InjectPlannedFail(xerr)
	if xerr != nil {
		switch xerr.(type) {
		case *fail.ErrNotFound:
			return nil
		default:
			return xerr
		}
	}

	return fail.DuplicateError("Subnet '%s' already exists", req.Name)
}

// validateNetwork verifies the Network exists and make sure req.Network field is an ID
func (instance *Subnet) validateNetwork(ctx context.Context, req *abstract.SubnetRequest) (resources.Network, *abstract.Network, fail.Error) {
	var an *abstract.Network
	svc := instance.Service()
	networkInstance, xerr := LoadNetwork(ctx, svc, req.NetworkID)
	if xerr != nil {
		switch xerr.(type) { // nolint
		case *fail.ErrNotFound:
			withDefaultSubnetwork, err := svc.HasDefaultNetwork()
			if err != nil {
				return nil, nil, err
			}

			if !withDefaultSubnetwork {
				return nil, nil, xerr
			}

			an, xerr = svc.GetDefaultNetwork()
			xerr = debug.InjectPlannedFail(xerr)
			if xerr != nil {
				return nil, nil, xerr
			}
		}
	} else {
		xerr = networkInstance.Inspect(func(clonable data.Clonable, _ *serialize.JSONProperties) fail.Error {
			var ok bool
			an, ok = clonable.(*abstract.Network)
			if !ok {
				return fail.InconsistentError("'*abstract.Networking' expected, %s' provided", reflect.TypeOf(clonable).String())
			}

			// check the network exists on provider side
			if _, innerXErr := svc.InspectNetwork(an.ID); innerXErr != nil {
				switch innerXErr.(type) {
				case *fail.ErrNotFound:
					// TODO: automatic metadata cleanup ?
					return fail.InconsistentError("inconsistent metadata detected for Network '%s': it does not exist anymore on provider side", an.Name)
				default:
					return innerXErr
				}
			}
			return nil
		})
		xerr = debug.InjectPlannedFail(xerr)
		if xerr != nil {
			return nil, nil, xerr
		}
	}

	req.NetworkID = an.ID
	if len(req.DNSServers) == 0 {
		req.DNSServers = an.DNSServers
	}

	return networkInstance, an, nil
}

// unbindHostFromVIP unbinds a Host from VIP
// Actually does nothing in aws for now
func (instance *Subnet) unbindHostFromVIP(vip *abstract.VirtualIP, host resources.Host) (ferr fail.Error) {
	defer fail.OnPanic(&ferr)

	xerr := instance.Service().UnbindHostFromVIP(vip, host.GetID())
	xerr = debug.InjectPlannedFail(xerr)
	if xerr != nil {
		return fail.Wrap(xerr, "cleaning up on %s, failed to unbind gateway '%s' from VIP", ActionFromError(xerr), host.GetName())
	}

	return nil
}

// Browse walks through all the metadata objects in Subnet
func (instance *Subnet) Browse(ctx context.Context, callback func(*abstract.Subnet) fail.Error) (ferr fail.Error) {
	defer fail.OnPanic(&ferr)

	// Note: Do not test with Isnull here, as Browse may be used from null value
	if instance == nil {
		return fail.InvalidInstanceError()
	}
	if ctx == nil {
		return fail.InvalidParameterCannotBeNilError("ctx")
	}
	if callback == nil {
		return fail.InvalidParameterError("callback", "can't be nil")
	}

	task, xerr := concurrency.TaskFromContext(ctx)
	xerr = debug.InjectPlannedFail(xerr)
	if xerr != nil {
		return xerr
	}

	if task.Aborted() {
		return fail.AbortedError(nil, "aborted")
	}

	// instance.lock.RLock()
	// defer instance.lock.RUnlock()

	return instance.MetadataCore.BrowseFolder(func(buf []byte) fail.Error {
		if task.Aborted() {
			return fail.AbortedError(nil, "aborted")
		}

		as := abstract.NewSubnet()
		xerr := as.Deserialize(buf)
		xerr = debug.InjectPlannedFail(xerr)
		if xerr != nil {
			return xerr
		}

		if task.Aborted() {
			return fail.AbortedError(nil, "aborted")
		}

		return callback(as)
	})
}

// AttachHost links Host to the Subnet
func (instance *Subnet) AttachHost(ctx context.Context, host resources.Host) (ferr fail.Error) {
	defer fail.OnPanic(&ferr)

	if instance == nil || valid.IsNil(instance) {
		return fail.InvalidInstanceError()
	}
	if ctx == nil {
		return fail.InvalidParameterCannotBeNilError("ctx")
	}
	if host == nil {
		return fail.InvalidParameterCannotBeNilError("host")
	}

	task, xerr := concurrency.TaskFromContext(ctx)
	xerr = debug.InjectPlannedFail(xerr)
	if xerr != nil {
		return xerr
	}

	if task.Aborted() {
		return fail.AbortedError(nil, "aborted")
	}

	tracer := debug.NewTracer(task, true, "("+host.GetName()+")").Entering()
	defer tracer.Exiting()

	// instance.lock.Lock()
	// defer instance.lock.Unlock()

	hostName := host.GetName()

	// To apply the request, the instance must be one of the Subnets of the Host
	xerr = host.Inspect(func(clonable data.Clonable, props *serialize.JSONProperties) fail.Error {
		return props.Inspect(hostproperty.NetworkV2, func(clonable data.Clonable) fail.Error {
			hnV2, ok := clonable.(*propertiesv2.HostNetworking)
			if !ok {
				return fail.InconsistentError("'*propertiesv2.HostNetwork' expected, '%s' provided", reflect.TypeOf(clonable).String())
			}

			found := false
			for k := range hnV2.SubnetsByID {
				if k == instance.GetID() {
					found = true
					break
				}
			}
			if !found {
				return fail.InvalidRequestError("failed to adopt Host '%s' in Subnet '%s' as Host is not connected to it", hostName, instance.GetID())
			}
			return nil
		})
	})
	xerr = debug.InjectPlannedFail(xerr)
	if xerr != nil {
		return xerr
	}

	return instance.Alter(func(clonable data.Clonable, props *serialize.JSONProperties) fail.Error {
		subnetAbstract, ok := clonable.(*abstract.Subnet)
		if !ok {
			return fail.InconsistentError("'*abstract.Subnet' expected, '%s' provided", reflect.TypeOf(clonable).String())
		}

		if subnetAbstract.InternalSecurityGroupID != "" {
			sgInstance, innerXErr := LoadSecurityGroup(task.Context(), instance.Service(), subnetAbstract.InternalSecurityGroupID)
			if innerXErr != nil {
				return innerXErr
			}

			innerXErr = sgInstance.BindToHost(task.Context(), host, resources.SecurityGroupEnable, resources.KeepCurrentSecurityGroupMark)
			if innerXErr != nil {
				return innerXErr
			}
		}

		pubIP, innerXErr := host.GetPublicIP(task.Context())
		if innerXErr != nil {
			switch innerXErr.(type) {
			case *fail.ErrNotFound:
				break
			default:
				return innerXErr
			}
		}

		isGateway, innerXErr := host.IsGateway()
		if innerXErr != nil {
			return innerXErr
		}

		if !isGateway && pubIP != "" && subnetAbstract.PublicIPSecurityGroupID != "" {
			sgInstance, innerXErr := LoadSecurityGroup(task.Context(), instance.Service(), subnetAbstract.PublicIPSecurityGroupID)
			if innerXErr != nil {
				return innerXErr
			}

			innerXErr = sgInstance.BindToHost(task.Context(), host, resources.SecurityGroupEnable, resources.KeepCurrentSecurityGroupMark)
			if innerXErr != nil {
				return innerXErr
			}
		}

		return props.Alter(subnetproperty.HostsV1, func(clonable data.Clonable) fail.Error {
			subnetHostsV1, ok := clonable.(*propertiesv1.SubnetHosts)
			if !ok {
				return fail.InconsistentError("'*propertiesv1.SubnetHosts' expected, '%s' provided", reflect.TypeOf(clonable).String())
			}

			hostID := host.GetID()
			subnetHostsV1.ByID[hostID] = hostName
			subnetHostsV1.ByName[hostName] = hostID
			return nil
		})
	})
}

// DetachHost unlinks host ID from Subnet
func (instance *Subnet) DetachHost(ctx context.Context, hostID string) (ferr fail.Error) {
	defer fail.OnPanic(&ferr)

	if instance == nil || valid.IsNil(instance) {
		return fail.InvalidInstanceError()
	}
	if ctx == nil {
		return fail.InvalidParameterCannotBeNilError("ctx")
	}
	if hostID == "" {
		return fail.InvalidParameterError("hostID", "cannot be empty string")
	}

	task, xerr := concurrency.TaskFromContextOrVoid(ctx)
	xerr = debug.InjectPlannedFail(xerr)
	if xerr != nil {
		return xerr
	}

	if task.Aborted() {
		return fail.AbortedError(nil, "aborted")
	}

	tracer := debug.NewTracer(nil, tracing.ShouldTrace("resources.subnet"), "('"+hostID+"')").Entering()
	defer tracer.Exiting()

	// instance.lock.Lock()
	// defer instance.lock.Unlock()

	return instance.Alter(func(_ data.Clonable, props *serialize.JSONProperties) fail.Error {
		return instance.unsafeAbandonHost(props, hostID)
	})
}

// ListHosts returns the list of Hosts attached to the Subnet (excluding gateway)
func (instance *Subnet) ListHosts(ctx context.Context) (_ []resources.Host, ferr fail.Error) {
	defer fail.OnPanic(&ferr)

	if instance == nil || valid.IsNil(instance) {
		return nil, fail.InvalidInstanceError()
	}
	if ctx == nil {
		return nil, fail.InvalidParameterCannotBeNilError("ctx")
	}

	task, xerr := concurrency.TaskFromContext(ctx)
	xerr = debug.InjectPlannedFail(xerr)
	if xerr != nil {
		return nil, xerr
	}

	if task.Aborted() {
		return nil, fail.AbortedError(nil, "aborted")
	}

	defer debug.NewTracer(task, tracing.ShouldTrace("resources.subnet")).Entering().Exiting()

	// instance.lock.RLock()
	// defer instance.lock.RUnlock()

	var list []resources.Host
	xerr = instance.Review(func(clonable data.Clonable, props *serialize.JSONProperties) fail.Error {
		return props.Inspect(subnetproperty.HostsV1, func(clonable data.Clonable) fail.Error {
			shV1, ok := clonable.(*propertiesv1.SubnetHosts)
			if !ok {
				return fail.InconsistentError("'*propertiesv1.NetworkHosts' expected, '%s' provided", reflect.TypeOf(clonable).String())
			}
			svc := instance.Service()
			for id := range shV1.ByID {
				hostInstance, innerErr := LoadHost(task.Context(), svc, id)
				if innerErr != nil {
					return innerErr
				}
				list = append(list, hostInstance)
			}
			return nil
		})
	})
	return list, xerr
}

// InspectGateway returns the gateway related to Subnet
func (instance *Subnet) InspectGateway(ctx context.Context, primary bool) (_ resources.Host, ferr fail.Error) {
	defer fail.OnPanic(&ferr)

	if valid.IsNil(instance) {
		return nil, fail.InvalidInstanceError()
	}

	// instance.lock.Lock()
	// defer instance.lock.Unlock()

	return instance.unsafeInspectGateway(ctx, primary)
}

// GetGatewayPublicIP returns the Public IP of a particular gateway
func (instance *Subnet) GetGatewayPublicIP(ctx context.Context, primary bool) (_ string, ferr fail.Error) {
	defer fail.OnPanic(&ferr)

	if instance == nil || valid.IsNil(instance) {
		return "", fail.InvalidInstanceError()
	}

	// instance.lock.RLock()
	// defer instance.lock.RUnlock()

	var ip string
	svc := instance.Service()
	xerr := instance.Review(func(clonable data.Clonable, _ *serialize.JSONProperties) fail.Error {
		as, ok := clonable.(*abstract.Subnet)
		if !ok {
			return fail.InconsistentError("'*abstract.Subnet' expected, '%s' provided", reflect.TypeOf(clonable).String())
		}

		var (
			id  string
			rgw resources.Host
		)

		if primary {
			id = as.GatewayIDs[0]
		} else {
			if len(as.GatewayIDs) < 2 {
				return fail.InvalidRequestError("there is no secondary gateway in Subnet '%s'", instance.GetName())
			}

			id = as.GatewayIDs[1]
		}
		var inErr fail.Error
		if rgw, inErr = LoadHost(ctx, svc, id); inErr != nil {
			return inErr
		}

		if ip, inErr = rgw.GetPublicIP(ctx); inErr != nil {
			return inErr
		}

		return nil
	})
	xerr = debug.InjectPlannedFail(xerr)
	if xerr != nil {
		return "", xerr
	}

	return ip, nil
}

// GetGatewayPublicIPs returns a slice of public IP of gateways
func (instance *Subnet) GetGatewayPublicIPs(ctx context.Context) (_ []string, ferr fail.Error) {
	defer fail.OnPanic(&ferr)

	var emptySlice []string
	if instance == nil || valid.IsNil(instance) {
		return emptySlice, fail.InvalidInstanceError()
	}

	// instance.lock.RLock()
	// defer instance.lock.RUnlock()

	var gatewayIPs []string
	xerr := instance.Review(func(clonable data.Clonable, _ *serialize.JSONProperties) fail.Error {
		as, ok := clonable.(*abstract.Subnet)
		if !ok {
			return fail.InconsistentError("'*abstract.Subnet' expected, '%s' provided", reflect.TypeOf(clonable).String())
		}

		gatewayIPs = make([]string, 0, len(as.GatewayIDs))
		svc := instance.Service()
		for _, v := range as.GatewayIDs {
			rgw, inErr := LoadHost(ctx, svc, v)
			if inErr != nil {
				return inErr
			}

			ip, inErr := rgw.GetPublicIP(ctx)
			if inErr != nil {
				return inErr
			}

			gatewayIPs = append(gatewayIPs, ip)
		}
		return nil
	})
	xerr = debug.InjectPlannedFail(xerr)
	if xerr != nil {
		return []string{}, xerr
	}

	return gatewayIPs, nil
}

var (
	currentSubnetAbstractContextKey   = "removing_subnet_abstract"
	currentSubnetPropertiesContextKey = "removing_subnet_properties"
)

// Delete deletes a Subnet
func (instance *Subnet) Delete(ctx context.Context) (ferr fail.Error) {
	defer fail.OnPanic(&ferr)

	if instance == nil || valid.IsNil(instance) {
		return fail.InvalidInstanceError()
	}
	if ctx == nil {
		return fail.InvalidParameterCannotBeNilError("ctx")
	}

	var force bool
	var ok bool
	if cv := ctx.Value("force"); cv != nil {
		logrus.Warningf("value: %s", spew.Sdump(cv))
		force, ok = cv.(bool)
		if !ok {
			return fail.InvalidRequestError("force flag must be a bool")
		}
	}

	if force {
		logrus.Tracef("forcing subnet deletion")
	}

	task, xerr := concurrency.TaskFromContextOrVoid(ctx)
	xerr = debug.InjectPlannedFail(xerr)
	if xerr != nil {
		return xerr
	}

	lastCtx := task.Context()

	var (
		subnetAbstract *abstract.Subnet
		subnetHosts    *propertiesv1.SubnetHosts
	)
	xerr = instance.Review(func(clonable data.Clonable, props *serialize.JSONProperties) fail.Error {
		var ok bool
		subnetAbstract, ok = clonable.(*abstract.Subnet)
		if !ok {
			return fail.InconsistentError("'*abstract.Subnet' expected, '%s' provided", reflect.TypeOf(clonable).String())
		}
		lastCtx = context.WithValue(lastCtx, currentSubnetAbstractContextKey, subnetAbstract) // nolint
		lastCtx = context.WithValue(lastCtx, currentSubnetPropertiesContextKey, props)        // nolint

		return props.Inspect(subnetproperty.HostsV1, func(clonable data.Clonable) fail.Error {
			var ok bool
			subnetHosts, ok = clonable.(*propertiesv1.SubnetHosts)
			if !ok {
				return fail.InconsistentError("'*propertiesv1.SubnetHosts' expected, '%s' provided", reflect.TypeOf(clonable).String())
			}

			return nil
		})
	})
	if xerr != nil {
		return xerr
	}

	if task.Aborted() {
		return fail.AbortedError(nil, "aborted")
	}

	tracer := debug.NewTracer(nil, true /*tracing.ShouldTrace("operations.Subnet")*/).WithStopwatch().Entering()
	defer tracer.Exiting()

	// Lock Subnet instance
	// instance.lock.Lock()
	// defer instance.lock.Unlock()

	svc := instance.Service()
	subnetName := instance.GetName()
	xerr = instance.Inspect(func(clonable data.Clonable, props *serialize.JSONProperties) fail.Error {
		as, ok := clonable.(*abstract.Subnet)
		if !ok {
			return fail.InconsistentError("'*abstract.Subnet' expected, '%s' provided", reflect.TypeOf(clonable).String())
		}

		// Check if hosts are still attached to Subnet according to metadata
		var errorMsg string
		return props.Inspect(subnetproperty.HostsV1, func(clonable data.Clonable) fail.Error {
			shV1, ok := clonable.(*propertiesv1.SubnetHosts)
			if !ok {
				return fail.InconsistentError("'*propertiesv1.SubnetHosts' expected, '%s' provided", reflect.TypeOf(clonable).String())
			}

			hostsLen := uint(len(shV1.ByName))
			hostList := make([]string, 0, hostsLen)
			if hostsLen > 0 {
				for k := range shV1.ByName {
					// Check if Host still has metadata and count it if yes
<<<<<<< HEAD
					if hostInstance, innerXErr := LoadHost(lastCtx, svc, k, WithoutReloadOption); innerXErr != nil {
=======
					if _, innerXErr := LoadHost(lastCtx, svc, k, WithoutReloadOption); innerXErr != nil {
>>>>>>> 4a96e862
						debug.IgnoreError(innerXErr)
					} else {
						hostList = append(hostList, k)
					}
				}
			}
			hostsLen = uint(len(hostList))
			if hostsLen > 0 {
				var verb string
				if hostsLen == 1 {
					verb = "is"
				} else {
					verb = "are"
				}
				errorMsg = fmt.Sprintf("cannot delete Subnet '%s': %d host%s %s still attached to it: %s", as.Name, hostsLen, strprocess.Plural(hostsLen), verb, strings.Join(hostList, ", "))
				return fail.NotAvailableError(errorMsg)
			}
			return nil
		})
	})
	if xerr != nil {
		return xerr
	}

	// Leave a chance to abort
	if task.Aborted() {
		return fail.AbortedError(nil, "aborted")
	}

	xerr = instance.Alter(func(clonable data.Clonable, props *serialize.JSONProperties) fail.Error {
		as, ok := clonable.(*abstract.Subnet)
		if !ok {
			return fail.InconsistentError("'*abstract.Subnet' expected, '%s' provided", reflect.TypeOf(clonable).String())
		}

		// 1st delete gateway(s)
		gwIDs, innerXErr := instance.deleteGateways(lastCtx, as)
		if innerXErr != nil {
			return innerXErr
		}

		// FIXME: see if we can adapt relaxedDeleteHost to use context values and prevent duplicated code...
		// Unbind Host from current Subnet (not done by relaxedDeleteHost as Hosts are gateways, to avoid deadlock as Subnet instance may already be locked)
		if len(gwIDs) > 0 {
			for _, v := range gwIDs {
				if innerXErr = instance.unsafeAbandonHost(props, v); innerXErr != nil {
					return innerXErr
				}
			}
		}

		// 2nd delete VIP if needed
		if as.VIP != nil {
			if innerXErr := svc.DeleteVIP(as.VIP); innerXErr != nil {
				return fail.Wrap(innerXErr, "failed to delete VIP for gateways")
			}
		}

		// 3rd delete security groups associated to Subnet by users (do not include SG created with Subnet, they will be deleted later)
		innerXErr = props.Alter(subnetproperty.SecurityGroupsV1, func(clonable data.Clonable) fail.Error {
			ssgV1, ok := clonable.(*propertiesv1.SubnetSecurityGroups)
			if !ok {
				return fail.InconsistentError("'*propertiesv1.SubnetSecurityGroups' expected, '%s' provided", reflect.TypeOf(clonable).String())
			}

			innerXErr := instance.onRemovalUnbindSecurityGroups(lastCtx, subnetHosts, ssgV1)
			return innerXErr
		})
		if innerXErr != nil {
			return innerXErr
		}

		// 4st free CIDR index if the Subnet has been created for a single Host
		if as.SingleHostCIDRIndex > 0 {
			// networkInstance, innerXErr := instance.unsafeInspectNetwork()
			networkInstance, innerXErr := LoadNetwork(lastCtx, instance.Service(), as.Network)
			if innerXErr != nil {
				return innerXErr
			}

			innerXErr = FreeCIDRForSingleHost(networkInstance, as.SingleHostCIDRIndex)
			if innerXErr != nil {
				return innerXErr
			}
		}

		// finally delete Subnet
		logrus.Debugf("Deleting Subnet '%s'...", as.Name)
		if innerXErr = instance.deleteSubnetThenWaitCompletion(as.ID); innerXErr != nil {
			return innerXErr
		}

		// Delete Subnet's own Security Groups
		return instance.deleteSecurityGroups(lastCtx, [3]string{as.GWSecurityGroupID, as.InternalSecurityGroupID, as.PublicIPSecurityGroupID})
	})
	xerr = debug.InjectPlannedFail(xerr)
	if xerr != nil {
		return xerr
	}

	// Remove metadata
	xerr = instance.MetadataCore.Delete()
	if xerr != nil {
		return xerr
	}

	logrus.Infof("Subnet '%s' successfully deleted.", subnetName)
	return nil
}

// deleteSecurityGroups deletes the Security Groups created for the Subnet
func (instance *Subnet) deleteSecurityGroups(ctx context.Context, sgs [3]string) (ferr fail.Error) {
	task, xerr := concurrency.TaskFromContextOrVoid(ctx)
	xerr = debug.InjectPlannedFail(xerr)
	if xerr != nil {
		return xerr
	}

	svc := instance.Service()
	for _, v := range sgs {
		if v == "" {
			return fail.NewError("unexpected empty security group")
		}

		sgInstance, xerr := LoadSecurityGroup(task.Context(), svc, v)
		if xerr != nil {
			switch xerr.(type) {
			case *fail.ErrNotFound:
				// Security Group not found, consider this as a success
				debug.IgnoreError(xerr)
				continue
			default:
				return xerr
			}
		}

		sgName := sgInstance.GetName()
		sgID := sgInstance.GetID()
		logrus.Debugf("Deleting Security Group '%s' (%s)...", sgName, sgID)
		xerr = sgInstance.Delete(task.Context(), true)
		if xerr != nil {
			switch xerr.(type) {
			case *fail.ErrNotFound:
				// Security Group not found, consider this as a success
				debug.IgnoreError(xerr)
				continue
			default:
				return xerr
			}
		}
		logrus.Debugf("Deleted Security Group '%s' (%s)...", sgName, sgID)
	}
	return nil
}

// Released overloads core.Released() to release the parent Network instance
func (instance *Subnet) Released() error {
	if valid.IsNil(instance) {
		return fail.InvalidInstanceError()
	}

	return instance.MetadataCore.Released()
}

// InspectNetwork returns the Network instance owning the Subnet
func (instance *Subnet) InspectNetwork(ctx context.Context) (rn resources.Network, ferr fail.Error) {
	defer fail.OnPanic(&ferr)

	if valid.IsNil(instance) {
		return nil, fail.InvalidInstanceError()
	}

	var as *abstract.Subnet
	xerr := instance.Review(func(clonable data.Clonable, _ *serialize.JSONProperties) fail.Error {
		var ok bool
		as, ok = clonable.(*abstract.Subnet)
		if !ok {
			return fail.InconsistentError("'*abstract.Subnet' expected, '%s' provided", reflect.TypeOf(clonable).String())
		}

		return nil
	})
	if xerr != nil {
		return nil, xerr
	}

	return LoadNetwork(ctx, instance.Service(), as.Network)
}

// deleteGateways deletes all the gateways of the Subnet
// A gateway host that is not found must be considered as a success
func (instance *Subnet) deleteGateways(ctx context.Context, subnet *abstract.Subnet) (ids []string, ferr fail.Error) {
	svc := instance.Service()

	if subnet.GatewayIDs == nil { // unlikely, either is an input error or we are dealing with metadata corruption
		subnet.GatewayIDs = []string{}
	}

	if len(subnet.GatewayIDs) == 0 { // unlikely, either is an input error or we are dealing with metadata corruption
		gwInstance, xerr := LoadHost(ctx, svc, fmt.Sprintf("gw-%s", subnet.Name))
		if xerr != nil {
			switch xerr.(type) {
			case *fail.ErrNotFound:
				debug.IgnoreError(xerr)
			default:
				return subnet.GatewayIDs, xerr
			}
		}

		if gwInstance != nil {
			if gwInstance.GetID() != "" { // valid id
				subnet.GatewayIDs = append(subnet.GatewayIDs, gwInstance.GetID())
			}
		}

		gw2Instance, xerr := LoadHost(ctx, svc, fmt.Sprintf("gw2-%s", subnet.Name))
		if xerr != nil {
			switch xerr.(type) {
			case *fail.ErrNotFound:
				debug.IgnoreError(xerr)
			default:
				return subnet.GatewayIDs, xerr
			}
		}

		if gw2Instance != nil {
			if gw2Instance.GetID() != "" { // valid id
				subnet.GatewayIDs = append(subnet.GatewayIDs, gw2Instance.GetID())
			}
		}
	}

	if len(subnet.GatewayIDs) > 0 {
		for _, v := range subnet.GatewayIDs {
			hostInstance, xerr := LoadHost(ctx, svc, v)
			xerr = debug.InjectPlannedFail(xerr)
			if xerr != nil {
				switch xerr.(type) {
				case *fail.ErrNotFound:
					// missing gateway is considered as a successful deletion, continue
					logrus.Tracef("host instance not found, gateway deletion considered as a success")
					debug.IgnoreError(xerr)
				default:
					return subnet.GatewayIDs, xerr
				}
			} else {
				name := hostInstance.GetName()
				logrus.Debugf("Deleting gateway '%s'...", name)

				// delete Host
				hostInstanceImpl, ok := hostInstance.(*Host)
				if !ok {
					return subnet.GatewayIDs, fail.InconsistentError("failed to cast hostInstance to '*Host'")
				}

				xerr := hostInstanceImpl.RelaxedDeleteHost(ctx)
				xerr = debug.InjectPlannedFail(xerr)
				if xerr != nil {
					switch xerr.(type) {
					case *fail.ErrNotFound:
						// missing gateway is considered as a successful deletion, continue
						logrus.Tracef("host instance not found, relaxed gateway deletion considered as a success")
						debug.IgnoreError(xerr)
					default:
						return subnet.GatewayIDs, xerr
					}
				}

				logrus.Debugf("Gateway '%s' successfully deleted.", name)
			}

			// Remove current entry from gateways to delete
			subnet.GatewayIDs = subnet.GatewayIDs[1:]
		}
	} else {
		logrus.Warnf("no gateways were detected")
	}
	return subnet.GatewayIDs, nil
}

// onRemovalUnbindSecurityGroups makes sure the security groups bound to Subnet are unbound
func (instance *Subnet) onRemovalUnbindSecurityGroups(ctx context.Context, subnetHosts *propertiesv1.SubnetHosts, sgs *propertiesv1.SubnetSecurityGroups) (ferr fail.Error) {
	unbindParams := taskUnbindFromHostsAttachedToSubnetParams{
		subnetID:    instance.GetID(),
		subnetName:  instance.GetName(),
		subnetHosts: subnetHosts,
		onRemoval:   true,
	}
	svc := instance.Service()
	for k := range sgs.ByID {
		sgInstance, xerr := LoadSecurityGroup(ctx, svc, k)
		xerr = debug.InjectPlannedFail(xerr)
		if xerr != nil {
			switch xerr.(type) {
			case *fail.ErrNotFound:
				// consider a Security Group not found as a successful unbind
				debug.IgnoreError(xerr)
			default:
				return xerr
			}
		} else {
			xerr = sgInstance.unbindFromSubnetHosts(ctx, unbindParams)
			if xerr != nil {
				return xerr
			}

			// VPL: no need to update SubnetSecurityGroups property, the Subnet is being removed
			// delete(sgs.ByID, v)
			// delete(sgs.ByName, k)
		}
	}
	return nil
}

// GetDefaultRouteIP returns the IP of the LAN default route
func (instance *Subnet) GetDefaultRouteIP(ctx context.Context) (ip string, ferr fail.Error) {
	defer fail.OnPanic(&ferr)

	if instance == nil || valid.IsNil(instance) {
		return "", fail.InvalidInstanceError()
	}

	// instance.lock.RLock()
	// defer instance.lock.RUnlock()

	return instance.unsafeGetDefaultRouteIP(ctx)
}

// GetEndpointIP returns the internet (public) IP to reach the Subnet
func (instance *Subnet) GetEndpointIP(ctx context.Context) (ip string, ferr fail.Error) {
	defer fail.OnPanic(&ferr)

	ip = ""
	if instance == nil || valid.IsNil(instance) {
		return ip, fail.InvalidInstanceError()
	}

	// instance.lock.RLock()
	// defer instance.lock.RUnlock()

	xerr := instance.Review(func(clonable data.Clonable, _ *serialize.JSONProperties) fail.Error {
		as, ok := clonable.(*abstract.Subnet)
		if !ok {
			return fail.InconsistentError("'*abstract.Subnet' expected, '%s' provided", reflect.TypeOf(clonable).String())
		}

		if as.VIP != nil && as.VIP.PublicIP != "" {
			ip = as.VIP.PublicIP
		} else {
			objpgw, innerXErr := LoadHost(ctx, instance.Service(), as.GatewayIDs[0])
			if innerXErr != nil {
				return innerXErr
			}

			ip, innerXErr = objpgw.(*Host).GetPublicIP(ctx)
			return innerXErr
		}
		return nil
	})
	return ip, xerr
}

// HasVirtualIP tells if the Subnet uses a VIP a default route
func (instance *Subnet) HasVirtualIP() (bool, fail.Error) {
	if instance == nil || valid.IsNil(instance) {
		return false, fail.InvalidInstanceError()
	}

	// instance.lock.RLock()
	// defer instance.lock.RUnlock()

	return instance.unsafeHasVirtualIP()
}

// GetVirtualIP returns an abstract.VirtualIP used by gateway HA
func (instance *Subnet) GetVirtualIP() (vip *abstract.VirtualIP, ferr fail.Error) {
	defer fail.OnPanic(&ferr)

	if instance == nil || valid.IsNil(instance) {
		return nil, fail.InvalidInstanceError()
	}

	// instance.lock.RLock()
	// defer instance.lock.RUnlock()

	return instance.unsafeGetVirtualIP()
}

// GetCIDR returns the CIDR of the Subnet
func (instance *Subnet) GetCIDR() (cidr string, ferr fail.Error) {
	defer fail.OnPanic(&ferr)

	if instance == nil || valid.IsNil(instance) {
		return "", fail.InvalidInstanceError()
	}

	// instance.lock.RLock()
	// defer instance.lock.RUnlock()

	return instance.unsafeGetCIDR()
}

// GetState returns the current state of the Subnet
func (instance *Subnet) GetState() (state subnetstate.Enum, ferr fail.Error) {
	defer fail.OnPanic(&ferr)

	if instance == nil || valid.IsNil(instance) {
		return subnetstate.Unknown, fail.InvalidInstanceError()
	}

	// instance.lock.RLock()
	// defer instance.lock.RUnlock()

	return instance.unsafeGetState()
}

// ToProtocol converts resources.Network to protocol.Network
func (instance *Subnet) ToProtocol(ctx context.Context) (_ *protocol.Subnet, ferr fail.Error) {
	defer fail.OnPanic(&ferr)

	if instance == nil || valid.IsNil(instance) {
		return nil, fail.InvalidInstanceError()
	}

	// RLock is needed because unsafeInspectGateway needs such a lock
	// instance.lock.RLock()
	// defer instance.lock.RUnlock()

	var (
		gw  resources.Host
		vip *abstract.VirtualIP
	)

	// Get primary gateway ID
	var xerr fail.Error
	gw, xerr = instance.unsafeInspectGateway(ctx, true)
	xerr = debug.InjectPlannedFail(xerr)
	if xerr != nil {
		return nil, xerr
	}

	primaryGatewayID := gw.GetID()

	// Get secondary gateway id if such a gateway exists
	gwIDs := []string{primaryGatewayID}
	gw, xerr = instance.unsafeInspectGateway(ctx, false)
	xerr = debug.InjectPlannedFail(xerr)
	if xerr != nil {
		if _, ok := xerr.(*fail.ErrNotFound); !ok || valid.IsNil(xerr) {
			return nil, xerr
		}
	} else {
		gwIDs = append(gwIDs, gw.GetID())
	}

	pn := &protocol.Subnet{
		Id:         instance.GetID(),
		Name:       instance.GetName(),
		Cidr:       func() string { out, _ := instance.unsafeGetCIDR(); return out }(),
		GatewayIds: gwIDs,
		Failover:   func() bool { out, _ := instance.unsafeHasVirtualIP(); return out }(),
		State:      protocol.SubnetState(func() int32 { out, _ := instance.unsafeGetState(); return int32(out) }()),
	}

	vip, xerr = instance.unsafeGetVirtualIP()
	xerr = debug.InjectPlannedFail(xerr)
	if xerr != nil {
		if _, ok := xerr.(*fail.ErrNotFound); !ok || valid.IsNil(xerr) {
			return nil, xerr
		}
	}
	if vip != nil {
		pn.VirtualIp = converters.VirtualIPFromAbstractToProtocol(*vip)
	}

	return pn, nil
}

// BindSecurityGroup binds a security group to the Subnet; if enabled is true, apply it immediately
func (instance *Subnet) BindSecurityGroup(ctx context.Context, sgInstance resources.SecurityGroup, enabled resources.SecurityGroupActivation) (ferr fail.Error) {
	defer fail.OnPanic(&ferr)

	if instance == nil || valid.IsNil(instance) {
		return fail.InvalidInstanceError()
	}
	if ctx == nil {
		return fail.InvalidParameterCannotBeNilError("ctx")
	}
	if sgInstance == nil {
		return fail.InvalidParameterCannotBeNilError("sgInstance")
	}

	task, xerr := concurrency.TaskFromContext(ctx)
	xerr = debug.InjectPlannedFail(xerr)
	if xerr != nil {
		return xerr
	}

	if task.Aborted() {
		return fail.AbortedError(nil, "aborted")
	}

	tracer := debug.NewTracer(task, tracing.ShouldTrace("resources.subnet"), "(%s)", sgInstance.GetID()).Entering()
	defer tracer.Exiting()

	// instance.lock.Lock()
	// defer instance.lock.Unlock()

	return instance.Alter(func(clonable data.Clonable, props *serialize.JSONProperties) fail.Error {
		abstractSubnet, ok := clonable.(*abstract.Subnet)
		if !ok {
			return fail.InconsistentError("'*abstract.Subnet' expected, '%s' provided", reflect.TypeOf(clonable).String())
		}

		var subnetHosts *propertiesv1.SubnetHosts
		innerXErr := props.Inspect(subnetproperty.HostsV1, func(clonable data.Clonable) fail.Error {
			subnetHosts, ok = clonable.(*propertiesv1.SubnetHosts)
			if !ok {
				return fail.InconsistentError("'*propertiesv1.SubnetHosts' expected, '%s' provided", reflect.TypeOf(clonable).String())
			}
			return nil
		})
		if innerXErr != nil {
			return innerXErr
		}

		return props.Alter(subnetproperty.SecurityGroupsV1, func(clonable data.Clonable) fail.Error {
			nsgV1, ok := clonable.(*propertiesv1.SubnetSecurityGroups)
			if !ok {
				return fail.InconsistentError("'*propertiesv1.SubnetSecurityGroups' expected, '%s' provided", reflect.TypeOf(clonable).String())
			}

			sgID := sgInstance.GetID()
			// First check if the security group is not already registered for the host with the exact same state
			for k, v := range nsgV1.ByID {
				if k == sgID && v.Disabled == bool(!enabled) {
					return fail.DuplicateError("security group '%s' already bound to Subnet", sgInstance.GetName())
				}
			}

			// Bind the security group to the Subnet (does the security group side of things)
			sgInstanceImpl, ok := sgInstance.(*SecurityGroup)
			if !ok {
				return fail.InconsistentError("failed to cast sgInstance to '*SecurityGroup'")
			}

			if innerXErr := sgInstanceImpl.unsafeBindToSubnet(task.Context(), abstractSubnet, subnetHosts, enabled, resources.MarkSecurityGroupAsSupplemental); innerXErr != nil {
				return innerXErr
			}

			// Updates Subnet metadata
			if _, ok := nsgV1.ByID[sgID]; !ok {
				nsgV1.ByID[sgID] = &propertiesv1.SecurityGroupBond{
					ID:       sgID,
					Name:     sgInstance.GetName(),
					Disabled: bool(!enabled),
				}
			} else {
				nsgV1.ByID[sgID].Disabled = bool(!enabled)
			}
			return nil
		})
	})
}

// UnbindSecurityGroup unbinds a security group from the host
func (instance *Subnet) UnbindSecurityGroup(ctx context.Context, sgInstance resources.SecurityGroup) (ferr fail.Error) {
	defer fail.OnPanic(&ferr)

	if instance == nil || valid.IsNil(instance) {
		return fail.InvalidInstanceError()
	}
	if ctx == nil {
		return fail.InvalidParameterCannotBeNilError("ctx")
	}
	if sgInstance == nil {
		return fail.InvalidParameterCannotBeNilError("sgInstance")
	}

	return instance.unsafeUnbindSecurityGroup(ctx, sgInstance)
}

// ListSecurityGroups returns a slice of security groups bound to Subnet
func (instance *Subnet) ListSecurityGroups(ctx context.Context, state securitygroupstate.Enum) (list []*propertiesv1.SecurityGroupBond, ferr fail.Error) {
	defer fail.OnPanic(&ferr)

	var emptyList []*propertiesv1.SecurityGroupBond
	if valid.IsNil(instance) {
		return emptyList, fail.InvalidInstanceError()
	}
	if ctx == nil {
		return emptyList, fail.InvalidParameterCannotBeNilError("ctx")
	}

	task, xerr := concurrency.TaskFromContext(ctx)
	xerr = debug.InjectPlannedFail(xerr)
	if xerr != nil {
		return emptyList, xerr
	}

	if task.Aborted() {
		return emptyList, fail.AbortedError(nil, "aborted")
	}

	tracer := debug.NewTracer(task, tracing.ShouldTrace("resources.subnet"), "(%s)", state.String()).Entering()
	defer tracer.Exiting()

	// instance.lock.RLock()
	// defer instance.lock.RUnlock()

	return list, instance.Inspect(func(_ data.Clonable, props *serialize.JSONProperties) fail.Error {
		return props.Inspect(subnetproperty.SecurityGroupsV1, func(clonable data.Clonable) fail.Error {
			ssgV1, ok := clonable.(*propertiesv1.SubnetSecurityGroups)
			if !ok {
				return fail.InconsistentError("'*propertiesv1.SubnetSecurityGroups' expected, '%s' provided", reflect.TypeOf(clonable).String())
			}

			list = FilterBondsByKind(ssgV1.ByID, state)
			return nil
		})
	})
}

// EnableSecurityGroup enables a binded security group to Subnet
func (instance *Subnet) EnableSecurityGroup(ctx context.Context, sgInstance resources.SecurityGroup) (ferr fail.Error) {
	defer fail.OnPanic(&ferr)

	if instance == nil || valid.IsNil(instance) {
		return fail.InvalidInstanceError()
	}
	if ctx == nil {
		return fail.InvalidParameterCannotBeNilError("ctx")
	}
	if sgInstance == nil {
		return fail.InvalidParameterCannotBeNilError("sgInstance")
	}

	task, xerr := concurrency.TaskFromContextOrVoid(ctx)
	xerr = debug.InjectPlannedFail(xerr)
	if xerr != nil {
		return xerr
	}

	if task.Aborted() {
		return fail.AbortedError(nil, "aborted")
	}

	tracer := debug.NewTracer(task, tracing.ShouldTrace("resources.subnet"), "(%s)", sgInstance.GetID()).Entering()
	defer tracer.Exiting()

	// instance.lock.Lock()
	// defer instance.lock.Unlock()

	svc := instance.Service()
	return instance.Alter(func(clonable data.Clonable, props *serialize.JSONProperties) fail.Error {
		abstractSubnet, ok := clonable.(*abstract.Subnet)
		if !ok {
			return fail.InconsistentError("'*abstract.Subnet' expected, '%s' provided", reflect.TypeOf(clonable).String())
		}

		var subnetHosts *propertiesv1.SubnetHosts
		innerXErr := props.Inspect(subnetproperty.HostsV1, func(clonable data.Clonable) fail.Error {
			var ok bool
			subnetHosts, ok = clonable.(*propertiesv1.SubnetHosts)
			if !ok {
				return fail.InconsistentError("'*propertiesv1.SubnetHosts' expected, '%s' provided", reflect.TypeOf(clonable))
			}
			return nil
		})
		if innerXErr != nil {
			return innerXErr
		}

		return props.Inspect(subnetproperty.SecurityGroupsV1, func(clonable data.Clonable) fail.Error {
			nsgV1, ok := clonable.(*propertiesv1.SubnetSecurityGroups)
			if !ok {
				return fail.InconsistentError("'*propertiesv1.SubnetSecurityGroups' expected, '%s' provided", reflect.TypeOf(clonable).String())
			}

			var asg *abstract.SecurityGroup
			innerXErr := sgInstance.Inspect(func(clonable data.Clonable, _ *serialize.JSONProperties) fail.Error {
				var ok bool
				if asg, ok = clonable.(*abstract.SecurityGroup); !ok {
					return fail.InconsistentError("'*abstract.SecurityGroup' expected, '%s' provided", reflect.TypeOf(clonable).String())
				}

				return nil
			})
			if innerXErr != nil {
				return innerXErr
			}

			// First check if the security group is not already registered for the host with the exact same state
			var found bool
			for k := range nsgV1.ByID {
				if task.Aborted() {
					return fail.AbortedError(nil, "aborted")
				}

				if k == asg.ID {
					found = true
				}
			}
			if !found {
				return fail.NotFoundError("security group '%s' is not binded to Subnet '%s'", sgInstance.GetName(), instance.GetID())
			}

			// Do security group stuff to enable it
			caps, xerr := svc.GetCapabilities()
			if xerr != nil {
				return xerr
			}
			if caps.CanDisableSecurityGroup {
				if innerXErr = svc.EnableSecurityGroup(asg); innerXErr != nil {
					return innerXErr
				}
			} else {
				sgInstanceImpl, ok := sgInstance.(*SecurityGroup)
				if !ok {
					return fail.InconsistentError("failed to cast sgInstance to '*SecurityGroup'")
				}

				if innerXErr = sgInstanceImpl.unsafeBindToSubnet(task.Context(), abstractSubnet, subnetHosts, resources.SecurityGroupEnable, resources.KeepCurrentSecurityGroupMark); innerXErr != nil {
					switch innerXErr.(type) {
					case *fail.ErrDuplicate:
						// security group already bound to Subnet with the same state, considered as a success
						debug.IgnoreError(innerXErr)
					default:
						return innerXErr
					}
				}
			}

			// update metadata
			nsgV1.ByID[asg.ID].Disabled = false
			return nil
		})
	})
}

// DisableSecurityGroup disables an already binded security group on Subnet
func (instance *Subnet) DisableSecurityGroup(ctx context.Context, sgInstance resources.SecurityGroup) (ferr fail.Error) {
	defer fail.OnPanic(&ferr)

	if instance == nil || valid.IsNil(instance) {
		return fail.InvalidInstanceError()
	}
	if ctx == nil {
		return fail.InvalidParameterCannotBeNilError("ctx")
	}
	if sgInstance == nil {
		return fail.InvalidParameterCannotBeNilError("sgInstance")
	}

	task, xerr := concurrency.TaskFromContextOrVoid(ctx)
	xerr = debug.InjectPlannedFail(xerr)
	if xerr != nil {
		return xerr
	}

	if task.Aborted() {
		return fail.AbortedError(nil, "aborted")
	}

	tracer := debug.NewTracer(task, tracing.ShouldTrace("resources.subnet"), "(%s)", sgInstance.GetID()).Entering()
	defer tracer.Exiting()

	// instance.lock.Lock()
	// defer instance.lock.Unlock()

	svc := instance.Service()
	return instance.Alter(func(clonable data.Clonable, props *serialize.JSONProperties) fail.Error {
		abstractSubnet, ok := clonable.(*abstract.Subnet)
		if !ok {
			return fail.InconsistentError("'*abstract.Subnet' expected, '%s' provided", reflect.TypeOf(clonable).String())
		}

		var subnetHosts *propertiesv1.SubnetHosts
		innerXErr := props.Inspect(subnetproperty.HostsV1, func(clonable data.Clonable) fail.Error {
			var ok bool
			subnetHosts, ok = clonable.(*propertiesv1.SubnetHosts)
			if !ok {
				return fail.InconsistentError("'*propertiesv1.SubnetHosts' expected, '%s' provided", reflect.TypeOf(clonable).String())
			}
			return nil
		})
		if innerXErr != nil {
			return innerXErr
		}

		return props.Inspect(subnetproperty.SecurityGroupsV1, func(clonable data.Clonable) fail.Error {
			nsgV1, ok := clonable.(*propertiesv1.SubnetSecurityGroups)
			if !ok {
				return fail.InconsistentError("'*propertiesv1.SubnetSecurityGroups' expected, '%s' provided", reflect.TypeOf(clonable).String())
			}

			var abstractSG *abstract.SecurityGroup
			innerXErr := sgInstance.Inspect(func(clonable data.Clonable, _ *serialize.JSONProperties) fail.Error {
				var ok bool
				if abstractSG, ok = clonable.(*abstract.SecurityGroup); !ok {
					return fail.InconsistentError("'*abstract.SecurityGroup' expected, '%s' provided", reflect.TypeOf(clonable).String())
				}

				return nil
			})
			if innerXErr != nil {
				return xerr
			}

			// First check if the security group is not already registered for the host with the exact same state
			if _, ok := nsgV1.ByID[abstractSG.ID]; !ok {
				return fail.NotFoundError("security group '%s' is not bound to Subnet '%s'", sgInstance.GetName(), instance.GetID())
			}

			caps, xerr := svc.GetCapabilities()
			if xerr != nil {
				return xerr
			}
			if caps.CanDisableSecurityGroup {
				if innerXErr = svc.DisableSecurityGroup(abstractSG); innerXErr != nil {
					return innerXErr
				}
			} else {
				// Do security group stuff to disable it
				sgInstanceImpl, ok := sgInstance.(*SecurityGroup)
				if !ok {
					return fail.InconsistentError("failed to cast sgInstance to '*SecurityGroup'")
				}

				if innerXErr = sgInstanceImpl.unsafeBindToSubnet(task.Context(), abstractSubnet, subnetHosts, resources.SecurityGroupDisable, resources.KeepCurrentSecurityGroupMark); innerXErr != nil {
					switch innerXErr.(type) {
					case *fail.ErrNotFound:
						// security group not bound to Subnet, considered as a success
						debug.IgnoreError(innerXErr)
					default:
						return innerXErr
					}
				}
			}

			// update metadata
			nsgV1.ByID[abstractSG.ID].Disabled = true
			return nil
		})
	})
}

// InspectGatewaySecurityGroup returns the instance of SecurityGroup in Subnet related to external access on gateways
func (instance *Subnet) InspectGatewaySecurityGroup(ctx context.Context) (_ resources.SecurityGroup, ferr fail.Error) {
	defer fail.OnPanic(&ferr)

	if valid.IsNil(instance) {
		return nil, fail.InvalidInstanceError()
	}

	var sgInstance resources.SecurityGroup

	// instance.lock.RLock()
	// defer instance.lock.RUnlock()

	xerr := instance.Review(func(clonable data.Clonable, _ *serialize.JSONProperties) fail.Error {
		as, ok := clonable.(*abstract.Subnet)
		if !ok {
			return fail.InconsistentError("'*abstract.Subnet' expected, '%s' provided", reflect.TypeOf(clonable).String())
		}

		var inErr fail.Error
		sgInstance, inErr = LoadSecurityGroup(ctx, instance.Service(), as.GWSecurityGroupID)
		return inErr
	})
	return sgInstance, xerr
}

// InspectInternalSecurityGroup returns the instance of SecurityGroup for internal security inside the Subnet
func (instance *Subnet) InspectInternalSecurityGroup(ctx context.Context) (_ resources.SecurityGroup, ferr fail.Error) {
	defer fail.OnPanic(&ferr)

	if valid.IsNil(instance) {
		return nil, fail.InvalidInstanceError()
	}

	var sg resources.SecurityGroup

	// instance.lock.RLock()
	// defer instance.lock.RUnlock()

	xerr := instance.Review(func(clonable data.Clonable, _ *serialize.JSONProperties) fail.Error {
		as, ok := clonable.(*abstract.Subnet)
		if !ok {
			return fail.InconsistentError("'*abstract.Subnet' expected, '%s' provided", reflect.TypeOf(clonable).String())
		}

		var inErr fail.Error
		sg, inErr = LoadSecurityGroup(ctx, instance.Service(), as.InternalSecurityGroupID)
		return inErr
	})
	return sg, xerr
}

// InspectPublicIPSecurityGroup returns the instance of SecurityGroup in Subnet for Hosts with Public IP (which does not apply on gateways)
func (instance *Subnet) InspectPublicIPSecurityGroup(ctx context.Context) (_ resources.SecurityGroup, ferr fail.Error) {
	defer fail.OnPanic(&ferr)

	if instance == nil || valid.IsNil(instance) {
		return nil, fail.InvalidInstanceError()
	}

	var sg resources.SecurityGroup

	// instance.lock.RLock()
	// defer instance.lock.RUnlock()

	xerr := instance.Review(func(clonable data.Clonable, _ *serialize.JSONProperties) fail.Error {
		as, ok := clonable.(*abstract.Subnet)
		if !ok {
			return fail.InconsistentError("'*abstract.Subnet' expected, '%s' provided", reflect.TypeOf(clonable).String())
		}

		var inErr fail.Error
		sg, inErr = LoadSecurityGroup(ctx, instance.Service(), as.PublicIPSecurityGroupID)
		return inErr
	})
	return sg, xerr
}

// CreateSubnetWithoutGateway creates a Subnet named like 'singleHostName', without gateway
func (instance *Subnet) CreateSubnetWithoutGateway(ctx context.Context, req abstract.SubnetRequest) (ferr fail.Error) {
	defer fail.OnPanic(&ferr)

	// Note: do not use .isNull() here
	if instance == nil {
		return fail.InvalidInstanceError()
	}
	if ctx == nil {
		return fail.InvalidParameterCannotBeNilError("ctx")
	}

	task, xerr := concurrency.TaskFromContext(ctx)
	xerr = debug.InjectPlannedFail(xerr)
	if xerr != nil {
		return xerr
	}

	tracer := debug.NewTracer(task, tracing.ShouldTrace("resources.subnet"),
		"('%s', '%s', %s, <sizing>, '%s', %v)", req.Name, req.CIDR, req.IPVersion.String(), req.ImageRef, req.HA).WithStopwatch().Entering()
	defer tracer.Exiting()

	// instance.lock.Lock()
	// defer instance.lock.Unlock()

	xerr = instance.unsafeCreateSubnet(task.Context(), req)
	xerr = debug.InjectPlannedFail(xerr)
	if xerr != nil {
		return xerr
	}

	// --- Updates Subnet state in metadata ---
	xerr = instance.unsafeFinalizeSubnetCreation(task.Context())
	xerr = debug.InjectPlannedFail(xerr)
	return xerr
}<|MERGE_RESOLUTION|>--- conflicted
+++ resolved
@@ -1175,11 +1175,7 @@
 			if hostsLen > 0 {
 				for k := range shV1.ByName {
 					// Check if Host still has metadata and count it if yes
-<<<<<<< HEAD
-					if hostInstance, innerXErr := LoadHost(lastCtx, svc, k, WithoutReloadOption); innerXErr != nil {
-=======
 					if _, innerXErr := LoadHost(lastCtx, svc, k, WithoutReloadOption); innerXErr != nil {
->>>>>>> 4a96e862
 						debug.IgnoreError(innerXErr)
 					} else {
 						hostList = append(hostList, k)
