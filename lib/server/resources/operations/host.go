--- conflicted
+++ resolved
@@ -658,56 +658,19 @@
 		}
 	}()
 
-<<<<<<< HEAD
 	select {
 	case res := <-rCh: // if it works return the result
 		return res.ct, res.err
 	case <-inctx.Done(): // if not because parent context was canceled
 		return nil, fail.Wrap(inctx.Err(), "cancelled by parent")
-=======
-	// Check if Host exists but is not managed by SafeScale
-	_, xerr = svc.InspectHost(ctx, abstract.NewHostCore().SetName(hostReq.ResourceName))
-	xerr = debug.InjectPlannedFail(xerr)
-	if xerr != nil {
-		switch xerr.(type) {
-		case *fail.ErrNotFound:
-			// continue
-			debug.IgnoreError(xerr)
-		default:
-			return nil, fail.Wrap(
-				xerr, "failed to check if Host resource name '%s' is already used", hostReq.ResourceName,
-			)
-		}
-	} else {
-		return nil, fail.DuplicateError(
-			"found an existing Host named '%s' (but not managed by SafeScale)", hostReq.ResourceName,
-		)
->>>>>>> 5e6e400e
-	}
-}
-
-<<<<<<< HEAD
+	}
+}
+
 func (instance *Host) implCreate(
 	ctx context.Context, hostReq abstract.HostRequest, hostDef abstract.HostSizingRequirements,
 ) (_ *userdata.Content, gerr fail.Error) {
 	tracer := debug.NewTracer(ctx, tracing.ShouldTrace("resources.host"), "(%s)", hostReq.ResourceName).WithStopwatch().Entering()
 	defer tracer.Exiting()
-=======
-	// select new template based on hostDef and hostReq
-	{
-		newHostDef := hostDef
-		if newHostDef.Template == "" {
-			newHostDef.Template = hostReq.TemplateRef
-			if hostReq.TemplateID != "" {
-				newHostDef.Template = hostReq.TemplateID
-			}
-		}
-		tmpl, xerr := svc.FindTemplateBySizing(ctx, newHostDef)
-		xerr = debug.InjectPlannedFail(xerr)
-		if xerr != nil {
-			return nil, fail.NotFoundErrorWithCause(xerr, nil, "failed to find template to match requested sizing")
-		}
->>>>>>> 5e6e400e
 
 	type result struct {
 		ct  *userdata.Content
@@ -725,13 +688,9 @@
 			return xerr
 		}
 
-<<<<<<< HEAD
 		// Check if Host exists and is managed bySafeScale
 		_, xerr = LoadHost(ctx, svc, hostReq.ResourceName)
 		xerr = debug.InjectPlannedFail(xerr)
-=======
-		hostReq.ImageRef, hostReq.ImageID, xerr = determineImageID(ctx, svc, imageQuery)
->>>>>>> 5e6e400e
 		if xerr != nil {
 			switch xerr.(type) {
 			case *fail.ErrNotFound:
@@ -814,7 +773,6 @@
 				return xerr
 			}
 
-<<<<<<< HEAD
 			defer func() {
 				if ferr != nil && !hostReq.KeepOnFailure {
 					derr := undoCreateSingleHostNetworking()
@@ -846,9 +804,6 @@
 			// By convention, default subnet is the first of the list
 			as := hostReq.Subnets[0]
 			defaultSubnet, xerr = LoadSubnet(ctx, svc, "", as.ID)
-=======
-			opts, xerr := svc.GetConfigurationOptions(ctx)
->>>>>>> 5e6e400e
 			xerr = debug.InjectPlannedFail(xerr)
 			if xerr != nil {
 				rCh <- result{nil, xerr}
@@ -910,7 +865,6 @@
 		}
 		defaultSubnetID := defaultSubnet.GetID()
 
-<<<<<<< HEAD
 		// instruct Cloud Provider to create host
 		ahf, userdataContent, xerr := svc.CreateHost(hostReq)
 		xerr = debug.InjectPlannedFail(xerr)
@@ -921,28 +875,13 @@
 			}
 			rCh <- result{nil, fail.Wrap(xerr, "failed to create Host '%s'", hostReq.ResourceName)}
 			return xerr
-=======
-	// instruct Cloud Provider to create host
-	ahf, userdataContent, xerr := svc.CreateHost(ctx, hostReq)
-	xerr = debug.InjectPlannedFail(xerr)
-	if xerr != nil {
-		if _, ok := xerr.(*fail.ErrInvalidRequest); ok {
-			return nil, xerr
->>>>>>> 5e6e400e
-		}
-
-<<<<<<< HEAD
+		}
+
 		defer func() {
 			if ferr != nil && !hostReq.KeepOnFailure {
 				if derr := svc.DeleteHost(ahf.Core.ID); derr != nil {
 					_ = ferr.AddConsequence(fail.Wrap(derr, "cleaning up on %s, failed to delete Host '%s'", ActionFromError(ferr), ahf.Core.Name))
 				}
-=======
-	defer func() {
-		if ferr != nil && !hostReq.KeepOnFailure {
-			if derr := svc.DeleteHost(ctx, ahf.Core.ID); derr != nil {
-				_ = ferr.AddConsequence(fail.Wrap(derr, "cleaning up on %s, failed to delete Host '%s'", ActionFromError(ferr), ahf.Core.Name))
->>>>>>> 5e6e400e
 			}
 		}()
 
@@ -966,7 +905,6 @@
 			return xerr
 		}
 
-<<<<<<< HEAD
 		defer func() {
 			if ferr != nil && !hostReq.KeepOnFailure {
 				if derr := instance.MetadataCore.Delete(); derr != nil {
@@ -976,16 +914,6 @@
 					)
 					_ = ferr.AddConsequence(derr)
 				}
-=======
-	defer func() {
-		if ferr != nil && !hostReq.KeepOnFailure {
-			if derr := instance.MetadataCore.Delete(ctx); derr != nil {
-				logrus.Errorf(
-					"cleaning up on %s, failed to delete Host '%s' metadata: %v", ActionFromError(ferr), ahf.Core.Name,
-					derr,
-				)
-				_ = ferr.AddConsequence(derr)
->>>>>>> 5e6e400e
 			}
 		}()
 
@@ -1093,20 +1021,12 @@
 			return xerr
 		}
 
-<<<<<<< HEAD
 		xerr = instance.updateCachedInformation(ctx)
 		xerr = debug.InjectPlannedFail(xerr)
 		if xerr != nil {
 			rCh <- result{nil, xerr}
 			return xerr
 		}
-=======
-	xerr = instance.updateCachedInformation(ctx)
-	xerr = debug.InjectPlannedFail(xerr)
-	if xerr != nil {
-		return nil, xerr
-	}
->>>>>>> 5e6e400e
 
 		xerr = instance.setSecurityGroups(ctx, hostReq, defaultSubnet)
 		xerr = debug.InjectPlannedFail(xerr)
@@ -1203,7 +1123,6 @@
 			return xerr
 		}
 
-<<<<<<< HEAD
 		if !valid.IsNil(ahf) {
 			if !valid.IsNil(ahf.Core) {
 				logrus.Warningf("Marking instance as started")
@@ -1214,13 +1133,6 @@
 							"'*abstract.HostCore' expected, '%s' received", reflect.TypeOf(clonable).String(),
 						)
 					}
-=======
-	xerr = instance.unbindDefaultSecurityGroupIfNeeded(ctx, networkInstance.GetID())
-	xerr = debug.InjectPlannedFail(xerr)
-	if xerr != nil {
-		return nil, xerr
-	}
->>>>>>> 5e6e400e
 
 					ahc.LastState = hoststate.Started
 					return nil
@@ -1988,11 +1900,7 @@
 
 	// Reset userdata script for Host from Cloud Provider metadata service (if stack is able to do so)
 	svc := instance.Service()
-<<<<<<< HEAD
 	xerr := svc.ClearHostStartupScript(instance.GetID())
-=======
-	xerr = svc.ClearHostStartupScript(ctx, instance.GetID())
->>>>>>> 5e6e400e
 	xerr = debug.InjectPlannedFail(xerr)
 	if xerr != nil {
 		return xerr
@@ -3025,15 +2933,7 @@
 
 	xerr = retry.WhileUnsuccessful(
 		func() error {
-<<<<<<< HEAD
 			return svc.WaitHostState(hostID, hoststate.Started, timings.HostOperationTimeout())
-=======
-			if task.Aborted() {
-				return fail.AbortedError(nil, "aborted")
-			}
-
-			return svc.WaitHostState(ctx, hostID, hoststate.Started, timings.HostOperationTimeout())
->>>>>>> 5e6e400e
 		},
 		timings.NormalDelay(),
 		timings.ExecutionTimeout(),
@@ -3098,15 +2998,7 @@
 
 	xerr = retry.WhileUnsuccessful(
 		func() error {
-<<<<<<< HEAD
 			return svc.WaitHostState(hostID, hoststate.Stopped, timings.HostOperationTimeout())
-=======
-			if task.Aborted() {
-				return fail.AbortedError(nil, "aborted")
-			}
-
-			return svc.WaitHostState(ctx, hostID, hoststate.Stopped, timings.HostOperationTimeout())
->>>>>>> 5e6e400e
 		},
 		timings.NormalDelay(),
 		timings.ExecutionTimeout(),
