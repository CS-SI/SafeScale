/*
 * Copyright 2018-2022, CS Systemes d'Information, http://csgroup.eu
 *
 * Licensed under the Apache License, Version 2.0 (the "License");
 * you may not use this file except in compliance with the License.
 * You may obtain a copy of the License at
 *
 *     http://www.apache.org/licenses/LICENSE-2.0
 *
 * Unless required by applicable law or agreed to in writing, software
 * distributed under the License is distributed on an "AS IS" BASIS,
 * WITHOUT WARRANTIES OR CONDITIONS OF ANY KIND, either express or implied.
 * See the License for the specific language governing permissions and
 * limitations under the License.
 */

package operations

import (
	"context"
	"errors"
	"fmt"
	"net"
	"os"
	"os/user"
	"reflect"
	"strconv"
	"strings"
	"sync"
	"time"

	"github.com/sirupsen/logrus"

	"github.com/CS-SI/SafeScale/v21/lib/protocol"
	"github.com/CS-SI/SafeScale/v21/lib/server/iaas"
	"github.com/CS-SI/SafeScale/v21/lib/server/iaas/objectstorage"
	"github.com/CS-SI/SafeScale/v21/lib/server/iaas/userdata"
	"github.com/CS-SI/SafeScale/v21/lib/server/resources"
	"github.com/CS-SI/SafeScale/v21/lib/server/resources/abstract"
	"github.com/CS-SI/SafeScale/v21/lib/server/resources/enums/hostproperty"
	"github.com/CS-SI/SafeScale/v21/lib/server/resources/enums/hoststate"
	"github.com/CS-SI/SafeScale/v21/lib/server/resources/enums/installmethod"
	"github.com/CS-SI/SafeScale/v21/lib/server/resources/enums/ipversion"
	"github.com/CS-SI/SafeScale/v21/lib/server/resources/enums/networkproperty"
	"github.com/CS-SI/SafeScale/v21/lib/server/resources/enums/securitygroupproperty"
	"github.com/CS-SI/SafeScale/v21/lib/server/resources/enums/securitygroupstate"
	"github.com/CS-SI/SafeScale/v21/lib/server/resources/enums/subnetproperty"
	"github.com/CS-SI/SafeScale/v21/lib/server/resources/operations/consts"
	"github.com/CS-SI/SafeScale/v21/lib/server/resources/operations/converters"
	propertiesv1 "github.com/CS-SI/SafeScale/v21/lib/server/resources/properties/v1"
	propertiesv2 "github.com/CS-SI/SafeScale/v21/lib/server/resources/properties/v2"
	"github.com/CS-SI/SafeScale/v21/lib/system"
	"github.com/CS-SI/SafeScale/v21/lib/utils"
	"github.com/CS-SI/SafeScale/v21/lib/utils/cli/enums/outputs"
	"github.com/CS-SI/SafeScale/v21/lib/utils/concurrency"
	"github.com/CS-SI/SafeScale/v21/lib/utils/data"
	"github.com/CS-SI/SafeScale/v21/lib/utils/data/serialize"
	"github.com/CS-SI/SafeScale/v21/lib/utils/debug"
	"github.com/CS-SI/SafeScale/v21/lib/utils/debug/tracing"
	"github.com/CS-SI/SafeScale/v21/lib/utils/fail"
	netretry "github.com/CS-SI/SafeScale/v21/lib/utils/net"
	"github.com/CS-SI/SafeScale/v21/lib/utils/retry"
	"github.com/CS-SI/SafeScale/v21/lib/utils/strprocess"
	"github.com/CS-SI/SafeScale/v21/lib/utils/temporal"
	"github.com/CS-SI/SafeScale/v21/lib/utils/valid"
)

const (
	hostKind = "host"
	// hostsFolderName is the technical name of the container used to store networks info
	hostsFolderName = "hosts"
)

// Host ...
// follows interface resources.Host
type Host struct {
	*MetadataCore

	localCache struct {
		sync.RWMutex
		installMethods                sync.Map
		privateIP, publicIP, accessIP string
		sshProfile                    *system.SSHConfig
	}
}

// NewHost ...
func NewHost(svc iaas.Service) (_ *Host, ferr fail.Error) {
	defer fail.OnPanic(&ferr)

	if svc == nil {
		return nil, fail.InvalidParameterCannotBeNilError("svc")
	}

	coreInstance, xerr := NewCore(svc, hostKind, hostsFolderName, &abstract.HostCore{})
	xerr = debug.InjectPlannedFail(xerr)
	if xerr != nil {
		return nil, xerr
	}

	instance := &Host{
		MetadataCore: coreInstance,
	}
	return instance, nil
}

// LoadHost ...
func LoadHost(ctx context.Context, svc iaas.Service, ref string, options ...data.ImmutableKeyValue) (_ resources.Host, ferr fail.Error) {
	defer fail.OnPanic(&ferr)

	if svc == nil {
		return nil, fail.InvalidParameterCannotBeNilError("svc")
	}
	if ref == "" {
		return nil, fail.InvalidParameterCannotBeEmptyStringError("ref")
	}

	cacheMissLoader := func() (data.Identifiable, fail.Error) { return onHostCacheMiss(ctx, svc, ref) }
	anon, xerr := cacheMissLoader()
	if xerr != nil {
		return nil, xerr
	}
<<<<<<< HEAD

	hostCache, xerr := svc.GetCache(hostKind)
	xerr = debug.InjectPlannedFail(xerr)
	if xerr != nil {
		return nil, xerr
	}

	updateCachedInformation := true
	if len(options) > 0 {
		for _, v := range options {
			switch v.Key() {
			case hostOptionLightKeyword:
				updateCachedInformation = !v.Value().(bool)
			default:
				logrus.Warnf("In operations.LoadHost(): unknown options '%s', ignored", v.Key())
			}
		}
	}

	cacheOptions := iaas.CacheMissOption(
		func() (cache.Cacheable, fail.Error) { return onHostCacheMiss(svc, ref, updateCachedInformation) },
		timings.MetadataTimeout(),
	)
	cacheEntry, xerr := hostCache.Get(ref, cacheOptions...)
	if xerr != nil {
		switch xerr.(type) {
		case *fail.ErrNotFound:
			debug.IgnoreError(xerr)
			// rewrite NotFoundError, user does not bother about metadata message
			return nil, fail.NotFoundError("failed to find Host '%s'", ref)
		default:
			return nil, xerr
		}
	}

	hostInstance, ok := cacheEntry.Content().(*Host)
=======
	hostInstance, ok := anon.(*Host)
>>>>>>> 2681097b
	if !ok {
		return nil, fail.InconsistentError("cache content for key %s is not a resources.Host", ref)
	}
	if hostInstance == nil {
		return nil, fail.InconsistentError("nil value found in Host cache for key '%s'", ref)
	}
<<<<<<< HEAD
	_ = cacheEntry.LockContent()
	defer func() {
		if ferr != nil {
			ferr = debug.InjectPlannedFail(ferr)
			_ = cacheEntry.UnlockContent()
		}
	}()

	// If entry use is greater than 1, the metadata may have been updated, so Reload() the instance
	if cacheEntry.LockCount() > 1 {
		xerr = hostInstance.Reload()
		if xerr != nil {
			return nil, xerr
		}
	}
=======
>>>>>>> 2681097b

	return hostInstance, nil
}

// onHostCacheMiss is called when host 'ref' is not found in cache
func onHostCacheMiss(ctx context.Context, svc iaas.Service, ref string) (data.Identifiable, fail.Error) {
	hostInstance, innerXErr := NewHost(svc)
	if innerXErr != nil {
		return nil, innerXErr
	}

	serialized, xerr := hostInstance.Sdump()
	if xerr != nil {
		return nil, xerr
	}

	if innerXErr = hostInstance.Read(ref); innerXErr != nil {
		return nil, innerXErr
	}

	xerr = hostInstance.updateCachedInformation()
	if xerr != nil {
		return nil, xerr
	}

	afterSerialized, xerr := hostInstance.Sdump()
	if xerr != nil {
		return nil, xerr
	}

	if strings.Compare(serialized, afterSerialized) == 0 {
		return nil, fail.NotFoundError("something is very wrong, either read or updateCachedInformation should have failed: %s", serialized)
	}

	return hostInstance, nil
}

// updateCachedInformation loads in cache SSH configuration to access host; this information will not change over time
func (instance *Host) updateCachedInformation() fail.Error {
	svc := instance.Service()

	opUser, opUserErr := getOperatorUsernameFromCfg(svc)
	if opUserErr != nil {
		return opUserErr
	}

<<<<<<< HEAD
=======
	instance.localCache.Lock()
	defer instance.localCache.Unlock()

	task, xerr := concurrency.VoidTask()
	if xerr != nil {
		return xerr
	}
	ctx := task.Context()

>>>>>>> 2681097b
	return instance.Review(func(clonable data.Clonable, props *serialize.JSONProperties) fail.Error {
		ahc, ok := clonable.(*abstract.HostCore)
		if !ok {
			return fail.InconsistentError("'*abstract.HostCore' expected, '%s' provided", reflect.TypeOf(clonable).String())
		}

		var primaryGatewayConfig, secondaryGatewayConfig *system.SSHConfig
		innerXErr := props.Inspect(hostproperty.NetworkV2, func(clonable data.Clonable) fail.Error {
			hnV2, ok := clonable.(*propertiesv2.HostNetworking)
			if !ok {
				return fail.InconsistentError("'*propertiesv2.HostNetworking' expected, '%s' provided", reflect.TypeOf(clonable).String())
			}

			if len(hnV2.IPv4Addresses) > 0 {
<<<<<<< HEAD
				instance.privateIP = hnV2.IPv4Addresses[hnV2.DefaultSubnetID]
				if instance.privateIP == "" {
					instance.privateIP = hnV2.IPv6Addresses[hnV2.DefaultSubnetID]
				}
			}
			instance.publicIP = hnV2.PublicIPv4
			if instance.publicIP == "" {
				instance.publicIP = hnV2.PublicIPv6
			}
			if instance.publicIP != "" {
				instance.accessIP = instance.publicIP
			} else {
				instance.accessIP = instance.privateIP
=======
				instance.localCache.privateIP = hnV2.IPv4Addresses[hnV2.DefaultSubnetID]
				if instance.localCache.privateIP == "" {
					instance.localCache.privateIP = hnV2.IPv6Addresses[hnV2.DefaultSubnetID]
				}
			}
			instance.localCache.publicIP = hnV2.PublicIPv4
			if instance.localCache.publicIP == "" {
				instance.localCache.publicIP = hnV2.PublicIPv6
			}
			if instance.localCache.publicIP != "" {
				instance.localCache.accessIP = instance.localCache.publicIP
			} else {
				instance.localCache.accessIP = instance.localCache.privateIP
>>>>>>> 2681097b
			}

			// During upgrade, hnV2.DefaultSubnetID may be empty string, do not execute the following code in this case
			// Do not execute iff Host is single or is a gateway
			if !hnV2.Single && !hnV2.IsGateway && hnV2.DefaultSubnetID != "" {
<<<<<<< HEAD
				subnetInstance, xerr := LoadSubnet(svc, "", hnV2.DefaultSubnetID)
=======
				subnetInstance, xerr := LoadSubnet(ctx, svc, "", hnV2.DefaultSubnetID)
>>>>>>> 2681097b
				xerr = debug.InjectPlannedFail(xerr)
				if xerr != nil {
					return xerr
				}

<<<<<<< HEAD
				rgw, xerr := subnetInstance.unsafeInspectGateway(true)
=======
				gwInstance, xerr := subnetInstance.unsafeInspectGateway(ctx, true)
>>>>>>> 2681097b
				xerr = debug.InjectPlannedFail(xerr)
				if xerr != nil {
					return xerr
				}

<<<<<<< HEAD
				gwErr := rgw.Inspect(func(clonable data.Clonable, _ *serialize.JSONProperties) fail.Error {
					gwahc, ok := clonable.(*abstract.HostCore)
					if !ok {
						return fail.InconsistentError("'*abstract.HostCore' expected, '%s' provided", reflect.TypeOf(clonable).String())
					}

					castedGW, ok := rgw.(*Host)
					if !ok {
						return fail.InconsistentError("failed to cast rgw to '*Host'")
					}

					ip := castedGW.accessIP
					primaryGatewayConfig = &system.SSHConfig{
						PrivateKey: gwahc.PrivateKey,
						Port:       int(gwahc.SSHPort),
						IPAddress:  ip,
						Hostname:   gwahc.Name,
						User:       opUser,
=======
				gwErr := gwInstance.Inspect(func(clonable data.Clonable, _ *serialize.JSONProperties) fail.Error {
					gwahc, ok := clonable.(*abstract.HostCore)
					if !ok {
						return fail.InconsistentError("'*abstract.HostCore' expected, '%s' provided", reflect.TypeOf(clonable).String())
					}

					castedGW, ok := gwInstance.(*Host)
					if !ok {
						return fail.InconsistentError("failed to cast gwInstance to '*Host'")
					}

					ip, xerr := castedGW.GetAccessIP(ctx)
					if xerr != nil {
						return xerr
>>>>>>> 2681097b
					}
					return nil
				})
				if gwErr != nil {
					return gwErr
				}

<<<<<<< HEAD
				// Secondary gateway may not exist...
				rgw, xerr = subnetInstance.unsafeInspectGateway(false)
=======
					primaryGatewayConfig = &system.SSHConfig{
						PrivateKey: gwahc.PrivateKey,
						Port:       int(gwahc.SSHPort),
						IPAddress:  ip,
						Hostname:   gwahc.Name,
						User:       opUser,
					}
					return nil
				})
				if gwErr != nil {
					return gwErr
				}

				// Secondary gateway may not exist...
				gwInstance, xerr = subnetInstance.unsafeInspectGateway(ctx, false)
>>>>>>> 2681097b
				xerr = debug.InjectPlannedFail(xerr)
				if xerr != nil {
					switch xerr.(type) {
					case *fail.ErrNotFound:
						// continue
						debug.IgnoreError(xerr)
					default:
						return xerr
					}
				} else {
<<<<<<< HEAD
					gwErr = rgw.Review(func(clonable data.Clonable, _ *serialize.JSONProperties) fail.Error {
=======
					gwErr = gwInstance.Review(func(clonable data.Clonable, _ *serialize.JSONProperties) fail.Error {
>>>>>>> 2681097b
						gwahc, ok := clonable.(*abstract.HostCore)
						if !ok {
							return fail.InconsistentError("'*abstract.HostCore' expected, '%s' provided", reflect.TypeOf(clonable).String())
						}

<<<<<<< HEAD
						secondaryGatewayConfig = &system.SSHConfig{
							PrivateKey: gwahc.PrivateKey,
							Port:       int(gwahc.SSHPort),
							IPAddress:  rgw.(*Host).accessIP,
							Hostname:   rgw.GetName(),
=======
						castedGW, ok := gwInstance.(*Host)
						if !ok {
							return fail.InconsistentError("failed to cast gwInstance to '*Host'")
						}

						ip, xerr := castedGW.GetAccessIP(ctx)
						if xerr != nil {
							return xerr
						}

						secondaryGatewayConfig = &system.SSHConfig{
							PrivateKey: gwahc.PrivateKey,
							Port:       int(gwahc.SSHPort),
							IPAddress:  ip,
							Hostname:   gwInstance.GetName(),
>>>>>>> 2681097b
							User:       opUser,
						}
						return nil
					})
					if gwErr != nil {
						return gwErr
					}
				}
			}
			return nil
		})
		if innerXErr != nil {
			return innerXErr
		}

<<<<<<< HEAD
		instance.sshProfile = &system.SSHConfig{
			Port:                   int(ahc.SSHPort),
			IPAddress:              instance.accessIP,
=======
		instance.localCache.sshProfile = &system.SSHConfig{
			Port:                   int(ahc.SSHPort),
			IPAddress:              instance.localCache.accessIP,
>>>>>>> 2681097b
			Hostname:               instance.GetName(),
			User:                   opUser,
			PrivateKey:             ahc.PrivateKey,
			GatewayConfig:          primaryGatewayConfig,
			SecondaryGatewayConfig: secondaryGatewayConfig,
		}

		var index uint8
		innerXErr = props.Inspect(hostproperty.SystemV1, func(clonable data.Clonable) fail.Error {
			systemV1, ok := clonable.(*propertiesv1.HostSystem)
			if !ok {
				logrus.Error(fail.InconsistentError("'*propertiesv1.HostSystem' expected, '%s' provided", reflect.TypeOf(clonable).String()))
			}
			if systemV1.Type == "linux" {
				switch systemV1.Flavor {
				case "centos", "redhat":
					index++
<<<<<<< HEAD
					instance.installMethods.Store(index, installmethod.Yum)
=======
					instance.localCache.installMethods.Store(index, installmethod.Yum)
>>>>>>> 2681097b
				case "debian":
					fallthrough
				case "ubuntu":
					index++
<<<<<<< HEAD
					instance.installMethods.Store(index, installmethod.Apt)
				case "fedora", "rhel":
					index++
					instance.installMethods.Store(index, installmethod.Dnf)
=======
					instance.localCache.installMethods.Store(index, installmethod.Apt)
				case "fedora", "rhel":
					index++
					instance.localCache.installMethods.Store(index, installmethod.Dnf)
>>>>>>> 2681097b
				}
			}
			return nil
		})
		if innerXErr != nil {
			return innerXErr
		}

		index++
<<<<<<< HEAD
		instance.installMethods.Store(index, installmethod.Bash)
		index++
		instance.installMethods.Store(index, installmethod.None)
=======
		instance.localCache.installMethods.Store(index, installmethod.Bash)
		index++
		instance.localCache.installMethods.Store(index, installmethod.None)
>>>>>>> 2681097b
		return nil
	})
}

func getOperatorUsernameFromCfg(svc iaas.Service) (string, fail.Error) {
	cfg, xerr := svc.GetConfigurationOptions()
	xerr = debug.InjectPlannedFail(xerr)
	if xerr != nil {
		return "", xerr
	}

	var userName string
	if anon, ok := cfg.Get("OperatorUsername"); ok {
		userName, ok = anon.(string)
		if ok {
			if userName == "" {
				logrus.Warnf("OperatorUsername is empty, check your tenants.toml file. Using 'safescale' user instead.")
			}
		}
	}
	if userName == "" {
		userName = abstract.DefaultUser
	}

	return userName, nil
}

// IsNull ...
func (instance *Host) IsNull() bool {
	return instance == nil || instance.MetadataCore == nil || valid.IsNil(instance.MetadataCore)
}

// carry ...
func (instance *Host) carry(ctx context.Context, clonable data.Clonable) (ferr fail.Error) {
	if instance == nil {
		return fail.InvalidInstanceError()
	}
	if !valid.IsNil(instance) {
		if instance.MetadataCore.IsTaken() {
			return fail.InvalidInstanceContentError("instance", "is not null value, cannot overwrite")
		}
	}
	if clonable == nil {
		return fail.InvalidParameterCannotBeNilError("clonable")
	}

	// Note: do not validate parameters, this call will do it
	xerr := instance.MetadataCore.Carry(clonable)
	xerr = debug.InjectPlannedFail(xerr)
	if xerr != nil {
		return xerr
	}

	return nil
}

// Browse walks through Host MetadataFolder and executes a callback for each entry
func (instance *Host) Browse(ctx context.Context, callback func(*abstract.HostCore) fail.Error) (ferr fail.Error) {
	defer fail.OnPanic(&ferr)

	// Note: Do not test with Isnull here, as Browse may be used from null value
	if instance == nil {
		return fail.InvalidInstanceError()
	}
	if ctx == nil {
		return fail.InvalidParameterCannotBeNilError("ctx")
	}
	if callback == nil {
		return fail.InvalidParameterCannotBeNilError("callback")
	}

	task, xerr := concurrency.TaskFromContext(ctx)
	xerr = debug.InjectPlannedFail(xerr)
	if xerr != nil {
		return xerr
	}

	if task.Aborted() {
		return fail.AbortedError(nil, "aborted")
	}

	tracer := debug.NewTracer(task, tracing.ShouldTrace("resources.host")).WithStopwatch().Entering()
	defer tracer.Exiting()

	// instance.RLock()
	// defer instance.RUnlock()

	return instance.MetadataCore.BrowseFolder(
		func(buf []byte) (innerXErr fail.Error) {
			if task.Aborted() {
				return fail.AbortedError(nil, "aborted")
			}

			ahc := abstract.NewHostCore()
			var inErr fail.Error
			if inErr = ahc.Deserialize(buf); inErr != nil {
				return inErr
			}

			return callback(ahc)
		},
	)
}

// ForceGetState returns the current state of the provider Host then alter metadata
func (instance *Host) ForceGetState(ctx context.Context) (state hoststate.Enum, ferr fail.Error) {
	defer fail.OnPanic(&ferr)

	state = hoststate.Unknown
	if instance == nil || valid.IsNil(instance) {
		return state, fail.InvalidInstanceError()
	}
	if ctx == nil {
		return state, fail.InvalidParameterCannotBeNilError("ctx")
	}

	task, xerr := concurrency.TaskFromContext(ctx)
	xerr = debug.InjectPlannedFail(xerr)
	if xerr != nil {
		return state, xerr
	}

	if task.Aborted() {
		return state, fail.AbortedError(nil, "aborted")
	}

	tracer := debug.NewTracer(task, tracing.ShouldTrace("resources.host")).WithStopwatch().Entering()
	defer tracer.Exiting()

	xerr = instance.Alter(func(clonable data.Clonable, _ *serialize.JSONProperties) fail.Error {
		ahc, ok := clonable.(*abstract.HostCore)
		if !ok {
			return fail.InconsistentError("'*abstract.HostCore' expected, '%s' provided", reflect.TypeOf(clonable).String())
		}

		abstractHostFull, innerXErr := instance.Service().InspectHost(ahc.ID)
		if innerXErr != nil {
			return innerXErr
		}

		if abstractHostFull != nil {
			state = abstractHostFull.Core.LastState
			if state != ahc.LastState {
				ahc.LastState = state
				return nil
			}
			return fail.AlteredNothingError()
		}

		return fail.InconsistentError("Host shouldn't be nil")
	})
	if xerr != nil {
		return hoststate.Unknown, xerr
	}

	return state, nil
}

// Reload reloads Host from metadata and current Host state on provider state
func (instance *Host) Reload() (ferr fail.Error) {
	defer fail.OnPanic(&ferr)

	if valid.IsNil(instance) {
		return fail.InvalidInstanceError()
	}

<<<<<<< HEAD
	instance.lock.Lock()
	defer instance.lock.Unlock()

	return instance.unsafeReload()
}

// Reload reloads Host from metadata and current Host state on provider state
=======
	return instance.unsafeReload()
}

// FIXME: unsafeXXX may need review, should not be needed anymore after lock sanitization
// unsafeReload reloads Host from metadata and current Host state on provider state
>>>>>>> 2681097b
func (instance *Host) unsafeReload() (ferr fail.Error) {
	defer fail.OnPanic(&ferr)

	xerr := instance.MetadataCore.Reload()
	xerr = debug.InjectPlannedFail(xerr)
	if xerr != nil {
		switch xerr.(type) {
		case *retry.ErrTimeout: // If retry timed out, log it and return error ErrNotFound
			return fail.NotFoundErrorWithCause(xerr, nil, "metadata of Host '%s' not found; Host deleted?", instance.GetName())
		default:
			return xerr
		}
	}

	// Request Host inspection from provider
	ahf, xerr := instance.Service().InspectHost(instance.GetID())
	xerr = debug.InjectPlannedFail(xerr)
	if xerr != nil {
		return xerr
	}

	// Updates the Host metadata
	xerr = instance.Alter(func(clonable data.Clonable, props *serialize.JSONProperties) fail.Error {
		ahc, ok := clonable.(*abstract.HostCore)
		if !ok {
			return fail.InconsistentError("'*abstract.HostCore' expected, '%s' received", reflect.TypeOf(clonable).String())
		}

		changed := false
		if ahc.LastState != ahf.CurrentState {
			ahc.LastState = ahf.CurrentState
			changed = true
		}

		innerXErr := props.Alter(hostproperty.SizingV2, func(clonable data.Clonable) fail.Error {
			hostSizingV2, ok := clonable.(*propertiesv2.HostSizing)
			if !ok {
				return fail.InconsistentError("'*propertiesv2.HostSizing' expected, '%s' provided", reflect.TypeOf(clonable).String())
			}

			allocated := converters.HostEffectiveSizingFromAbstractToPropertyV2(ahf.Sizing)
			if !reflect.DeepEqual(*allocated, *hostSizingV2.AllocatedSize) {
				*hostSizingV2.AllocatedSize = *allocated
				changed = true
			}
			return nil
		})
		if innerXErr != nil {
			return innerXErr
		}

		// Updates Host property propertiesv1.HostNetworking
		innerXErr = props.Alter(hostproperty.NetworkV2, func(clonable data.Clonable) fail.Error {
			hnV2, ok := clonable.(*propertiesv2.HostNetworking)
			if !ok {
				return fail.InconsistentError("'*propertiesv2.HostNetworking' expected, '%s' provided", reflect.TypeOf(clonable).String())
			}

			if len(ahf.Networking.IPv4Addresses) > 0 {
				hnV2.IPv4Addresses = ahf.Networking.IPv4Addresses
			}
			if len(ahf.Networking.IPv6Addresses) > 0 {
				hnV2.IPv6Addresses = ahf.Networking.IPv6Addresses
			}
			if len(ahf.Networking.SubnetsByID) > 0 {
				hnV2.SubnetsByID = ahf.Networking.SubnetsByID
			}
			if len(ahf.Networking.SubnetsByName) > 0 {
				hnV2.SubnetsByName = ahf.Networking.SubnetsByName
			}
			return nil
		})
		if innerXErr != nil {
			return innerXErr
		}
		if !changed {
			return fail.AlteredNothingError()
		}
		return nil
	})
	xerr = debug.InjectPlannedFail(xerr)
	if xerr != nil {
		switch xerr.(type) {
		case *fail.ErrAlteredNothing:
			return nil
		default:
			return xerr
		}
	}

	return instance.updateCachedInformation()
}

// GetState returns the last known state of the Host, without forced inspect
func (instance *Host) GetState() (hoststate.Enum, fail.Error) {
	state := hoststate.Unknown
	if instance == nil || valid.IsNil(instance) {
		return state, fail.InvalidInstanceError()
	}

	// instance.RLock()
	// defer instance.RUnlock()

	xerr := instance.Review(func(clonable data.Clonable, _ *serialize.JSONProperties) fail.Error {
		ahc, ok := clonable.(*abstract.HostCore)
		if !ok {
			return fail.InconsistentError("'*abstract.HostCore' expected, '%s' provided", reflect.TypeOf(clonable).String())
		}

		state = ahc.LastState
		return nil
	})
	if xerr != nil {
		return hoststate.Unknown, xerr
	}

	return state, nil
}

// Create creates a new Host and its metadata
// If the metadata is already carrying a Host, returns fail.ErrNotAvailable
// In case of error occurring after Host resource creation, 'instance' still contains ID of the Host created. This can be used to
// defer Host deletion in case of error
func (instance *Host) Create(
	ctx context.Context, hostReq abstract.HostRequest, hostDef abstract.HostSizingRequirements,
) (_ *userdata.Content, ferr fail.Error) {
	defer fail.OnPanic(&ferr)

	// note: do not test IsNull() here, it's expected to be IsNull() actually
	if instance == nil {
		return nil, fail.InvalidInstanceError()
	}
	if !valid.IsNil(instance.MetadataCore) {
		if instance.MetadataCore.IsTaken() {
			return nil, fail.InconsistentError("already carrying information")
		}
	}
	if ctx == nil {
		return nil, fail.InvalidParameterCannotBeNilError("ctx")
	}

	task, xerr := concurrency.TaskFromContextOrVoid(ctx)
	xerr = debug.InjectPlannedFail(xerr)
	if xerr != nil {
		return nil, xerr
	}

	if task.Aborted() {
		return nil, fail.AbortedError(nil, "aborted")
	}

	tracer := debug.NewTracer(task, tracing.ShouldTrace("resources.host"), "(%s)", hostReq.ResourceName).WithStopwatch().Entering()
	defer tracer.Exiting()

	svc := instance.Service()

	timings, xerr := instance.Service().Timings()
	if xerr != nil {
		return nil, xerr
	}

	// Check if Host exists and is managed bySafeScale
	_, xerr = LoadHost(task.Context(), svc, hostReq.ResourceName)
	xerr = debug.InjectPlannedFail(xerr)
	if xerr != nil {
		switch xerr.(type) {
		case *fail.ErrNotFound:
			// continue
			debug.IgnoreError(xerr)
		default:
			return nil, fail.Wrap(xerr, "failed to check if Host '%s' already exists", hostReq.ResourceName)
		}
	} else {
		return nil, fail.DuplicateError("'%s' already exists", hostReq.ResourceName)
	}

	// Check if Host exists but is not managed by SafeScale
	_, xerr = svc.InspectHost(abstract.NewHostCore().SetName(hostReq.ResourceName))
	xerr = debug.InjectPlannedFail(xerr)
	if xerr != nil {
		switch xerr.(type) {
		case *fail.ErrNotFound:
			// continue
			debug.IgnoreError(xerr)
		default:
			return nil, fail.Wrap(
				xerr, "failed to check if Host resource name '%s' is already used", hostReq.ResourceName,
			)
		}
	} else {
		return nil, fail.DuplicateError(
			"found an existing Host named '%s' (but not managed by SafeScale)", hostReq.ResourceName,
		)
	}

	// select new template based on hostDef and hostReq
	{
		newHostDef := hostDef
		if newHostDef.Template == "" {
			newHostDef.Template = hostReq.TemplateRef
			if hostReq.TemplateID != "" {
				newHostDef.Template = hostReq.TemplateID
			}
		}
		tmpl, xerr := svc.FindTemplateBySizing(newHostDef)
		xerr = debug.InjectPlannedFail(xerr)
		if xerr != nil {
			return nil, fail.NotFoundErrorWithCause(xerr, nil, "failed to find template to match requested sizing")
		}

		hostDef.Template = tmpl.ID
		hostReq.TemplateRef = tmpl.Name
	}

	hostReq.TemplateID = hostDef.Template

	// If hostDef.Image is not explicitly defined, find an image ID corresponding to the content of hostDef.ImageRef
	imageQuery := hostDef.Image
	if imageQuery == "" {
		imageQuery = hostReq.ImageRef
		if imageQuery == "" { // if ImageRef also empty, use defaults
			imageQuery = consts.DEFAULTOS
		}

		hostReq.ImageRef, hostReq.ImageID, xerr = determineImageID(svc, imageQuery)
		if xerr != nil {
			return nil, xerr
		}
	}
	hostDef.Image = hostReq.ImageID

	// identify default Subnet
	var (
		defaultSubnet                  resources.Subnet
		undoCreateSingleHostNetworking func() fail.Error
	)
	if hostReq.Single {
		defaultSubnet, undoCreateSingleHostNetworking, xerr = createSingleHostNetworking(task.Context(), svc, hostReq)
		xerr = debug.InjectPlannedFail(xerr)
		if xerr != nil {
			return nil, xerr
		}

		defer func() {
			if ferr != nil && !hostReq.KeepOnFailure {
				derr := undoCreateSingleHostNetworking()
				if derr != nil {
					_ = ferr.AddConsequence(derr)
				}
			}
		}()

		xerr = defaultSubnet.Review(func(clonable data.Clonable, _ *serialize.JSONProperties) fail.Error {
			as, ok := clonable.(*abstract.Subnet)
			if !ok {
				return fail.InconsistentError("'*abstract.Subnet' expected, '%s' provided", reflect.TypeOf(clonable).String())
			}

			hostReq.Subnets = append(hostReq.Subnets, as)
			hostReq.SecurityGroupIDs = map[string]struct{}{
				as.PublicIPSecurityGroupID: {},
				as.GWSecurityGroupID:       {},
			}
			hostReq.PublicIP = true
			return nil
		})
		if xerr != nil {
			return nil, xerr
		}
	} else {
		// By convention, default subnet is the first of the list
		as := hostReq.Subnets[0]
		defaultSubnet, xerr = LoadSubnet(task.Context(), svc, "", as.ID)
		xerr = debug.InjectPlannedFail(xerr)
		if xerr != nil {
			return nil, xerr
		}

		if !hostReq.IsGateway && hostReq.DefaultRouteIP == "" {
			s, ok := defaultSubnet.(*Subnet)
			if !ok {
				return nil, fail.InconsistentError("failed to cast 'defaultSubnet' to '*Subnet'")
			}
			hostReq.DefaultRouteIP, xerr = s.unsafeGetDefaultRouteIP(task.Context())
			if xerr != nil {
				return nil, xerr
			}
		}

		// list IDs of Security Groups to apply to Host
		if len(hostReq.SecurityGroupIDs) == 0 {
			hostReq.SecurityGroupIDs = make(map[string]struct{}, len(hostReq.Subnets)+1)
			for _, v := range hostReq.Subnets {
				hostReq.SecurityGroupIDs[v.InternalSecurityGroupID] = struct{}{}
			}

			opts, xerr := svc.GetConfigurationOptions()
			xerr = debug.InjectPlannedFail(xerr)
			if xerr != nil {
				return nil, xerr
			}

			anon, ok := opts.Get("UseNATService")
			useNATService := ok && anon.(bool)
			if hostReq.PublicIP || useNATService {
				xerr = defaultSubnet.Review(
					func(clonable data.Clonable, _ *serialize.JSONProperties) fail.Error {
						as, ok := clonable.(*abstract.Subnet)
						if !ok {
							return fail.InconsistentError(
								"*abstract.Subnet' expected, '%s' provided", reflect.TypeOf(clonable).String(),
							)
						}

						if as.PublicIPSecurityGroupID != "" {
							hostReq.SecurityGroupIDs[as.PublicIPSecurityGroupID] = struct{}{}
						}
						return nil
					},
				)
				xerr = debug.InjectPlannedFail(xerr)
				if xerr != nil {
					return nil, fail.Wrap(xerr, "failed to consult details of Subnet '%s'", defaultSubnet.GetName())
				}
			}
		}
	}
	defaultSubnetID := defaultSubnet.GetID()

	// instruct Cloud Provider to create host
	ahf, userdataContent, xerr := svc.CreateHost(hostReq)
	xerr = debug.InjectPlannedFail(xerr)
	if xerr != nil {
		if _, ok := xerr.(*fail.ErrInvalidRequest); ok {
			return nil, xerr
		}
		return nil, fail.Wrap(xerr, "failed to create Host '%s'", hostReq.ResourceName)
	}

	defer func() {
		if ferr != nil && !hostReq.KeepOnFailure {
			if derr := svc.DeleteHost(ahf.Core.ID); derr != nil {
				_ = ferr.AddConsequence(fail.Wrap(derr, "cleaning up on %s, failed to delete Host '%s'", ActionFromError(ferr), ahf.Core.Name))
			}
		}
	}()

	// Make sure ssh port wanted is set
	if !userdataContent.IsGateway {
		if hostReq.SSHPort > 0 {
			ahf.Core.SSHPort = hostReq.SSHPort
		} else {
			ahf.Core.SSHPort = 22
		}
	} else {
		userdataContent.SSHPort = strconv.Itoa(int(hostReq.SSHPort))
		ahf.Core.SSHPort = hostReq.SSHPort
	}

	// Creates metadata early to "reserve" Host name
	xerr = instance.carry(task.Context(), ahf.Core)
	xerr = debug.InjectPlannedFail(xerr)
	if xerr != nil {
		return nil, xerr
	}

	defer func() {
		if ferr != nil && !hostReq.KeepOnFailure {
			if derr := instance.MetadataCore.Delete(); derr != nil {
				logrus.Errorf(
					"cleaning up on %s, failed to delete Host '%s' metadata: %v", ActionFromError(ferr), ahf.Core.Name,
					derr,
				)
				_ = ferr.AddConsequence(derr)
			}
		}
	}()

	defer func() {
		if ferr != nil {
			if !valid.IsNil(ahf) {
				if !valid.IsNil(ahf.Core) {
					derr := instance.Alter(func(clonable data.Clonable, props *serialize.JSONProperties) fail.Error {
						ahc, ok := clonable.(*abstract.HostCore)
						if !ok {
							return fail.InconsistentError(
								"'*abstract.HostCore' expected, '%s' received", reflect.TypeOf(clonable).String(),
							)
						}

						ahc.LastState = hoststate.Failed
						return nil
					})
					if derr != nil {
						_ = ferr.AddConsequence(derr)
					}
				}
			}
		}
	}()

	xerr = instance.Alter(func(_ data.Clonable, props *serialize.JSONProperties) fail.Error {
		innerXErr := props.Alter(hostproperty.SizingV2, func(clonable data.Clonable) fail.Error {
			hostSizingV2, ok := clonable.(*propertiesv2.HostSizing)
			if !ok {
				return fail.InconsistentError("'*propertiesv2.HostSizing' expected, '%s' provided", reflect.TypeOf(clonable).String())
			}

			hostSizingV2.AllocatedSize = converters.HostEffectiveSizingFromAbstractToPropertyV2(ahf.Sizing)
			hostSizingV2.RequestedSize = converters.HostSizingRequirementsFromAbstractToPropertyV2(hostDef)
			hostSizingV2.Template = hostReq.TemplateRef
			return nil
		})
		if innerXErr != nil {
			return innerXErr
		}

		// Sets Host extension DescriptionV1
		innerXErr = props.Alter(hostproperty.DescriptionV1, func(clonable data.Clonable) fail.Error {
			hostDescriptionV1, ok := clonable.(*propertiesv1.HostDescription)
			if !ok {
				return fail.InconsistentError("'*propertiesv1.HostDescription' expected, '%s' provided", reflect.TypeOf(clonable).String())
			}

			var err error
			_, err = hostDescriptionV1.Replace(converters.HostDescriptionFromAbstractToPropertyV1(*ahf.Description))
			if err != nil {
				return fail.Wrap(err)
			}
			creator := ""
			hostname, err := os.Hostname()
			if err != nil {
				return fail.Wrap(err)
			}
			if curUser, err := user.Current(); err != nil {
				creator = "unknown@" + hostname
			} else {
				creator = curUser.Username
				if hostname != "" {
					creator += "@" + hostname
				}
				if curUser.Name != "" {
					creator += " (" + curUser.Name + ")"
				}
			}
			hostDescriptionV1.Creator = creator
			return nil
		})
		if innerXErr != nil {
			return innerXErr
		}

		// Updates Host property propertiesv2.HostNetworking
		return props.Alter(hostproperty.NetworkV2, func(clonable data.Clonable) fail.Error {
			hnV2, ok := clonable.(*propertiesv2.HostNetworking)
			if !ok {
				return fail.InconsistentError("'*propertiesv2.HostNetworking' expected, '%s' provided", reflect.TypeOf(clonable).String())
			}

			hnV2.DefaultSubnetID = defaultSubnetID
			hnV2.IsGateway = hostReq.IsGateway
			hnV2.Single = hostReq.Single
			hnV2.PublicIPv4 = ahf.Networking.PublicIPv4
			hnV2.PublicIPv6 = ahf.Networking.PublicIPv6
			hnV2.SubnetsByID = ahf.Networking.SubnetsByID
			hnV2.SubnetsByName = ahf.Networking.SubnetsByName
			hnV2.IPv4Addresses = ahf.Networking.IPv4Addresses
			hnV2.IPv6Addresses = ahf.Networking.IPv6Addresses
			return nil
		})
	})
	xerr = debug.InjectPlannedFail(xerr)
	if xerr != nil {
		return nil, xerr
	}

	xerr = instance.updateCachedInformation()
	xerr = debug.InjectPlannedFail(xerr)
	if xerr != nil {
		return nil, xerr
	}

	xerr = instance.setSecurityGroups(task.Context(), hostReq, defaultSubnet)
	xerr = debug.InjectPlannedFail(xerr)
	if xerr != nil {
		return nil, xerr
	}
	defer instance.undoSetSecurityGroups(context.Background(), &ferr, hostReq.KeepOnFailure)

	logrus.Infof("Compute resource '%s' created", instance.GetName())

	// A Host claimed ready by a Cloud provider is not necessarily ready
	// to be used until ssh service is up and running. So we wait for it before
	// claiming Host is created
	logrus.Infof("Waiting SSH availability on Host '%s' ...", instance.GetName())

	status, xerr := instance.waitInstallPhase(task.Context(), userdata.PHASE1_INIT, timings.HostCreationTimeout())
	xerr = debug.InjectPlannedFail(xerr)
	if xerr != nil {
		switch xerr.(type) {
		case *fail.ErrTimeout:
			return nil, fail.Wrap(xerr, "timeout after Host creation waiting for SSH availability")
		default:
			if abstract.IsProvisioningError(xerr) {
				logrus.Errorf("%+v", xerr)
				return nil, fail.Wrap(
					xerr, "error provisioning the new Host, please check safescaled logs", instance.GetName(),
				)
			}
			return nil, xerr
		}
	}

	xerr = instance.Alter(func(clonable data.Clonable, props *serialize.JSONProperties) fail.Error {
		// update Host system property
		return props.Alter(hostproperty.SystemV1, func(clonable data.Clonable) fail.Error {
			systemV1, ok := clonable.(*propertiesv1.HostSystem)
			if !ok {
				return fail.InconsistentError("'*propertiesv1.HostSystem' expected, '%s' provided", reflect.TypeOf(clonable).String())
			}

			parts := strings.Split(status, ",")
			if len(parts) >= 3 {
				systemV1.Type = parts[1]
				systemV1.Flavor = parts[2]
			}
			systemV1.Image = hostReq.ImageID
			return nil
		})
	})
	xerr = debug.InjectPlannedFail(xerr)
	if xerr != nil {
		return nil, xerr
	}

	// -- Updates Host link with subnets --
	xerr = instance.updateSubnets(task, hostReq)
	xerr = debug.InjectPlannedFail(xerr)
	if xerr != nil {
		return nil, xerr
	}

	defer func() {
		if ferr != nil {
			instance.undoUpdateSubnets(context.Background(), hostReq, &ferr)
		}
	}()

	// Set ssh port from given one (applied after netsec setup)
	if userdataContent.IsGateway {
		userdataContent.SSHPort = strconv.Itoa(int(hostReq.SSHPort))
	}

	xerr = instance.finalizeProvisioning(task.Context(), userdataContent)
	xerr = debug.InjectPlannedFail(xerr)
	if xerr != nil {
		return nil, xerr
	}

	// Unbind default security group if needed
	networkInstance, xerr := defaultSubnet.InspectNetwork(task.Context())
	if xerr != nil {
		return nil, xerr
	}

	xerr = instance.unbindDefaultSecurityGroupIfNeeded(networkInstance.GetID())
	xerr = debug.InjectPlannedFail(xerr)
	if xerr != nil {
		return nil, xerr
	}

	if !valid.IsNil(ahf) {
		if !valid.IsNil(ahf.Core) {
			derr := instance.Alter(func(clonable data.Clonable, props *serialize.JSONProperties) fail.Error {
				ahc, ok := clonable.(*abstract.HostCore)
				if !ok {
					return fail.InconsistentError(
						"'*abstract.HostCore' expected, '%s' received", reflect.TypeOf(clonable).String(),
					)
				}

				ahc.LastState = hoststate.Started
				return nil
			})
			if derr != nil {
				return userdataContent, derr
			}
		}
	}

	logrus.Infof("Host '%s' created successfully", instance.GetName())
	return userdataContent, nil
}

func determineImageID(svc iaas.Service, imageRef string) (string, string, fail.Error) {
	if imageRef == "" {
		cfg, xerr := svc.GetConfigurationOptions()
		xerr = debug.InjectPlannedFail(xerr)
		if xerr != nil {
			return "", "", xerr
		}

		imageRef = cfg.GetString("DefaultImage")
	}

	timings, xerr := svc.Timings()
	if xerr != nil {
		return "", "", xerr
	}

	var img *abstract.Image
	xerr = retry.WhileUnsuccessful(
		func() error {
			var innerXErr fail.Error
			img, innerXErr = svc.SearchImage(imageRef)
			return innerXErr
		},
		timings.SmallDelay(),
		timings.OperationTimeout(),
	)
	xerr = debug.InjectPlannedFail(xerr)
	if xerr != nil {
		switch xerr.(type) {
		case *fail.ErrNotFound:
			img = nil
			imgs, xerr := svc.ListImages(true)
			xerr = debug.InjectPlannedFail(xerr)
			if xerr != nil {
				return "", "", fail.Wrap(xerr, "failure listing images")
			}

			for _, v := range imgs {
				if strings.Compare(v.ID, imageRef) == 0 {
					logrus.Tracef("exact match by ID, ignoring jarowinkler results")
					img = v
					break
				}
			}
		default:
		}
	}
	if img == nil || img.ID == "" {
		return "", "", fail.Wrap(
			xerr, "failed to find image ID corresponding to '%s' to use on compute resource", imageRef,
		)
	}

	return imageRef, img.ID, nil
}

// setSecurityGroups sets the Security Groups for the host
func (instance *Host) setSecurityGroups(
	ctx context.Context, req abstract.HostRequest, defaultSubnet resources.Subnet,
) fail.Error {
	svc := instance.Service()
	if req.Single {
		hostID := instance.GetID()
		for k := range req.SecurityGroupIDs {
			if k != "" {
				xerr := svc.BindSecurityGroupToHost(k, hostID)
				xerr = debug.InjectPlannedFail(xerr)
				if xerr != nil {
					return xerr
				}
			}
		}
		return nil
	}

	return instance.Alter(func(clonable data.Clonable, props *serialize.JSONProperties) fail.Error {
		return props.Alter(hostproperty.SecurityGroupsV1, func(clonable data.Clonable) (finnerXErr fail.Error) {
			hsgV1, ok := clonable.(*propertiesv1.HostSecurityGroups)
			if !ok {
				return fail.InconsistentError("'*propertiesv1.HostSecurityGroups' expected, '%s' provided", reflect.TypeOf(clonable).String())
			}

			// get default Subnet core data
			var (
				defaultAbstractSubnet *abstract.Subnet
				defaultSubnetID       string
			)
			innerXErr := defaultSubnet.Review(
				func(clonable data.Clonable, _ *serialize.JSONProperties) fail.Error {
					var ok bool
					defaultAbstractSubnet, ok = clonable.(*abstract.Subnet)
					if !ok {
						return fail.InconsistentError("'*abstract.Subnet' expected, '%s' provided", reflect.TypeOf(clonable).String())
					}

					defaultSubnetID = defaultAbstractSubnet.ID
					return nil
				},
			)
			if innerXErr != nil {
				return innerXErr
			}

			var gwsg, pubipsg, lansg resources.SecurityGroup

			// Apply Security Group for gateways in default Subnet
			if req.IsGateway && defaultAbstractSubnet.GWSecurityGroupID != "" {
				gwsg, innerXErr = LoadSecurityGroup(ctx, svc, defaultAbstractSubnet.GWSecurityGroupID)
				if innerXErr != nil {
					return fail.Wrap(innerXErr, "failed to query Subnet '%s' Security Group '%s'", defaultSubnet.GetName(), defaultAbstractSubnet.GWSecurityGroupID)
				}

				innerXErr = gwsg.BindToHost(ctx, instance, resources.SecurityGroupEnable, resources.MarkSecurityGroupAsSupplemental)
				if innerXErr != nil {
					return fail.Wrap(innerXErr, "failed to apply Subnet's Security Group for gateway '%s' on Host '%s'", gwsg.GetName(), req.ResourceName)
				}

				defer func() {
					if finnerXErr != nil && !req.KeepOnFailure {
						derr := gwsg.UnbindFromHost(ctx, instance)
						if derr != nil {
							_ = finnerXErr.AddConsequence(fail.Wrap(derr, "cleaning up on %s, failed to unbind Security Group '%s' from Host '%s'", ActionFromError(finnerXErr), gwsg.GetName(), instance.GetName()))
						}
					}
				}()

				item := &propertiesv1.SecurityGroupBond{
					ID:         gwsg.GetID(),
					Name:       gwsg.GetName(),
					Disabled:   false,
					FromSubnet: true,
				}
				hsgV1.ByID[item.ID] = item
				hsgV1.ByName[item.Name] = item.ID
			}

			// Apply Security Group for hosts with public IP in default Subnet
			if (req.IsGateway || req.PublicIP) && defaultAbstractSubnet.PublicIPSecurityGroupID != "" {
				pubipsg, innerXErr = LoadSecurityGroup(ctx, svc, defaultAbstractSubnet.PublicIPSecurityGroupID)
				if innerXErr != nil {
					return fail.Wrap(innerXErr, "failed to query Subnet '%s' Security Group with ID %s", defaultSubnet.GetName(), defaultAbstractSubnet.PublicIPSecurityGroupID)
				}

				innerXErr = pubipsg.BindToHost(ctx, instance, resources.SecurityGroupEnable, resources.MarkSecurityGroupAsSupplemental)
				if innerXErr != nil {
					return fail.Wrap(innerXErr, "failed to apply Subnet's Security Group for gateway '%s' on Host '%s'", pubipsg.GetName(), req.ResourceName)
				}

				defer func() {
					if finnerXErr != nil && !req.KeepOnFailure {
						derr := pubipsg.UnbindFromHost(ctx, instance)
						if derr != nil {
							_ = finnerXErr.AddConsequence(fail.Wrap(derr, "cleaning up on %s, failed to unbind Security Group '%s' from Host '%s'", ActionFromError(finnerXErr), pubipsg.GetName(), instance.GetName()))
						}
					}
				}()

				item := &propertiesv1.SecurityGroupBond{
					ID:         pubipsg.GetID(),
					Name:       pubipsg.GetName(),
					Disabled:   false,
					FromSubnet: true,
				}
				hsgV1.ByID[item.ID] = item
				hsgV1.ByName[item.Name] = item.ID
			}

			// Apply internal Security Group of each other subnets
			defer func() {
				if finnerXErr != nil && !req.KeepOnFailure {
					var (
						sg     resources.SecurityGroup
						derr   error
						errors []error
					)
					for _, v := range req.Subnets {
						if v.ID == defaultSubnetID {
							continue
						}

						subnetInstance, deeperXErr := LoadSubnet(ctx, svc, "", v.ID)
						if deeperXErr != nil {
							_ = innerXErr.AddConsequence(deeperXErr)
							continue
						}

						sgName := sg.GetName()
						deeperXErr = subnetInstance.Review(func(
							clonable data.Clonable, _ *serialize.JSONProperties,
						) fail.Error {
							abstractSubnet, ok := clonable.(*abstract.Subnet)
							if !ok {
								return fail.InconsistentError("'*abstract.Subnet' expected, '%s' provided", reflect.TypeOf(clonable).String())
							}

							if abstractSubnet.InternalSecurityGroupID != "" {
								sg, derr = LoadSecurityGroup(ctx, svc, abstractSubnet.InternalSecurityGroupID)
								if derr != nil {
									errors = append(errors, derr)
								} else {
									derr = sg.UnbindFromHost(ctx, instance)
									if derr != nil {
										errors = append(errors, derr)
									}
								}
							}
							return nil
						})
						if deeperXErr != nil {
							_ = finnerXErr.AddConsequence(fail.Wrap(deeperXErr, "cleaning up on failure, failed to unbind Security Group '%s' from Host", sgName))
						}
					}
					if len(errors) > 0 {
						_ = finnerXErr.AddConsequence(fail.Wrap(fail.NewErrorList(errors), "failed to unbind Subnets Security Group from Host '%s'", sg.GetName(), req.ResourceName))
					}
				}
			}()

			for _, v := range req.Subnets {
				// Do not try to bind defaultSubnet on gateway, because this code is running under a lock on defaultSubnet in this case, and this will lead to deadlock
				// (binding of gateway on defaultSubnet is done inside Subnet.Create() call)
				if req.IsGateway && v.ID == defaultSubnetID {
					continue
				}

				otherSubnetInstance, innerXErr := LoadSubnet(ctx, svc, "", v.ID)
				innerXErr = debug.InjectPlannedFail(innerXErr)
				if innerXErr != nil {
					return innerXErr
				}

				var otherAbstractSubnet *abstract.Subnet
				innerXErr = otherSubnetInstance.Review(func(
					clonable data.Clonable, _ *serialize.JSONProperties,
				) fail.Error {
					var ok bool
					otherAbstractSubnet, ok = clonable.(*abstract.Subnet)
					if !ok {
						return fail.InconsistentError("'*abstract.Subnet' expected, '%s' provided", reflect.TypeOf(clonable).String())
					}

					return nil
				})
				if innerXErr != nil {
					return innerXErr
				}

				if otherAbstractSubnet.InternalSecurityGroupID != "" {
					lansg, innerXErr = LoadSecurityGroup(ctx, svc, otherAbstractSubnet.InternalSecurityGroupID)
					if innerXErr != nil {
						return fail.Wrap(innerXErr, "failed to load Subnet '%s' internal Security Group %s", otherAbstractSubnet.Name, otherAbstractSubnet.InternalSecurityGroupID)
					}

					innerXErr = lansg.BindToHost(ctx, instance, resources.SecurityGroupEnable, resources.MarkSecurityGroupAsSupplemental)
					if innerXErr != nil {
						return fail.Wrap(innerXErr, "failed to apply Subnet '%s' internal Security Group '%s' to Host '%s'", otherAbstractSubnet.Name, lansg.GetName(), req.ResourceName)
					}

					// register security group in properties
					item := &propertiesv1.SecurityGroupBond{
						ID:         lansg.GetID(),
						Name:       lansg.GetName(),
						Disabled:   false,
						FromSubnet: true,
					}
					hsgV1.ByID[item.ID] = item
					hsgV1.ByName[item.Name] = item.ID
				}
			}

			return nil
		})
	})
}

func (instance *Host) undoSetSecurityGroups(ctx context.Context, errorPtr *fail.Error, keepOnFailure bool) {
	if errorPtr == nil {
		logrus.Errorf("trying to call a cancel function from a nil error; cancel not run") // FIXME: return error
		return
	}
	if *errorPtr != nil && !keepOnFailure {
		svc := instance.Service()
		derr := instance.Alter(
			func(_ data.Clonable, props *serialize.JSONProperties) fail.Error {
				return props.Alter(
					hostproperty.SecurityGroupsV1, func(clonable data.Clonable) (innerXErr fail.Error) {
						hsgV1, ok := clonable.(*propertiesv1.HostSecurityGroups)
						if !ok {
							return fail.InconsistentError(
								"'*propertiesv1.HostSecurityGroups' expected, '%s' provided",
								reflect.TypeOf(clonable).String(),
							)
						}

						var (
							opXErr fail.Error
							sg     resources.SecurityGroup
							errors []error
						)

						// unbind security groups
						for _, v := range hsgV1.ByName {
							if sg, opXErr = LoadSecurityGroup(ctx, svc, v); opXErr != nil {
								errors = append(errors, opXErr)
							} else {
								opXErr = sg.UnbindFromHost(ctx, instance)
								if opXErr != nil {
									errors = append(errors, opXErr)
								}
							}
						}
						if len(errors) > 0 {
							return fail.Wrap(fail.NewErrorList(errors), "cleaning up on %s, failed to unbind Security Groups from Host", ActionFromError(*errorPtr))
						}

						return nil
					},
				)
			},
		)
		if derr != nil {
			_ = (*errorPtr).AddConsequence(
				fail.Wrap(
					derr, "cleaning up on %s, failed to cleanup Security Groups", ActionFromError(*errorPtr),
				),
			)
		}
	}
}

// UnbindDefaultSecurityGroupIfNeeded unbinds "default" Security Group from Host if it is bound
func (instance *Host) unbindDefaultSecurityGroupIfNeeded(networkID string) fail.Error {
	svc := instance.Service()
	sgName, err := svc.GetDefaultSecurityGroupName()
	if err != nil {
		return err
	}
	if sgName != "" {
		adsg, innerXErr := svc.InspectSecurityGroupByName(networkID, sgName)
		if innerXErr != nil {
			switch innerXErr.(type) {
			case *fail.ErrNotFound:
				// ignore this error
				debug.IgnoreError(innerXErr)
			default:
				return innerXErr
			}
		} else if innerXErr = svc.UnbindSecurityGroupFromHost(adsg, instance.GetID()); innerXErr != nil {
			switch innerXErr.(type) {
			case *fail.ErrNotFound:
				// Consider a security group not found as a successful unbind
				debug.IgnoreError(innerXErr)
			default:
				return fail.Wrap(innerXErr, "failed to unbind Security Group '%s' from Host", sgName)
			}
		}
	}
	return nil
}

func (instance *Host) thePhaseDoesSomething(_ context.Context, phase userdata.Phase, userdataContent *userdata.Content) bool {
	// assume yes
	result := true

	// render content
	content, xerr := userdataContent.Generate(phase)
	xerr = debug.InjectPlannedFail(xerr)
	if xerr != nil {
		return true
	}

	fullCt := string(content)
	if !strings.Contains(fullCt, "# ---- Main") {
		return true
	}

	if !strings.Contains(fullCt, "# ---- EndMain") {
		return true
	}

	// TODO: Remove blank lines to simplify this test
	if strings.Contains(fullCt, "# ---- Main\n# ---- EndMain") {
		result = false
	}

	if strings.Contains(fullCt, "# ---- Main\n\n# ---- EndMain") {
		result = false
	}

	if strings.Contains(fullCt, "# ---- Main\n\n\n# ---- EndMain") {
		result = false
	}

	return result
}

func (instance *Host) thePhaseReboots(_ context.Context, phase userdata.Phase, userdataContent *userdata.Content) bool {
	// render content
	content, xerr := userdataContent.Generate(phase)
	xerr = debug.InjectPlannedFail(xerr)
	if xerr != nil {
		return true
	}

	fullCt := string(content)
	return strings.Contains(fullCt, "# ---- REBOOT")
}

// runInstallPhase uploads then starts script corresponding to phase 'phase'
func (instance *Host) runInstallPhase(ctx context.Context, phase userdata.Phase, userdataContent *userdata.Content, timeout time.Duration) fail.Error {
	defer temporal.NewStopwatch().OnExitLogInfo(
		fmt.Sprintf("Starting install phase %s on '%s'...", phase, instance.GetName()),
		fmt.Sprintf("Ending phase %s on '%s'...", phase, instance.GetName()),
	)()

	instance.localCache.RLock()
	notok := instance.localCache.sshProfile == nil
	instance.localCache.RUnlock() // nolint
	if notok {
		return fail.InvalidInstanceContentError("instance.sshProfile", "cannot be nil")
	}

	content, xerr := userdataContent.Generate(phase)
	xerr = debug.InjectPlannedFail(xerr)
	if xerr != nil {
		return xerr
	}

	file := fmt.Sprintf("%s/user_data.%s.sh", utils.TempFolder, phase)
	xerr = instance.unsafePushStringToFileWithOwnership(ctx, string(content), file, userdataContent.Username, "755")
	xerr = debug.InjectPlannedFail(xerr)
	if xerr != nil {
		return xerr
	}

	rounds := 10
	for {
		rc, _, _, xerr := instance.unsafeRun(ctx, "sudo sync", outputs.COLLECT, 0, 10*time.Second)
		if xerr != nil {
			rounds--
			continue
		}

		if rc == 126 {
			logrus.Debugf("Text busy happened")
		}

		if rc == 0 {
			break
		}

		if rc != 126 || rounds == 0 {
			if rc == 126 {
				return fail.NewError("Text busy killed the script")
			}
		}

		rounds--
	}

	command := getCommand(file)

	// Executes the script on the remote Host
	retcode, stdout, stderr, xerr := instance.unsafeRun(ctx, command, outputs.COLLECT, 0, timeout)
	xerr = debug.InjectPlannedFail(xerr)
	if xerr != nil {
		return fail.Wrap(xerr, "failed to apply configuration phase '%s'", phase)
	}
	if retcode != 0 {
		// build new error
		problem := fail.NewError("failed to execute install phase '%s' on Host '%s'", phase, instance.GetName())
		problem.Annotate("retcode", retcode)
		problem.Annotate("stdout", stdout)
		problem.Annotate("stderr", stderr)

		if abstract.IsProvisioningError(problem) {
			// Rewrite stdout, probably has too much information
			if stdout != "" {
				lastMsg := ""
				lines := strings.Split(stdout, "\n")
				for _, line := range lines {
					if strings.Contains(line, "+ echo '") {
						lastMsg = line
					}
				}

				if len(lastMsg) > 0 {
					problem = fail.NewError(
						"failed to execute install phase '%s' on Host '%s': %s", phase, instance.GetName(),
						lastMsg[8:len(lastMsg)-1],
					)
				}
			}

			if stderr != "" {
				lastMsg := ""
				lines := strings.Split(stderr, "\n")
				for _, line := range lines {
					if strings.Contains(line, "+ echo '") {
						lastMsg = line
					}
				}

				if len(lastMsg) > 0 {
					problem = fail.NewError(
						"failed to execute install phase '%s' on Host '%s': %s", phase, instance.GetName(),
						lastMsg[8:len(lastMsg)-1],
					)
				}
			}
		}

		return problem
	}
	return nil
}

func (instance *Host) waitInstallPhase(ctx context.Context, phase userdata.Phase, timeout time.Duration) (string, fail.Error) {
	defer temporal.NewStopwatch().OnExitLogInfo(
		fmt.Sprintf("Waiting install phase %s on '%s'...", phase, instance.GetName()),
		fmt.Sprintf("Finish Waiting install phase %s on '%s'...", phase, instance.GetName()),
	)()

	timings, xerr := instance.Service().Timings()
	if xerr != nil {
		return "", xerr
	}

	givenTimeout := int(timeout.Minutes())
	sshDefaultTimeout := int(timings.HostOperationTimeout().Minutes())
	if givenTimeout > sshDefaultTimeout {
		sshDefaultTimeout = givenTimeout
	}

	// FIXME: rework this using instance.Service().Timings() (add new .SSHTimeout() if needed)
	// this overrides the default timeout of max(GetHostTimeout, timeout)
	if sshDefaultTimeoutCandidate := os.Getenv("SAFESCALE_SSH_TIMEOUT"); sshDefaultTimeoutCandidate != "" {
		if num, err := strconv.Atoi(sshDefaultTimeoutCandidate); err != nil {
			logrus.Debugf("error parsing timeout: %v", err)
		} else {
			logrus.Debugf("Using custom timeout of %d minutes", num)
			sshDefaultTimeout = num
		}
	}

	duration := time.Duration(sshDefaultTimeout) * time.Minute
	sshProfile, xerr := instance.GetSSHConfig(ctx)
	if xerr != nil {
		return "", xerr
	}

	status, xerr := sshProfile.WaitServerReady(ctx, string(phase), time.Duration(sshDefaultTimeout)*time.Minute)
	xerr = debug.InjectPlannedFail(xerr)
	if xerr != nil {
		switch xerr.(type) {
		case *retry.ErrStopRetry:
			return status, fail.Wrap(fail.Cause(xerr), "stopping retries")
		case *fail.ErrTimeout:
			return status, fail.Wrap(
				fail.Cause(xerr), "failed to wait for SSH on Host '%s' to be ready after %s (phase %s): %s",
				instance.GetName(), temporal.FormatDuration(duration), phase, status,
			)
		default:
		}
		if abstract.IsProvisioningError(xerr) {
			stdout := ""
			stderr := ""

			if astdout, ok := xerr.Annotation("stdout"); ok {
				if val, ok := astdout.(string); ok {
					stdout = val
				}
			}
			if astderr, ok := xerr.Annotation("stderr"); ok {
				if val, ok := astderr.(string); ok {
					stderr = val
				}
			}

			// Rewrite stdout, probably has too much information
			if stdout != "" {
				lastMsg := ""
				lines := strings.Split(stdout, "\n")
				for _, line := range lines {
					if strings.Contains(line, "+ echo '") {
						lastMsg = line
					}
				}

				if len(lastMsg) > 0 {
					xerr = fail.NewError(
						"failed to execute install phase '%s' on Host '%s': %s", phase, instance.GetName(),
						lastMsg[8:len(lastMsg)-1],
					)
				}
			}

			if stderr != "" {
				lastMsg := ""
				lines := strings.Split(stderr, "\n")
				for _, line := range lines {
					if strings.Contains(line, "+ echo '") {
						lastMsg = line
					}
				}

				if len(lastMsg) > 0 {
					xerr = fail.NewError(
						"failed to execute install phase '%s' on Host '%s': %s", phase, instance.GetName(),
						lastMsg[8:len(lastMsg)-1],
					)
				}
			}
		}
	}
	return status, xerr
}

// updateSubnets updates subnets on which host is attached and host property HostNetworkV2
func (instance *Host) updateSubnets(task concurrency.Task, req abstract.HostRequest) fail.Error {
	if task.Aborted() {
		return fail.AbortedError(nil, "aborted")
	}

	// If Host is a gateway or is single, do not add it as Host attached to the Subnet, it's considered as part of the subnet
	if !req.IsGateway && !req.Single {
		return instance.Alter(func(clonable data.Clonable, props *serialize.JSONProperties) fail.Error {
			return props.Alter(hostproperty.NetworkV2, func(clonable data.Clonable) fail.Error {
				hnV2, ok := clonable.(*propertiesv2.HostNetworking)
				if !ok {
					return fail.InconsistentError("'*propertiesv2.HostNetworking' expected, '%s' provided", reflect.TypeOf(clonable).String())
				}

				hostID := instance.GetID()
				hostName := instance.GetName()
				svc := instance.Service()
				for _, as := range req.Subnets {
					rs, innerXErr := LoadSubnet(task.Context(), svc, "", as.ID)
					if innerXErr != nil {
						return innerXErr
					}

					innerXErr = rs.Alter(func(clonable data.Clonable, properties *serialize.JSONProperties) fail.Error {
						return properties.Alter(subnetproperty.HostsV1, func(clonable data.Clonable) fail.Error {
							subnetHostsV1, ok := clonable.(*propertiesv1.SubnetHosts)
							if !ok {
								return fail.InconsistentError("'*propertiesv1.SubnetHosts' expected, '%s' provided", reflect.TypeOf(clonable).String())
							}

							subnetHostsV1.ByName[hostName] = hostID
							subnetHostsV1.ByID[hostID] = hostName
							return nil
						})
					})
					if innerXErr != nil {
						return innerXErr
					}

					hnV2.SubnetsByID[as.ID] = as.Name
					hnV2.SubnetsByName[as.Name] = as.ID
				}
				return nil
			})
		})
	}
	return nil
}

// undoUpdateSubnets removes what updateSubnets have done
func (instance *Host) undoUpdateSubnets(ctx context.Context, req abstract.HostRequest, errorPtr *fail.Error) {
	if errorPtr != nil && *errorPtr != nil && !req.IsGateway && !req.Single && !req.KeepOnFailure {
		// Without this, 'undo' won't be able to complete in case it's called on an abort...
		// defer task.DisarmAbortSignal()()

		xerr := instance.Alter(
			func(clonable data.Clonable, props *serialize.JSONProperties) fail.Error {
				task, xerr := concurrency.TaskFromContextOrVoid(ctx)
				xerr = debug.InjectPlannedFail(xerr)
				if xerr != nil {
					return xerr
				}

				return props.Alter(
					hostproperty.NetworkV2, func(clonable data.Clonable) fail.Error {
						hsV1, ok := clonable.(*propertiesv2.HostNetworking)
						if !ok {
							return fail.InconsistentError(
								"'*propertiesv2.HostNetworking' expected, '%s' provided",
								reflect.TypeOf(clonable).String(),
							)
						}

						hostID := instance.GetID()
						hostName := instance.GetName()
						svc := instance.Service()
						for _, as := range req.Subnets {
							subnetInstance, innerXErr := LoadSubnet(task.Context(), svc, "", as.ID)
							if innerXErr != nil {
								return innerXErr
							}

							innerXErr = subnetInstance.Alter(
								func(clonable data.Clonable, props *serialize.JSONProperties) fail.Error {
									return props.Alter(
										subnetproperty.HostsV1, func(clonable data.Clonable) fail.Error {
											subnetHostsV1, ok := clonable.(*propertiesv1.SubnetHosts)
											if !ok {
												return fail.InconsistentError(
													"'*propertiesv1.SubnetHosts' expected, '%s' provided",
													reflect.TypeOf(clonable).String(),
												)
											}

											delete(subnetHostsV1.ByID, hostID)
											delete(subnetHostsV1.ByName, hostName)
											return nil
										},
									)
								},
							)
							if innerXErr != nil {
								return innerXErr
							}

							delete(hsV1.SubnetsByID, as.ID)
							delete(hsV1.SubnetsByName, as.ID)
						}
						return nil
					},
				)
			},
		)
		xerr = debug.InjectPlannedFail(xerr)
		if xerr != nil {
			_ = (*errorPtr).AddConsequence(
				fail.Wrap(
					xerr, "cleaning up on %s, failed to remove Host relationships with Subnets", ActionFromError(xerr),
				),
			)
		}
	}
}

func (instance *Host) finalizeProvisioning(ctx context.Context, userdataContent *userdata.Content) fail.Error {
	instance.localCache.RLock()
	notok := instance.localCache.sshProfile == nil
	instance.localCache.RUnlock() // nolint
	if notok {
		return fail.InvalidInstanceContentError("instance.sshProfile", "cannot be nil")
	}

	task, xerr := concurrency.TaskFromContextOrVoid(ctx)
	xerr = debug.InjectPlannedFail(xerr)
	if xerr != nil {
		return xerr
	}

	if task.Aborted() {
		return fail.AbortedError(nil, "aborted")
	}

	// Reset userdata script for Host from Cloud Provider metadata service (if stack is able to do so)
	svc := instance.Service()
	xerr = svc.ClearHostStartupScript(instance.GetID())
	xerr = debug.InjectPlannedFail(xerr)
	if xerr != nil {
		return xerr
	}

	timings, xerr := instance.Service().Timings()
	if xerr != nil {
		return xerr
	}

	if userdataContent.Debug {
		if _, err := os.Stat("/tmp/tss"); !errors.Is(err, os.ErrNotExist) {
			_, _, _, xerr = instance.unsafePush(task.Context(), "/tmp/tss", fmt.Sprintf("/home/%s/tss", userdataContent.Username), userdataContent.Username, "755", 10*time.Second)
			if xerr != nil {
				debug.IgnoreError(xerr)
			}
		}
	}

	// Executes userdata.PHASE2_NETWORK_AND_SECURITY script to configure networking and security
	xerr = instance.runInstallPhase(task.Context(), userdata.PHASE2_NETWORK_AND_SECURITY, userdataContent, getPhase2Timeout(timings))
	xerr = debug.InjectPlannedFail(xerr)
	if xerr != nil {
		return xerr
	}

	// Update Keypair of the Host with the final one
	xerr = instance.Alter(func(clonable data.Clonable, _ *serialize.JSONProperties) fail.Error {
		ah, ok := clonable.(*abstract.HostCore)
		if !ok {
			return fail.InconsistentError("'*abstract.HostCore' expected, '%s' provided", reflect.TypeOf(clonable).String())
		}

		ah.PrivateKey = userdataContent.FinalPrivateKey
		return nil
	})
	xerr = debug.InjectPlannedFail(xerr)
	if xerr != nil {
		return fail.Wrap(xerr, "failed to update Keypair of machine '%s'", instance.GetName())
	}

	xerr = instance.updateCachedInformation()
	xerr = debug.InjectPlannedFail(xerr)
	if xerr != nil {
		return xerr
	}

	if inBackground() {
		_, xerr = instance.waitInstallPhase(task.Context(), userdata.PHASE2_NETWORK_AND_SECURITY, timings.HostOperationTimeout())
		xerr = debug.InjectPlannedFail(xerr)
		if xerr != nil {
			return xerr
		}
	}

	waitingTime := temporal.MaxTimeout(4*time.Minute, timings.HostCreationTimeout())
	// If the script doesn't reboot, we force a reboot
	if !instance.thePhaseReboots(task.Context(), userdata.PHASE2_NETWORK_AND_SECURITY, userdataContent) {
		logrus.Infof("finalizing Host provisioning of '%s': rebooting", instance.GetName())

		// Reboot Host
		xerr = instance.Reboot(task.Context(), true)
		xerr = debug.InjectPlannedFail(xerr)
		if xerr != nil {
			return xerr
		}

		time.Sleep(45 * time.Second)
	}

	_, xerr = instance.waitInstallPhase(task.Context(), userdata.PHASE2_NETWORK_AND_SECURITY, 90*time.Second) // FIXME: It should be 1:30 min tops, 2*reboot time
	xerr = debug.InjectPlannedFail(xerr)
	if xerr != nil {
		return xerr
	}

	// if Host is not a gateway, executes userdata.PHASE4/5 scripts
	// to fix possible system issues and finalize Host creation.
	// For a gateway, userdata.PHASE3 to 5 have to be run explicitly (cf. operations/subnet.go)
	if !userdataContent.IsGateway {
		if instance.thePhaseDoesSomething(task.Context(), userdata.PHASE4_SYSTEM_FIXES, userdataContent) {
			// execute userdata.PHASE4_SYSTEM_FIXES script to fix possible misconfiguration in system
			xerr = instance.runInstallPhase(task.Context(), userdata.PHASE4_SYSTEM_FIXES, userdataContent, getPhase4Timeout(timings))
			xerr = debug.InjectPlannedFail(xerr)
			if xerr != nil {
				theCause := fail.ConvertError(fail.Cause(xerr))
				if _, ok := theCause.(*fail.ErrTimeout); !ok || valid.IsNil(theCause) {
					return xerr
				}

				debug.IgnoreError(xerr)
			}

			// Reboot Host
			logrus.Infof("finalizing Host provisioning of '%s' (not-gateway): rebooting", instance.GetName())
			xerr = instance.Reboot(task.Context(), true)
			xerr = debug.InjectPlannedFail(xerr)
			if xerr != nil {
				return xerr
			}

			time.Sleep(45 * time.Second)

			_, xerr = instance.waitInstallPhase(task.Context(), userdata.PHASE4_SYSTEM_FIXES, waitingTime)
			xerr = debug.InjectPlannedFail(xerr)
			if xerr != nil {
				return xerr
			}
		} else {
			logrus.Debugf("Nothing to do for the phase '%s'", userdata.PHASE4_SYSTEM_FIXES)
		}

		// execute userdata.PHASE5_FINAL script to finalize install/configure of the Host (no need to reboot)
		xerr = instance.runInstallPhase(task.Context(), userdata.PHASE5_FINAL, userdataContent, waitingTime)
		xerr = debug.InjectPlannedFail(xerr)
		if xerr != nil {
			return xerr
		}

		_, xerr = instance.waitInstallPhase(task.Context(), userdata.PHASE5_FINAL, timings.HostOperationTimeout())
		xerr = debug.InjectPlannedFail(xerr)
		if xerr != nil {
			switch xerr.(type) { // nolint
			case *retry.ErrStopRetry:
				return fail.Wrap(xerr, "stopping retries")
			case *fail.ErrTimeout:
				return fail.Wrap(xerr, "timeout creating a Host")
			}
			if abstract.IsProvisioningError(xerr) {
				logrus.Errorf("%+v", xerr)
				return fail.Wrap(
					xerr, "error provisioning the new Host, please check safescaled logs", instance.GetName(),
				)
			}
			return xerr
		}
	}
	return nil
}

// WaitSSHReady waits until SSH responds successfully
func (instance *Host) WaitSSHReady(ctx context.Context, timeout time.Duration) (_ string, ferr fail.Error) {
	defer fail.OnPanic(&ferr)

	if instance == nil || valid.IsNil(instance) {
		return "", fail.InvalidInstanceError()
	}
	if ctx == nil {
		return "", fail.InvalidParameterCannotBeNilError("ctx")
	}

	task, xerr := concurrency.TaskFromContextOrVoid(ctx)
	xerr = debug.InjectPlannedFail(xerr)
	if xerr != nil {
		return "", xerr
	}

	if task.Aborted() {
		return "", fail.AbortedError(nil, "aborted")
	}

	tracer := debug.NewTracer(task, tracing.ShouldTrace("resources.host")).Entering()
	defer tracer.Exiting()

	// instance.RLock()
	// defer instance.RUnlock()

	return instance.waitInstallPhase(task.Context(), userdata.PHASE5_FINAL, timeout)
}

// createSingleHostNetwork creates Single-Host Network and Subnet
func createSingleHostNetworking(ctx context.Context, svc iaas.Service, singleHostRequest abstract.HostRequest) (_ resources.Subnet, _ func() fail.Error, ferr fail.Error) {
	// Build network name
	cfg, xerr := svc.GetConfigurationOptions()
	if xerr != nil {
		return nil, nil, xerr
	}

	bucketName := cfg.GetString("MetadataBucketName")
	if bucketName == "" {
		return nil, nil, fail.InconsistentError("missing service configuration option 'MetadataBucketName'")
	}

	// Trim and TrimPrefix don't do the same thing
	networkName := fmt.Sprintf("sfnet-%s", strings.TrimPrefix(bucketName, objectstorage.BucketNamePrefix+"-"))

	// Create network if needed
	networkInstance, xerr := LoadNetwork(ctx, svc, networkName)
	if xerr != nil {
		switch xerr.(type) {
		case *fail.ErrNotFound:
			networkInstance, xerr = NewNetwork(svc)
			if xerr != nil {
				return nil, nil, xerr
			}

			request := abstract.NetworkRequest{
				Name:          networkName,
				CIDR:          abstract.SingleHostNetworkCIDR,
				KeepOnFailure: true,
			}
			xerr = networkInstance.Create(ctx, request)
			if xerr != nil {
				// handle a particular case of *fail.ErrDuplicate...
				switch cerr := xerr.(type) {
				case *fail.ErrDuplicate:
					value, found := cerr.Annotation("managed")
					if found && value != nil {
						managed, ok := value.(bool)
						if ok && !managed {
							return nil, nil, xerr
						}
					}
				default:
				}
				// ... otherwise, try to get Network that is created by another goroutine
				switch xerr.(type) {
				case *fail.ErrDuplicate, *fail.ErrNotAvailable:
					// If these errors occurred, another goroutine is running to create the same Network, so wait for it
					networkInstance, xerr = LoadNetwork(ctx, svc, networkName)
					if xerr != nil {
						return nil, nil, xerr
					}
				default:
					return nil, nil, xerr
				}
			}
		default:
			return nil, nil, xerr
		}
	}

	// Check if Subnet exists
	var (
		subnetRequest abstract.SubnetRequest
		cidrIndex     uint
	)
	subnetInstance, xerr := LoadSubnet(ctx, svc, networkInstance.GetID(), singleHostRequest.ResourceName)
	if xerr != nil {
		switch xerr.(type) {
		case *fail.ErrNotFound:
			subnetInstance, xerr = NewSubnet(svc)
			if xerr != nil {
				return nil, nil, xerr
			}

			var (
				subnetCIDR string
			)

			subnetCIDR, cidrIndex, xerr = ReserveCIDRForSingleHost(networkInstance)
			xerr = debug.InjectPlannedFail(xerr)
			if xerr != nil {
				return nil, nil, xerr
			}

			var dnsServers []string
			opts, xerr := svc.GetConfigurationOptions()
			xerr = debug.InjectPlannedFail(xerr)
			if xerr != nil {
				switch xerr.(type) {
				case *fail.ErrNotFound:
				default:
					return nil, nil, xerr
				}
			} else if servers := strings.TrimSpace(opts.GetString("DNSServers")); servers != "" {
				dnsServers = strings.Split(servers, ",")
			}

			subnetRequest.Name = singleHostRequest.ResourceName
			subnetRequest.NetworkID = networkInstance.GetID()
			subnetRequest.IPVersion = ipversion.IPv4
			subnetRequest.CIDR = subnetCIDR
			subnetRequest.DNSServers = dnsServers
			subnetRequest.HA = false

			xerr = subnetInstance.CreateSubnetWithoutGateway(ctx, subnetRequest)
			xerr = debug.InjectPlannedFail(xerr)
			if xerr != nil {
				return nil, nil, xerr
			}

			defer func() {
				if ferr != nil && !singleHostRequest.KeepOnFailure {
					derr := subnetInstance.Delete(context.Background())
					if derr != nil {
						_ = ferr.AddConsequence(
							fail.Wrap(
								derr, "cleaning up on failure, failed to delete Subnet '%s'",
								singleHostRequest.ResourceName,
							),
						)
					}
				}
			}()

			// Sets the CIDR index in instance metadata
			xerr = subnetInstance.Alter(
				func(clonable data.Clonable, _ *serialize.JSONProperties) fail.Error {
					as, ok := clonable.(*abstract.Subnet)
					if !ok {
						return fail.InconsistentError(
							"'*abstract.Subnet' expected, '%s' provided", reflect.TypeOf(clonable).String(),
						)
					}

					as.SingleHostCIDRIndex = cidrIndex
					return nil
				},
			)
			if xerr != nil {
				return nil, nil, xerr
			}
		default:
			return nil, nil, xerr
		}
	} else {
		return nil, nil, fail.DuplicateError("there is already a Subnet named '%s'", singleHostRequest.ResourceName)
	}

	undoFunc := func() fail.Error {
		var errors []error
		if !singleHostRequest.KeepOnFailure {
			derr := subnetInstance.Delete(ctx)
			if derr != nil {
				errors = append(
					errors, fail.Wrap(
						derr, "cleaning up on failure, failed to delete Subnet '%s'", singleHostRequest.ResourceName,
					),
				)
			}
			derr = FreeCIDRForSingleHost(networkInstance, cidrIndex)
			if derr != nil {
				errors = append(
					errors, fail.Wrap(
						derr, "cleaning up on failure, failed to free CIDR slot in Network '%s'",
						networkInstance.GetName(),
					),
				)
			}
		}
		if len(errors) > 0 {
			return fail.NewErrorList(errors)
		}
		return nil
	}

	return subnetInstance, undoFunc, nil
}

// Delete deletes a Host with its metadata and updates subnet links
func (instance *Host) Delete(ctx context.Context) (ferr fail.Error) {
	defer fail.OnPanic(&ferr)

	if instance == nil || valid.IsNil(instance) {
		return fail.InvalidInstanceError()
	}
	if ctx == nil {
		return fail.InvalidParameterCannotBeNilError("ctx")
	}

	task, xerr := concurrency.TaskFromContextOrVoid(ctx)
	xerr = debug.InjectPlannedFail(xerr)
	if xerr != nil {
		return xerr
	}

	if task.Aborted() {
		return fail.AbortedError(nil, "aborted")
	}

	tracer := debug.NewTracer(task, tracing.ShouldTrace("resources.host")).Entering()
	defer tracer.Exiting()

	xerr = instance.Inspect(func(clonable data.Clonable, props *serialize.JSONProperties) fail.Error {
		// Do not remove a Host that is a gateway
		return props.Inspect(hostproperty.NetworkV2, func(clonable data.Clonable) fail.Error {
			hostNetworkV2, ok := clonable.(*propertiesv2.HostNetworking)
			if !ok {
				return fail.InconsistentError("'*propertiesv2.HostNetworking' expected, '%s' provided", reflect.TypeOf(clonable).String())
			}

			if hostNetworkV2.IsGateway {
				return fail.NotAvailableError("cannot delete Host, it's a gateway that can only be deleted through its Subnet")
			}
			return nil
		})
	})
	xerr = debug.InjectPlannedFail(xerr)
	if xerr != nil {
		return xerr
	}

	return instance.RelaxedDeleteHost(ctx)
}

// RelaxedDeleteHost is the method that really deletes a host, being a gateway or not
func (instance *Host) RelaxedDeleteHost(ctx context.Context) (ferr fail.Error) {
	defer fail.OnPanic(&ferr)

	if valid.IsNil(instance) {
		return fail.InvalidInstanceError()
	}
	if ctx == nil {
		return fail.InvalidParameterCannotBeNilError("ctx")
	}

	task, xerr := concurrency.TaskFromContextOrVoid(ctx)
	xerr = debug.InjectPlannedFail(xerr)
	if xerr != nil {
		return xerr
	}

	if task.Aborted() {
		return fail.AbortedError(nil, "aborted")
	}

	svc := instance.Service()
	timings, xerr := svc.Timings()
	if xerr != nil {
		return xerr
	}

	var shares map[string]*propertiesv1.HostShare
	xerr = instance.Inspect(func(_ data.Clonable, props *serialize.JSONProperties) fail.Error {
		// Do not remove a Host having shares that are currently remotely mounted
		innerXErr := props.Inspect(hostproperty.SharesV1, func(clonable data.Clonable) fail.Error {
			sharesV1, ok := clonable.(*propertiesv1.HostShares)
			if !ok {
				return fail.InconsistentError(
					"'*propertiesv1.HostShares' expected, '%s' provided", reflect.TypeOf(clonable).String(),
				)
			}

			shares = sharesV1.ByID
			shareCount := len(shares)
			for _, hostShare := range shares {
				count := len(hostShare.ClientsByID)
				if count > 0 {
					// clients found, checks if these clients already exists...
					for _, hostID := range hostShare.ClientsByID {
						instance, inErr := LoadHost(task.Context(), svc, hostID, WithoutReloadOption)
						if inErr != nil {
							debug.IgnoreError(inErr)
							continue
						}
						return fail.NotAvailableError("Host '%s' exports %d share%s and at least one share is mounted", instance.GetName(), shareCount, strprocess.Plural(uint(shareCount)))
					}
				}
			}
			return nil
		})
		if innerXErr != nil {
			return innerXErr
		}

		// Do not delete a Host with Bucket mounted
		innerXErr = props.Inspect(hostproperty.MountsV1, func(clonable data.Clonable) fail.Error {
			hostMountsV1, ok := clonable.(*propertiesv1.HostMounts)
			if !ok {
				return fail.InconsistentError("'*propertiesv1.HostMounbts' expected, '%s' provided", reflect.TypeOf(clonable).String())
			}

			nMounted := len(hostMountsV1.BucketMounts)
			if nMounted > 0 {
				return fail.NotAvailableError("Host '%s' has %d Bucket%s mounted", instance.GetName(), nMounted, strprocess.Plural(uint(nMounted)))
			}
			return nil
		})
		if innerXErr != nil {
			return innerXErr
		}

		// Do not delete a Host with Volumes attached
		return props.Inspect(hostproperty.VolumesV1, func(clonable data.Clonable) fail.Error {
			hostVolumesV1, ok := clonable.(*propertiesv1.HostVolumes)
			if !ok {
				return fail.InconsistentError(
					"'*propertiesv1.HostVolumes' expected, '%s' provided", reflect.TypeOf(clonable).String(),
				)
			}

			nAttached := len(hostVolumesV1.VolumesByID)
			if nAttached > 0 {
				return fail.NotAvailableError("Host '%s' has %d Volume%s attached", instance.GetName(), nAttached,
					strprocess.Plural(uint(nAttached)),
				)
			}
			return nil
		})
	})
	xerr = debug.InjectPlannedFail(xerr)
	if xerr != nil {
		return xerr
	}

	var (
		single         bool
		singleSubnetID string
	)
	xerr = instance.Alter(func(_ data.Clonable, props *serialize.JSONProperties) fail.Error {
		// If Host has mounted shares, unmounts them before anything else
		var mounts []*propertiesv1.HostShare
		innerXErr := props.Inspect(hostproperty.MountsV1, func(clonable data.Clonable) fail.Error {
			hostMountsV1, ok := clonable.(*propertiesv1.HostMounts)
			if !ok {
				return fail.InconsistentError("'*propertiesv1.HostMounts' expected, '%s' provided", reflect.TypeOf(clonable).String())
			}

			for _, i := range hostMountsV1.RemoteMountsByPath {
				if task.Aborted() {
					return fail.AbortedError(nil, "aborted")
				}

				// Retrieve Share data
				shareInstance, loopErr := LoadShare(task.Context(), svc, i.ShareID)
				if loopErr != nil {
					if _, ok := loopErr.(*fail.ErrNotFound); !ok { // nolint
						return loopErr
					}
					debug.IgnoreError(loopErr)
					continue
				}

				// Retrieve data about the server serving the Share
				hostServer, loopErr := shareInstance.GetServer(task.Context())
				if loopErr != nil {
					return loopErr
				}

				// Retrieve data about v from its server
				item, loopErr := hostServer.GetShare(i.ShareID)
				if loopErr != nil {
					return loopErr
				}

				mounts = append(mounts, item)
			}
			return nil
		})
		if innerXErr != nil {
			return innerXErr
		}

		// Unmounts tier shares mounted on Host (done outside the previous Host.properties.Reading() section, because
		// Unmount() have to lock for write, and won't succeed while Host.properties.Reading() is running,
		// leading to a deadlock)
		for _, v := range mounts {
			if task.Aborted() {
				return fail.AbortedError(nil, "aborted")
			}

			shareInstance, loopErr := LoadShare(task.Context(), svc, v.ID)
			if loopErr != nil {
				if _, ok := loopErr.(*fail.ErrNotFound); !ok { // nolint
					return loopErr
				}
				debug.IgnoreError(loopErr)
				continue
			}

			loopErr = shareInstance.Unmount(task.Context(), instance)
			if loopErr != nil {
				return loopErr
			}
		}

		// if Host exports shares, delete them
		for _, v := range shares {
			if task.Aborted() {
				return fail.AbortedError(nil, "aborted")
			}

			shareInstance, loopErr := LoadShare(task.Context(), svc, v.Name)
			if loopErr != nil {
				if _, ok := loopErr.(*fail.ErrNotFound); !ok { // nolint
					return loopErr
				}
				debug.IgnoreError(loopErr)
				continue
			}

			loopErr = shareInstance.Delete(task.Context())
			if loopErr != nil {
				return loopErr
			}
		}

		// Walk through property propertiesv1.HostNetworking to remove the reference to the Host in Subnets
		innerXErr = props.Inspect(hostproperty.NetworkV2, func(clonable data.Clonable) fail.Error {
			hostNetworkV2, ok := clonable.(*propertiesv2.HostNetworking)
			if !ok {
				return fail.InconsistentError("'*propertiesv2.HostNetworking' expected, '%s' provided", reflect.TypeOf(clonable).String())
			}
			hostID := instance.GetID()
			// hostName := instance.GetName()

			single = hostNetworkV2.Single
			if single {
				singleSubnetID = hostNetworkV2.DefaultSubnetID
			}

			if !single {
				var errors []error
				for k := range hostNetworkV2.SubnetsByID {
					if !hostNetworkV2.IsGateway && k != hostNetworkV2.DefaultSubnetID {
						subnetInstance, loopErr := LoadSubnet(task.Context(), svc, "", k)
						if loopErr != nil {
							logrus.Errorf(loopErr.Error())
							errors = append(errors, loopErr)
							continue
						}

						loopErr = subnetInstance.DetachHost(task.Context(), hostID)
						if loopErr != nil {
							logrus.Errorf(loopErr.Error())
							errors = append(errors, loopErr)
							continue
						}
					}
				}
				if len(errors) > 0 {
					return fail.Wrap(fail.NewErrorList(errors), "failed to update metadata for Subnets of Host")
				}
			}
			return nil
		})
		if innerXErr != nil {
			return innerXErr
		}

		// Unbind Security Groups from Host
		innerXErr = props.Alter(hostproperty.SecurityGroupsV1, func(clonable data.Clonable) fail.Error {
			hsgV1, ok := clonable.(*propertiesv1.HostSecurityGroups)
			if !ok {
				return fail.InconsistentError("'*propertiesv1.HostSecurityGroups' expected, '%s' provided", reflect.TypeOf(clonable).String())
			}

			// Unbind Security Groups from Host
			var errors []error
			for _, v := range hsgV1.ByID {
				sgInstance, derr := LoadSecurityGroup(task.Context(), svc, v.ID)
				if derr != nil {
					switch derr.(type) {
					case *fail.ErrNotFound:
						// Consider that a Security Group that cannot be loaded or is not bound as a success
						debug.IgnoreError(derr)
					default:
						errors = append(errors, derr)
					}
					continue
				}

				derr = sgInstance.UnbindFromHost(task.Context(), instance)
				if derr != nil {
					switch derr.(type) {
					case *fail.ErrNotFound:
						// Consider that a Security Group that cannot be loaded or is not bound as a success
						debug.IgnoreError(derr)
					default:
						errors = append(errors, derr)
					}
				}
			}
			if len(errors) > 0 {
				return fail.Wrap(fail.NewErrorList(errors), "failed to unbind some Security Groups")
			}

			return nil
		})
		if innerXErr != nil {
			return fail.Wrap(innerXErr, "failed to unbind Security Groups from Host")
		}

		// Delete Host
		waitForDeletion := true
		innerXErr = retry.WhileUnsuccessful(
			func() error {
				if derr := svc.DeleteHost(instance.GetID()); derr != nil {
					switch derr.(type) {
					case *fail.ErrNotFound:
						// A Host not found is considered as a successful deletion
						logrus.Tracef("Host not found, deletion considered as a success")
						debug.IgnoreError(derr)
					default:
						return fail.Wrap(derr, "cannot delete Host")
					}
					waitForDeletion = false
				}
				return nil
			},
			timings.SmallDelay(),
			timings.HostCleanupTimeout(),
		)
		if innerXErr != nil {
			switch innerXErr.(type) {
			case *retry.ErrStopRetry:
				return fail.Wrap(fail.Cause(innerXErr), "stopping retries")
			case *retry.ErrTimeout:
				return fail.Wrap(fail.Cause(innerXErr), "timeout")
			default:
				return innerXErr
			}
		}

		// wait for effective Host deletion
		if waitForDeletion {
			innerXErr = retry.WhileUnsuccessfulWithHardTimeout(
				func() error {
					state, stateErr := svc.GetHostState(instance.GetID())
					if stateErr != nil {
						switch stateErr.(type) {
						case *fail.ErrNotFound:
							// If Host is not found anymore, consider this as a success
							debug.IgnoreError(stateErr)
							return nil
						default:
							return stateErr
						}
					}
					if state == hoststate.Error {
						return fail.NotAvailableError("Host is in state Error")
					}
					return nil
				},
				timings.NormalDelay(),
				timings.OperationTimeout(),
			)
			if innerXErr != nil {
				switch innerXErr.(type) {
				case *retry.ErrStopRetry:
					innerXErr = fail.ConvertError(fail.Cause(innerXErr))
					if _, ok := innerXErr.(*fail.ErrNotFound); !ok || valid.IsNil(innerXErr) {
						return innerXErr
					}
					debug.IgnoreError(innerXErr)
				case *fail.ErrNotFound:
					debug.IgnoreError(innerXErr)
				default:
					return innerXErr
				}
			}
		}

		return nil
	})
	xerr = debug.InjectPlannedFail(xerr)
	if xerr != nil {
		return xerr
	}

	if single {
		// delete its dedicated Subnet
		singleSubnetInstance, xerr := LoadSubnet(task.Context(), svc, "", singleSubnetID)
		xerr = debug.InjectPlannedFail(xerr)
		if xerr != nil {
			return xerr
		}

		xerr = singleSubnetInstance.Delete(task.Context())
		xerr = debug.InjectPlannedFail(xerr)
		if xerr != nil {
			return xerr
		}
	}

	// Deletes metadata from Object Storage
	xerr = instance.MetadataCore.Delete()
	xerr = debug.InjectPlannedFail(xerr)
	if xerr != nil {
		// If entry not found, considered as a success
		if _, ok := xerr.(*fail.ErrNotFound); !ok || valid.IsNil(xerr) {
			return xerr
		}
		debug.IgnoreError(xerr)
		logrus.Tracef("core instance not found, deletion considered as a success")
	}

	return nil
}

func (instance *Host) refreshLocalCacheIfNeeded(ctx context.Context) fail.Error {
	instance.localCache.RLock()
	doRefresh := instance.localCache.sshProfile == nil
	instance.localCache.RUnlock() // nolint
	if doRefresh {
		xerr := instance.updateCachedInformation()
		if xerr != nil {
			return xerr
		}
	}
	return nil
}

// GetSSHConfig loads SSH configuration for Host from metadata
func (instance *Host) GetSSHConfig(ctx context.Context) (_ *system.SSHConfig, ferr fail.Error) {
	defer fail.OnPanic(&ferr)

	if instance == nil || valid.IsNil(instance) {
		return nil, fail.InvalidInstanceError()
	}

	xerr := instance.refreshLocalCacheIfNeeded(ctx)
	if xerr != nil {
		return nil, xerr
	}

	instance.localCache.RLock()
	sshProfile := instance.localCache.sshProfile
	instance.localCache.RUnlock() // nolint
	if sshProfile == nil {
		return nil, fail.NotFoundError("failed to find SSH Config of Host '%s'", instance.GetName())
	}

	return sshProfile, nil
}

// Run tries to execute command 'cmd' on the Host
func (instance *Host) Run(ctx context.Context, cmd string, outs outputs.Enum, connectionTimeout, executionTimeout time.Duration) (_ int, _ string, _ string, ferr fail.Error) {
	defer fail.OnPanic(&ferr)
	const invalid = -1

	if valid.IsNil(instance) {
		return invalid, "", "", fail.InvalidInstanceError()
	}
	instance.localCache.RLock()
	notok := instance.localCache.sshProfile == nil
	instance.localCache.RUnlock() // nolint
	if notok {
		return invalid, "", "", fail.InvalidInstanceContentError("instance.sshProfile", "cannot be nil")
	}
	if ctx == nil {
		return invalid, "", "", fail.InvalidParameterCannotBeNilError("ctx")
	}
	if cmd == "" {
		return invalid, "", "", fail.InvalidParameterError("cmd", "cannot be empty string")
	}

	task, xerr := concurrency.TaskFromContextOrVoid(ctx)
	xerr = debug.InjectPlannedFail(xerr)
	if xerr != nil {
		return invalid, "", "", xerr
	}

	if task.Aborted() {
		return invalid, "", "", fail.AbortedError(nil, "aborted")
	}

	tracer := debug.NewTracer(task, tracing.ShouldTrace("resources.host"), "(cmd='%s', outs=%s)", outs.String()).Entering()
	defer tracer.Exiting()

	// instance.RLock()
	// defer instance.RUnlock()

	targetName := instance.GetName()

	var state hoststate.Enum
	state, xerr = instance.GetState()
	if xerr != nil {
		return invalid, "", "", xerr
	}

	if state != hoststate.Started {
		return invalid, "", "", fail.InvalidRequestError(fmt.Sprintf("cannot run anything on '%s', '%s' is NOT started", targetName, targetName))
	}

	return instance.unsafeRun(task.Context(), cmd, outs, connectionTimeout, executionTimeout)
}

// Pull downloads a file from Host
func (instance *Host) Pull(ctx context.Context, target, source string, timeout time.Duration) (_ int, _ string, _ string, ferr fail.Error) {
	defer fail.OnPanic(&ferr)
	const invalid = -1

	if instance == nil || valid.IsNil(instance) {
		return invalid, "", "", fail.InvalidInstanceError()
	}
	if ctx == nil {
		return invalid, "", "", fail.InvalidParameterCannotBeNilError("ctx")
	}
	if target == "" {
		return invalid, "", "", fail.InvalidParameterCannotBeEmptyStringError("target")
	}
	if source == "" {
		return invalid, "", "", fail.InvalidParameterCannotBeEmptyStringError("source")
	}

	timings, xerr := instance.Service().Timings()
	if xerr != nil {
		return invalid, "", "", xerr
	}

	task, xerr := concurrency.TaskFromContextOrVoid(ctx)
	xerr = debug.InjectPlannedFail(xerr)
	if xerr != nil {
		return invalid, "", "", xerr
	}

	if task.Aborted() {
		return invalid, "", "", fail.AbortedError(nil, "aborted")
	}

	tracer := debug.NewTracer(task, tracing.ShouldTrace("resources.host"), "(target=%s,source=%s)", target, source).Entering()
	defer tracer.Exiting()

	// instance.RLock()
	// defer instance.RUnlock()

	targetName := instance.GetName()

	var state hoststate.Enum
	state, xerr = instance.GetState()
	if xerr != nil {
		return invalid, "", "", xerr
	}

	if state != hoststate.Started {
		return invalid, "", "", fail.InvalidRequestError(fmt.Sprintf("cannot pull anything on '%s', '%s' is NOT started", targetName, targetName))
	}

	var stdout, stderr string
	retcode := -1
	sshProfile, xerr := instance.GetSSHConfig(task.Context())
	if xerr != nil {
		return retcode, stdout, stderr, xerr
	}

	xerr = retry.WhileUnsuccessful(
		func() error {
			iretcode, istdout, istderr, innerXErr := sshProfile.CopyWithTimeout(task.Context(), target, source, false, timeout)
			if innerXErr != nil {
				return innerXErr
			}
			if iretcode != 0 {
				problem := fail.NewError("copy failed")
				problem.Annotate("stdout", istdout)
				problem.Annotate("stderr", istderr)
				problem.Annotate("retcode", iretcode)
				return problem
			}

			retcode = iretcode
			stdout = istdout
			stderr = istderr

			return nil
		},
		timings.NormalDelay(),
		2*timeout,
	)
	if xerr != nil {
		switch xerr.(type) {
		case *retry.ErrStopRetry:
			return retcode, stdout, stderr, fail.Wrap(fail.Cause(xerr), "stopping retries")
		case *retry.ErrTimeout:
			return retcode, stdout, stderr, fail.Wrap(fail.Cause(xerr), "timeout")
		default:
			return retcode, stdout, stderr, xerr
		}
	}
	return retcode, stdout, stderr, nil
}

// Push uploads a file to Host
func (instance *Host) Push(
	ctx context.Context, source, target, owner, mode string, timeout time.Duration,
) (_ int, _ string, _ string, ferr fail.Error) {
	defer fail.OnPanic(&ferr)
	const invalid = -1

	if instance == nil || valid.IsNil(instance) {
		return invalid, "", "", fail.InvalidInstanceError()
	}
	if ctx == nil {
		return invalid, "", "", fail.InvalidParameterCannotBeNilError("ctx")
	}

	task, xerr := concurrency.TaskFromContextOrVoid(ctx)
	xerr = debug.InjectPlannedFail(xerr)
	if xerr != nil {
		return invalid, "", "", xerr
	}

	if task.Aborted() {
		return invalid, "", "", fail.AbortedError(nil, "aborted")
	}

	tracer := debug.NewTracer(task, tracing.ShouldTrace("resources.host"), "(source=%s, target=%s, owner=%s, mode=%s)", source, target, owner, mode).Entering()
	defer tracer.Exiting()

	// instance.RLock()
	// defer instance.RUnlock()

	targetName := instance.GetName()

	var state hoststate.Enum
	state, xerr = instance.GetState()
	if xerr != nil {
		return invalid, "", "", xerr
	}

	if state != hoststate.Started {
		return invalid, "", "", fail.InvalidRequestError(fmt.Sprintf("cannot push anything on '%s', '%s' is NOT started: %s", targetName, targetName, state.String()))
	}

	return instance.unsafePush(task.Context(), source, target, owner, mode, timeout)
}

// GetShare returns a clone of the propertiesv1.HostShare corresponding to share 'shareRef'
func (instance *Host) GetShare(shareRef string) (_ *propertiesv1.HostShare, ferr fail.Error) {
	defer fail.OnPanic(&ferr)

	if instance == nil || valid.IsNil(instance) {
		return nil, fail.InvalidInstanceError()
	}

	// instance.RLock()
	// defer instance.RUnlock()

	var (
		hostShare *propertiesv1.HostShare
		// ok        bool
	)
	err := instance.Inspect(
		func(_ data.Clonable, props *serialize.JSONProperties) fail.Error {
			return props.Inspect(
				hostproperty.SharesV1, func(clonable data.Clonable) fail.Error {
					sharesV1, ok := clonable.(*propertiesv1.HostShares)
					if !ok {
						return fail.InconsistentError(
							"'*propertiesv1.HostShares' expected, '%s' provided", reflect.TypeOf(clonable).String(),
						)
					}

					if item, ok := sharesV1.ByID[shareRef]; ok {
						cloned, cerr := item.Clone()
						if cerr != nil {
							return fail.Wrap(cerr)
						}
						hostShare, ok = cloned.(*propertiesv1.HostShare)
						if !ok {
							return fail.InconsistentError("item should be a *propertiesv1.HostShare")
						}
						return nil
					}
					if item, ok := sharesV1.ByName[shareRef]; ok {
						cloned, cerr := sharesV1.ByID[item].Clone()
						if cerr != nil {
							return fail.Wrap(cerr)
						}
						hostShare, ok = cloned.(*propertiesv1.HostShare)
						if !ok {
							return fail.InconsistentError("hostShare should be a *propertiesv1.HostShare")
						}
						return nil
					}
					return fail.NotFoundError(
						"share '%s' not found in server '%s' metadata", shareRef, instance.GetName(),
					)
				},
			)
		},
	)
	err = debug.InjectPlannedFail(err)
	if err != nil {
		return nil, err
	}

	return hostShare, nil
}

// GetVolumes returns information about volumes attached to the Host
func (instance *Host) GetVolumes() (_ *propertiesv1.HostVolumes, ferr fail.Error) {
	defer fail.OnPanic(&ferr)

	if instance == nil || valid.IsNil(instance) {
		return nil, fail.InvalidInstanceError()
	}

	// instance.RLock()
	// defer instance.RUnlock()

	return instance.unsafeGetVolumes()
}

// Start starts the Host
func (instance *Host) Start(ctx context.Context) (ferr fail.Error) {
	defer fail.OnPanic(&ferr)

	if instance == nil || valid.IsNil(instance) {
		return fail.InvalidInstanceError()
	}
	if ctx == nil {
		return fail.InvalidParameterCannotBeNilError("ctx")
	}

	task, xerr := concurrency.TaskFromContextOrVoid(ctx)
	xerr = debug.InjectPlannedFail(xerr)
	if xerr != nil {
		return xerr
	}

	if task.Aborted() {
		return fail.AbortedError(nil, "aborted")
	}

	tracer := debug.NewTracer(task, tracing.ShouldTrace("resources.host")).WithStopwatch().Entering()
	defer tracer.Exiting()

	hostName := instance.GetName()
	hostID := instance.GetID()

	svc := instance.Service()
	timings, xerr := svc.Timings()
	if xerr != nil {
		return xerr
	}

	xerr = svc.StartHost(hostID)
	xerr = debug.InjectPlannedFail(xerr)
	if xerr != nil {
		return xerr
	}

	xerr = retry.WhileUnsuccessful(
		func() error {
			if task.Aborted() {
				return fail.AbortedError(nil, "aborted")
			}

			return svc.WaitHostState(hostID, hoststate.Started, timings.HostOperationTimeout())
		},
		timings.NormalDelay(),
		timings.ExecutionTimeout(),
	)
	xerr = debug.InjectPlannedFail(xerr)
	if xerr != nil {
		switch xerr.(type) {
		case *fail.ErrAborted:
			if cerr := fail.ConvertError(fail.Cause(xerr)); cerr != nil {
				return cerr
			}
			return xerr
		case *retry.ErrTimeout:
			return fail.Wrap(xerr, "timeout waiting Host '%s' to be started", hostName)
		default:
			return xerr
		}
	}

	// Now unsafeReload
	xerr = instance.unsafeReload()
	xerr = debug.InjectPlannedFail(xerr)
	if xerr != nil {
		return xerr
	}

	return nil
}

// Stop stops the Host
func (instance *Host) Stop(ctx context.Context) (ferr fail.Error) {
	defer fail.OnPanic(&ferr)

	if instance == nil || valid.IsNil(instance) {
		return fail.InvalidInstanceError()
	}
	if ctx == nil {
		return fail.InvalidParameterCannotBeNilError("ctx")
	}

	task, xerr := concurrency.TaskFromContextOrVoid(ctx)
	xerr = debug.InjectPlannedFail(xerr)
	if xerr != nil {
		return xerr
	}

	if task.Aborted() {
		return fail.AbortedError(nil, "aborted")
	}

	tracer := debug.NewTracer(task, tracing.ShouldTrace("resources.host")).WithStopwatch().Entering()
	defer tracer.Exiting()

	// instance.Lock()
	// defer instance.Unlock()

	hostName := instance.GetName()
	hostID := instance.GetID()
	svc := instance.Service()

	timings, xerr := instance.Service().Timings()
	if xerr != nil {
		return xerr
	}

	// FIXME: It has to TRY to run a sync first, if it fails, we log it and continue stopping the host
	xerr = svc.StopHost(hostID, false)
	xerr = debug.InjectPlannedFail(xerr)
	if xerr != nil {
		return xerr
	}

	xerr = retry.WhileUnsuccessful(
		func() error {
			if task.Aborted() {
				return fail.AbortedError(nil, "aborted")
			}

			return svc.WaitHostState(hostID, hoststate.Stopped, timings.HostOperationTimeout())
		},
		timings.NormalDelay(),
		timings.ExecutionTimeout(),
	)
	xerr = debug.InjectPlannedFail(xerr)
	if xerr != nil {
		switch xerr.(type) {
		case *fail.ErrAborted:
			if cerr := fail.ConvertError(fail.Cause(xerr)); cerr != nil {
				return cerr
			}
			return xerr
		case *retry.ErrTimeout:
			return fail.Wrap(xerr, "timeout waiting Host '%s' to be stopped", hostName)
		default:
			return xerr
		}
	}

	// Now unsafeReload
	xerr = instance.unsafeReload()
	xerr = debug.InjectPlannedFail(xerr)
	if xerr != nil {
		return xerr
	}

	return nil
}

// Reboot reboots the Host
func (instance *Host) Reboot(ctx context.Context, soft bool) (ferr fail.Error) {
	defer fail.OnPanic(&ferr)

	if soft {
		xerr := instance.softReboot(ctx)
		xerr = debug.InjectPlannedFail(xerr)
		if xerr != nil {
			logrus.Warnf("Soft reboot failed, trying the hard way: %v", xerr)
			xerr = instance.hardReboot(ctx)
			xerr = debug.InjectPlannedFail(xerr)
			if xerr != nil {
				return xerr
			}
			return nil
		}
		return nil
	}

	xerr := instance.hardReboot(ctx)
	xerr = debug.InjectPlannedFail(xerr)
	if xerr != nil {
		return xerr
	}
	return nil
}

func (instance *Host) softReboot(ctx context.Context) (ferr fail.Error) {
	defer fail.OnPanic(&ferr)
	waitingTime := 4 * time.Minute // FIXME: Hardcoded

	timings, xerr := instance.Service().Timings()
	if xerr != nil {
		return xerr
	}

	// Reboot Host
	logrus.Infof("Host '%s': rebooting", instance.GetName())
	command := `echo "sleep 4 ; sync ; sudo systemctl reboot" | at now`
	rebootCtx, cancelReboot := context.WithTimeout(ctx, waitingTime)
	defer cancelReboot()
	_, _, _, xerr = instance.unsafeRun(rebootCtx, command, outputs.COLLECT, 10*time.Second, waitingTime) // nolint
	if xerr != nil {
		logrus.Debugf("there was an error sending the reboot command: %v", xerr)
	}
	time.Sleep(timings.NormalDelay())
	return nil
}

// HardReboot reboots the Host
func (instance *Host) hardReboot(ctx context.Context) (ferr fail.Error) {
	defer fail.OnPanic(&ferr)

	if instance == nil || valid.IsNil(instance) {
		return fail.InvalidInstanceError()
	}
	if ctx == nil {
		return fail.InvalidParameterCannotBeNilError("ctx")
	}

	task, xerr := concurrency.TaskFromContextOrVoid(ctx)
	xerr = debug.InjectPlannedFail(xerr)
	if xerr != nil {
		return xerr
	}

	if task.Aborted() {
		return fail.AbortedError(nil, "aborted")
	}

	tracer := debug.NewTracer(task, tracing.ShouldTrace("resources.host")).WithStopwatch().Entering()
	defer tracer.Exiting()

	xerr = instance.Stop(task.Context())
	xerr = debug.InjectPlannedFail(xerr)
	if xerr != nil {
		return xerr
	}

	xerr = instance.Start(task.Context())
	xerr = debug.InjectPlannedFail(xerr)
	if xerr != nil {
		return xerr
	}

	return nil
}

// Resize ...
// not yet implemented
func (instance *Host) Resize(ctx context.Context, hostSize abstract.HostSizingRequirements) (ferr fail.Error) {
	defer fail.OnPanic(&ferr)

	if instance == nil || valid.IsNil(instance) {
		return fail.InvalidInstanceError()
	}
	if ctx == nil {
		return fail.InvalidParameterCannotBeNilError("ctx")
	}

	task, xerr := concurrency.TaskFromContextOrVoid(ctx)
	xerr = debug.InjectPlannedFail(xerr)
	if xerr != nil {
		return xerr
	}

	tracer := debug.NewTracer(task, tracing.ShouldTrace("resources.host")).WithStopwatch().Entering()
	defer tracer.Exiting()

	return fail.NotImplementedError("Host.Resize() not yet implemented")
}

// GetPublicIP returns the public IP address of the Host
func (instance *Host) GetPublicIP(ctx context.Context) (_ string, ferr fail.Error) {
	defer fail.OnPanic(&ferr)

	if valid.IsNil(instance) {
		return "", fail.InvalidInstanceError()
	}

	xerr := instance.refreshLocalCacheIfNeeded(ctx)
	if xerr != nil {
		return "", xerr
	}

	instance.localCache.RLock()
	ip := instance.localCache.publicIP
	instance.localCache.RUnlock() // nolint
	if ip == "" {
		return "", fail.NotFoundError("failed to find Public IP of Host '%s'", instance.GetName())
	}

	return ip, nil
}

// GetPrivateIP returns the private IP of the Host on its default Networking
func (instance *Host) GetPrivateIP(ctx context.Context) (_ string, ferr fail.Error) {
	defer fail.OnPanic(&ferr)

	if valid.IsNil(instance) {
		return "", fail.InvalidInstanceError()
	}

	xerr := instance.refreshLocalCacheIfNeeded(ctx)
	if xerr != nil {
		return "", xerr
	}

	instance.localCache.RLock()
	ip := instance.localCache.privateIP
	instance.localCache.RUnlock() // nolint
	if ip == "" {
		return "", fail.NotFoundError("failed to find Private IP of Host '%s'", instance.GetName())
	}

	return ip, nil
}

// GetPrivateIPOnSubnet returns the private IP of the Host on its default Subnet
func (instance *Host) GetPrivateIPOnSubnet(subnetID string) (ip string, ferr fail.Error) {
	defer fail.OnPanic(&ferr)

	ip = ""
	if valid.IsNil(instance) {
		return ip, fail.InvalidInstanceError()
	}
	if subnetID = strings.TrimSpace(subnetID); subnetID == "" {
		return ip, fail.InvalidParameterError("subnetID", "cannot be empty string")
	}

	// instance.RLock()
	// defer instance.RUnlock()

	xerr := instance.Inspect(func(_ data.Clonable, props *serialize.JSONProperties) fail.Error {
		return props.Inspect(hostproperty.NetworkV2, func(clonable data.Clonable) fail.Error {
			hostNetworkV2, ok := clonable.(*propertiesv2.HostNetworking)
			if !ok {
				return fail.InconsistentError("'*propertiesv2.HostNetworking' expected, '%s' provided", reflect.TypeOf(clonable).String())
			}
			if ip, ok = hostNetworkV2.IPv4Addresses[subnetID]; !ok {
				return fail.InvalidRequestError("Host '%s' does not have an IP address on subnet '%s'", instance.GetName(), subnetID)
			}
			return nil
		})
	})
	return ip, xerr
}

// GetAccessIP returns the IP to reach the Host
func (instance *Host) GetAccessIP(ctx context.Context) (_ string, ferr fail.Error) {
	defer fail.OnPanic(&ferr)

	if valid.IsNil(instance) {
		return "", fail.InvalidInstanceError()
	}

	xerr := instance.refreshLocalCacheIfNeeded(ctx)
	if xerr != nil {
		return "", xerr
	}

	instance.localCache.RLock()
	ip := instance.localCache.accessIP
	instance.localCache.RLock()
	if ip == "" {
		return "", fail.NotFoundError("failed to find Access IP of Host '%s'", instance.GetName())
	}

	return ip, nil
}

// GetShares returns the information about the shares hosted by the Host
func (instance *Host) GetShares() (shares *propertiesv1.HostShares, ferr fail.Error) {
	defer fail.OnPanic(&ferr)

	shares = &propertiesv1.HostShares{}
	if instance == nil || valid.IsNil(instance) {
		return shares, fail.InvalidInstanceError()
	}

	// instance.RLock()
	// defer instance.RUnlock()

	xerr := instance.Inspect(func(_ data.Clonable, props *serialize.JSONProperties) fail.Error {
		return props.Inspect(hostproperty.SharesV1, func(clonable data.Clonable) fail.Error {
			hostSharesV1, ok := clonable.(*propertiesv1.HostShares)
			if !ok {
				return fail.InconsistentError("'*propertiesv1.HostShares' expected, '%s' provided", reflect.TypeOf(clonable).String())
			}

			shares = hostSharesV1
			return nil
		})
	})
	return shares, xerr
}

// GetMounts returns the information abouts the mounts of the Host
func (instance *Host) GetMounts() (mounts *propertiesv1.HostMounts, ferr fail.Error) {
	defer fail.OnPanic(&ferr)

	mounts = nil
	if instance == nil || valid.IsNil(instance) {
		return mounts, fail.InvalidInstanceError()
	}

	// instance.RLock()
	// defer instance.RUnlock()

	return instance.unsafeGetMounts()
}

// IsClusterMember returns true if the Host is member of a cluster
func (instance *Host) IsClusterMember() (yes bool, ferr fail.Error) {
	defer fail.OnPanic(&ferr)

	yes = false
	if instance == nil || valid.IsNil(instance) {
		return yes, fail.InvalidInstanceError()
	}

	// instance.RLock()
	// defer instance.RUnlock()

	xerr := instance.Inspect(func(_ data.Clonable, props *serialize.JSONProperties) fail.Error {
		return props.Inspect(hostproperty.ClusterMembershipV1, func(clonable data.Clonable) fail.Error {
			hostClusterMembershipV1, ok := clonable.(*propertiesv1.HostClusterMembership)
			if !ok {
				return fail.InconsistentError(
					"'*propertiesv1.HostClusterMembership' expected, '%s' provided",
					reflect.TypeOf(clonable).String(),
				)
			}

			yes = hostClusterMembershipV1.Cluster != ""
			return nil
		})
	})
	return yes, xerr
}

// IsGateway tells if the Host acts as a gateway for a Subnet
func (instance *Host) IsGateway() (_ bool, ferr fail.Error) {
	defer fail.OnPanic(&ferr)

	if instance == nil || valid.IsNil(instance) {
		return false, fail.InvalidInstanceError()
	}

	// instance.RLock()
	// defer instance.RUnlock()

	var state bool
	xerr := instance.Inspect(func(_ data.Clonable, props *serialize.JSONProperties) fail.Error {
		return props.Inspect(hostproperty.NetworkV2, func(clonable data.Clonable) fail.Error {
			hnV2, ok := clonable.(*propertiesv2.HostNetworking)
			if !ok {
				return fail.InconsistentError("'*propertiesv2.HostNetworking' expected, '%s' provided", reflect.TypeOf(clonable).String())
			}

			state = hnV2.IsGateway
			return nil
		})
	})
	xerr = debug.InjectPlannedFail(xerr)
	if xerr != nil {
		return false, xerr
	}

	return state, nil
}

// IsSingle tells if the Host is single
func (instance *Host) IsSingle() (_ bool, ferr fail.Error) {
	defer fail.OnPanic(&ferr)

	if instance == nil || valid.IsNil(instance) {
		return false, fail.InvalidInstanceError()
	}

	// instance.RLock()
	// defer instance.RUnlock()

	var state bool
	xerr := instance.Inspect(func(_ data.Clonable, props *serialize.JSONProperties) fail.Error {
		return props.Inspect(hostproperty.NetworkV2, func(clonable data.Clonable) fail.Error {
			hnV2, ok := clonable.(*propertiesv2.HostNetworking)
			if !ok {
				return fail.InconsistentError("'*propertiesv2.HostNetworking' expected, '%s' provided", reflect.TypeOf(clonable).String())
			}
			state = hnV2.Single
			return nil
		})
	})
	xerr = debug.InjectPlannedFail(xerr)
	if xerr != nil {
		return false, xerr
	}

	return state, nil
}

// PushStringToFile creates a file 'filename' on remote 'Host' with the content 'content'
func (instance *Host) PushStringToFile(ctx context.Context, content string, filename string) (ferr fail.Error) {
	return instance.PushStringToFileWithOwnership(ctx, content, filename, "", "")
}

// PushStringToFileWithOwnership creates a file 'filename' on remote 'Host' with the content 'content', and apply ownership
func (instance *Host) PushStringToFileWithOwnership(
	ctx context.Context, content string, filename string, owner, mode string,
) (ferr fail.Error) {
	defer fail.OnPanic(&ferr)

	if instance == nil || valid.IsNil(instance) {
		return fail.InvalidInstanceError()
	}
	if ctx == nil {
		return fail.InvalidParameterCannotBeNilError("ctx")
	}
	if content == "" {
		return fail.InvalidParameterError("content", "cannot be empty string")
	}
	if filename == "" {
		return fail.InvalidParameterError("filename", "cannot be empty string")
	}

	task, xerr := concurrency.TaskFromContextOrVoid(ctx)
	xerr = debug.InjectPlannedFail(xerr)
	if xerr != nil {
		return xerr
	}

	if task.Aborted() {
		return fail.AbortedError(nil, "aborted")
	}

	tracer := debug.NewTracer(task, tracing.ShouldTrace("resources.host"), "(content, filename='%s', ownner=%s, mode=%s", filename, owner, mode).WithStopwatch().Entering()
	defer tracer.Exiting()

	// instance.RLock()
	// defer instance.RUnlock()

	targetName := instance.GetName()

	var state hoststate.Enum
	state, xerr = instance.GetState()
	if xerr != nil {
		return xerr
	}

	if state != hoststate.Started {
		return fail.InvalidRequestError(fmt.Sprintf("cannot push anything on '%s', '%s' is NOT started: %s", targetName, targetName, state.String()))
	}

	return instance.unsafePushStringToFileWithOwnership(task.Context(), content, filename, owner, mode)
}

// GetDefaultSubnet returns the Networking instance corresponding to Host default subnet
func (instance *Host) GetDefaultSubnet(ctx context.Context) (subnetInstance resources.Subnet, ferr fail.Error) {
	defer fail.OnPanic(&ferr)

	if instance == nil || valid.IsNil(instance) {
		return nil, fail.InvalidInstanceError()
	}

	// instance.RLock()
	// defer instance.RUnlock()

	return instance.unsafeGetDefaultSubnet(ctx)
}

// ToProtocol convert a resources.Host to protocol.Host
func (instance *Host) ToProtocol(ctx context.Context) (ph *protocol.Host, ferr fail.Error) {
	defer fail.OnPanic(&ferr)

	if instance == nil || valid.IsNil(instance) {
		return nil, fail.InvalidInstanceError()
	}

	// instance.RLock()
	// defer instance.RUnlock()

	var (
		ahc           *abstract.HostCore
		hostSizingV2  *propertiesv2.HostSizing
		hostVolumesV1 *propertiesv1.HostVolumes
		volumes       []string
	)

	publicIP, _ := instance.GetPublicIP(ctx)   // There may be no public ip, but the returned value is pertinent in this case, no need to handle error
	privateIP, _ := instance.GetPrivateIP(ctx) // Idem

	xerr := instance.Inspect(func(clonable data.Clonable, props *serialize.JSONProperties) fail.Error {
		var ok bool
		ahc, ok = clonable.(*abstract.HostCore)
		if !ok {
			return fail.InconsistentError("'*abstract.HostCore' expected, '%s' provided", reflect.TypeOf(clonable).String())
		}

		innerXErr := props.Inspect(hostproperty.SizingV2, func(clonable data.Clonable) fail.Error {
			hostSizingV2, ok = clonable.(*propertiesv2.HostSizing)
			if !ok {
				return fail.InconsistentError("'*propertiesv1.HostSizing' expected, '%s' provided", reflect.TypeOf(clonable).String)
			}
			return nil
		})
		if innerXErr != nil {
			return innerXErr
		}

		return props.Inspect(hostproperty.VolumesV1, func(clonable data.Clonable) fail.Error {
			hostVolumesV1, ok = clonable.(*propertiesv1.HostVolumes)
			if !ok {
				return fail.InconsistentError("'*propertiesv1.HostVolumes' expected, '%s' provided", reflect.TypeOf(clonable).String)
			}

			volumes = make([]string, 0, len(hostVolumesV1.VolumesByName))
			for k := range hostVolumesV1.VolumesByName {
				volumes = append(volumes, k)
			}
			return nil
		})
	})
	xerr = debug.InjectPlannedFail(xerr)
	if xerr != nil {
		return nil, xerr
	}

	ph = &protocol.Host{
		Cpu:                 int32(hostSizingV2.AllocatedSize.Cores),
		Disk:                int32(hostSizingV2.AllocatedSize.DiskSize),
		Id:                  ahc.ID,
		PublicIp:            publicIP,
		PrivateIp:           privateIP,
		Name:                ahc.Name,
		PrivateKey:          ahc.PrivateKey,
		Password:            ahc.Password,
		Ram:                 hostSizingV2.AllocatedSize.RAMSize,
		State:               protocol.HostState(ahc.LastState),
		StateLabel:          ahc.LastState.String(),
		CreationDate:        ahc.Tags["CreationDate"],
		AttachedVolumeNames: volumes,
		Template:            hostSizingV2.Template,
	}
	return ph, nil
}

// BindSecurityGroup binds a security group to the Host; if enabled is true, apply it immediately
func (instance *Host) BindSecurityGroup(ctx context.Context, sgInstance resources.SecurityGroup, enable resources.SecurityGroupActivation) (ferr fail.Error) {
	defer fail.OnPanic(&ferr)

	if instance == nil || valid.IsNil(instance) {
		return fail.InvalidInstanceError()
	}
	if ctx == nil {
		return fail.InvalidParameterCannotBeNilError("ctx")
	}
	if sgInstance == nil {
		return fail.InvalidParameterCannotBeNilError("sgInstance")
	}

	task, xerr := concurrency.TaskFromContextOrVoid(ctx)
	xerr = debug.InjectPlannedFail(xerr)
	if xerr != nil {
		return xerr
	}

	if task.Aborted() {
		return fail.AbortedError(nil, "aborted")
	}

	tracer := debug.NewTracer(task, tracing.ShouldTrace("resources.host"), "(sgInstance='%s', enable=%v", sgInstance.GetName(), enable).WithStopwatch().Entering()
	defer tracer.Exiting()

	// instance.Lock()
	// defer instance.Unlock()

	return instance.Alter(func(_ data.Clonable, props *serialize.JSONProperties) fail.Error {
		return props.Alter(hostproperty.SecurityGroupsV1, func(clonable data.Clonable) fail.Error {
			hsgV1, ok := clonable.(*propertiesv1.HostSecurityGroups)
			if !ok {
				return fail.InconsistentError("'*propertiesv1.HostSecurityGroups' expected, '%s' provided", reflect.TypeOf(clonable).String())
			}

			sgID := sgInstance.GetID()
			// If the Security Group is already bound to the Host with the exact same state, considered as a success
			item, ok := hsgV1.ByID[sgID]
			if ok && item.Disabled == !bool(enable) {
				return nil
			}

			if !ok { // Not found, update bind metadata of Host
				item = &propertiesv1.SecurityGroupBond{
					ID:   sgID,
					Name: sgInstance.GetName(),
				}
				hsgV1.ByID[sgID] = item
				hsgV1.ByName[item.Name] = item.ID
			}
			item.Disabled = bool(!enable)

			// If enabled, apply it
			sgInstanceImpl, ok := sgInstance.(*SecurityGroup)
			if !ok {
				return fail.InconsistentError("failed to cast sgInstance to '*SecurityGroup")
			}

			innerXErr := sgInstanceImpl.unsafeBindToHost(task.Context(), instance, enable, resources.MarkSecurityGroupAsSupplemental)
			if innerXErr != nil {
				switch innerXErr.(type) {
				case *fail.ErrDuplicate:
					// already bound, consider as a success
					break
				default:
					return innerXErr
				}
			}
			return nil
		})
	})
}

// UnbindSecurityGroup unbinds a security group from the Host
func (instance *Host) UnbindSecurityGroup(ctx context.Context, sgInstance resources.SecurityGroup) (ferr fail.Error) {
	defer fail.OnPanic(&ferr)

	if instance == nil || valid.IsNil(instance) {
		return fail.InvalidInstanceError()
	}
	if ctx == nil {
		return fail.InvalidParameterCannotBeNilError("ctx")
	}
	if sgInstance == nil {
		return fail.InvalidParameterCannotBeNilError("sgInstance")
	}

	task, xerr := concurrency.TaskFromContextOrVoid(ctx)
	xerr = debug.InjectPlannedFail(xerr)
	if xerr != nil {
		return xerr
	}

	if task.Aborted() {
		return fail.AbortedError(nil, "aborted")
	}

	sgName := sgInstance.GetName()
	tracer := debug.NewTracer(task, tracing.ShouldTrace("resources.host"), "(sgInstance='%s')", sgName).WithStopwatch().Entering()
	defer tracer.Exiting()

	// instance.Lock()
	// defer instance.Unlock()

	xerr = instance.Alter(func(_ data.Clonable, props *serialize.JSONProperties) fail.Error {
		return props.Alter(hostproperty.SecurityGroupsV1, func(clonable data.Clonable) fail.Error {
			hsgV1, ok := clonable.(*propertiesv1.HostSecurityGroups)
			if !ok {
				return fail.InconsistentError("'*propertiesv1.HostSecurityGroups' expected, '%s' provided", reflect.TypeOf(clonable).String())
			}

			sgID := sgInstance.GetID()
			// Check if the security group is listed for the Host
			found := false
			for k, v := range hsgV1.ByID {
				if task.Aborted() {
					return fail.AbortedError(nil, "aborted")
				}

				if k == sgID {
					if v.FromSubnet {
						return fail.InvalidRequestError("cannot unbind Security Group '%s': inherited from Subnet", sgName)
					}
					found = true
					break
				}
			}
			// If not found, consider request successful
			if !found {
				return nil
			}

			// unbind security group from Host on remote service side
			innerXErr := sgInstance.UnbindFromHost(task.Context(), instance)
			if innerXErr != nil {
				return innerXErr
			}

			// found, delete it from properties
			delete(hsgV1.ByID, sgID)
			delete(hsgV1.ByName, sgInstance.GetName())
			return nil
		})
	})
	if xerr != nil {
		return xerr
	}

	// -- Remove Host reference in Security Group
	return sgInstance.Alter(func(_ data.Clonable, props *serialize.JSONProperties) fail.Error {
		return props.Alter(securitygroupproperty.HostsV1, func(clonable data.Clonable) fail.Error {
			sghV1, ok := clonable.(*propertiesv1.SecurityGroupHosts)
			if !ok {
				return fail.InconsistentError("'*propertiesv1.SecurityGroupHosts' expected, '%s' provided", reflect.TypeOf(clonable).String())
			}

			delete(sghV1.ByID, instance.GetID())
			delete(sghV1.ByName, instance.GetName())
			return nil
		})
	})
}

// ListSecurityGroups returns a slice of security groups bound to Host
func (instance *Host) ListSecurityGroups(state securitygroupstate.Enum) (list []*propertiesv1.SecurityGroupBond, ferr fail.Error) {
	defer fail.OnPanic(&ferr)

	var emptySlice []*propertiesv1.SecurityGroupBond
	if instance == nil || valid.IsNil(instance) {
		return emptySlice, fail.InvalidInstanceError()
	}

	// instance.RLock()
	// defer instance.RUnlock()

	xerr := instance.Inspect(func(_ data.Clonable, props *serialize.JSONProperties) fail.Error {
		return props.Inspect(hostproperty.SecurityGroupsV1, func(clonable data.Clonable) fail.Error {
			hsgV1, ok := clonable.(*propertiesv1.HostSecurityGroups)
			if !ok {
				return fail.InconsistentError("'*propertiesv1.HostSecurityGroups' expected, '%s' provided", reflect.TypeOf(clonable).String())
			}

			list = FilterBondsByKind(hsgV1.ByID, state)
			return nil
		})
	})
	xerr = debug.InjectPlannedFail(xerr)
	if xerr != nil {
		return emptySlice, xerr
	}

	return list, nil
}

// EnableSecurityGroup enables a bound security group to Host by applying its rules
func (instance *Host) EnableSecurityGroup(ctx context.Context, sg resources.SecurityGroup) (ferr fail.Error) {
	defer fail.OnPanic(&ferr)

	if instance == nil || valid.IsNil(instance) {
		return fail.InvalidInstanceError()
	}
	if ctx == nil {
		return fail.InvalidParameterError("ctx", "cannot be nil")
	}
	if sg == nil {
		return fail.InvalidParameterError("sg", "cannot be null value of 'SecurityGroup'")
	}

	task, xerr := concurrency.TaskFromContextOrVoid(ctx)
	xerr = debug.InjectPlannedFail(xerr)
	if xerr != nil {
		return xerr
	}

	if task.Aborted() {
		return fail.AbortedError(nil, "aborted")
	}

	sgName := sg.GetName()
	tracer := debug.NewTracer(task, tracing.ShouldTrace("resources.host"), "(sg='%s')", sgName).WithStopwatch().Entering()
	defer tracer.Exiting()

	// instance.Lock()
	// defer instance.Unlock()

	svc := instance.Service()
	return instance.Alter(func(_ data.Clonable, props *serialize.JSONProperties) fail.Error {
		return props.Inspect(hostproperty.SecurityGroupsV1, func(clonable data.Clonable) fail.Error {
			hsgV1, ok := clonable.(*propertiesv1.HostSecurityGroups)
			if !ok {
				return fail.InconsistentError("'*propertiesv1.HostSecurityGroups' expected, '%s' provided", reflect.TypeOf(clonable).String())
			}

			var asg *abstract.SecurityGroup
			xerr := sg.Inspect(func(clonable data.Clonable, _ *serialize.JSONProperties) fail.Error {
				var ok bool
				if asg, ok = clonable.(*abstract.SecurityGroup); !ok {
					return fail.InconsistentError("'*abstract.SecurityGroup' expected, '%s' provided", reflect.TypeOf(clonable).String())
				}

				return nil
			})
			xerr = debug.InjectPlannedFail(xerr)
			if xerr != nil {
				return xerr
			}

			// First check if the security group is not already registered for the Host with the exact same state
			var found bool
			for k := range hsgV1.ByID {
				if task.Aborted() {
					return fail.AbortedError(nil, "aborted")
				}

				if k == asg.ID {
					found = true
					break
				}
			}
			if !found {
				return fail.NotFoundError("security group '%s' is not bound to Host '%s'", sgName, instance.GetID())
			}

			caps, xerr := svc.GetCapabilities()
			if xerr != nil {
				return xerr
			}
			if caps.CanDisableSecurityGroup {
				xerr = svc.EnableSecurityGroup(asg)
				xerr = debug.InjectPlannedFail(xerr)
				if xerr != nil {
					return xerr
				}
			} else {
				// Bind the security group on provider side; if already bound (*fail.ErrDuplicate), considered as a success
				xerr = svc.BindSecurityGroupToHost(asg, instance.GetID())
				xerr = debug.InjectPlannedFail(xerr)
				if xerr != nil {
					switch xerr.(type) {
					case *fail.ErrDuplicate:
						debug.IgnoreError(xerr)
						// continue
					default:
						return xerr
					}
				}
			}

			// found and updated, update metadata
			hsgV1.ByID[asg.ID].Disabled = false
			return nil
		})
	})
}

// DisableSecurityGroup disables a bound security group to Host
func (instance *Host) DisableSecurityGroup(ctx context.Context, sgInstance resources.SecurityGroup) (ferr fail.Error) {
	defer fail.OnPanic(&ferr)

	if instance == nil || valid.IsNil(instance) {
		return fail.InvalidInstanceError()
	}
	if ctx == nil {
		return fail.InvalidParameterError("ctx", "cannot be nil")
	}
	if sgInstance == nil {
		return fail.InvalidParameterError("sgInstance", "cannot be nil")
	}

	task, xerr := concurrency.TaskFromContextOrVoid(ctx)
	xerr = debug.InjectPlannedFail(xerr)
	if xerr != nil {
		return xerr
	}

	if task.Aborted() {
		return fail.AbortedError(nil, "aborted")
	}

	sgName := sgInstance.GetName()
	tracer := debug.NewTracer(task, tracing.ShouldTrace("resources.host"), "(sgInstance='%s')", sgName).WithStopwatch().Entering()
	defer tracer.Exiting()

	// instance.Lock()
	// defer instance.Unlock()

	svc := instance.Service()
	return instance.Alter(func(_ data.Clonable, props *serialize.JSONProperties) fail.Error {
		return props.Alter(hostproperty.SecurityGroupsV1, func(clonable data.Clonable) fail.Error {
			hsgV1, ok := clonable.(*propertiesv1.HostSecurityGroups)
			if !ok {
				return fail.InconsistentError("'*propertiesv1.HostSecurityGroups' expected, '%s' provided", reflect.TypeOf(clonable).String())
			}

			var asg *abstract.SecurityGroup
			xerr := sgInstance.Review(func(clonable data.Clonable, _ *serialize.JSONProperties) fail.Error {
				var ok bool
				if asg, ok = clonable.(*abstract.SecurityGroup); !ok {
					return fail.InconsistentError("'*abstract.SecurityGroup' expected, '%s' provided", reflect.TypeOf(clonable).String())
				}

				return nil
			})
			xerr = debug.InjectPlannedFail(xerr)
			if xerr != nil {
				return xerr
			}

			// First check if the security group is not already registered for the Host with the exact same state
			var found bool
			for k := range hsgV1.ByID {
				if task.Aborted() {
					return fail.AbortedError(nil, "aborted")
				}

				if k == asg.ID {
					found = true
					break
				}
			}
			if !found {
				return fail.NotFoundError("security group '%s' is not bound to Host '%s'", sgName, sgInstance.GetID())
			}

			caps, xerr := svc.GetCapabilities()
			if xerr != nil {
				return xerr
			}
			if caps.CanDisableSecurityGroup {
				xerr = svc.DisableSecurityGroup(asg)
				xerr = debug.InjectPlannedFail(xerr)
				if xerr != nil {
					return xerr
				}
			} else {
				// Bind the security group on provider side; if security group not binded, considered as a success
				xerr = svc.UnbindSecurityGroupFromHost(asg, instance.GetID())
				xerr = debug.InjectPlannedFail(xerr)
				if xerr != nil {
					switch xerr.(type) {
					case *fail.ErrNotFound:
						debug.IgnoreError(xerr)
						// continue
					default:
						return xerr
					}
				}
			}

			// found, update properties
			hsgV1.ByID[asg.ID].Disabled = true
			return nil
		})
	})
}

// ReserveCIDRForSingleHost returns the first available CIDR and its index inside the Network 'network'
func ReserveCIDRForSingleHost(networkInstance resources.Network) (_ string, _ uint, ferr fail.Error) {
	var index uint
	xerr := networkInstance.Alter(func(clonable data.Clonable, props *serialize.JSONProperties) fail.Error {
		return props.Alter(networkproperty.SingleHostsV1, func(clonable data.Clonable) fail.Error {
			nshV1, ok := clonable.(*propertiesv1.NetworkSingleHosts)
			if !ok {
				return fail.InconsistentError(
					"'*propertiesv1.NetworkSingleHosts' expected, '%s' provided",
					reflect.TypeOf(clonable).String(),
				)
			}

			index = nshV1.ReserveSlot()
			return nil
		})
	})
	if xerr != nil {
		return "", 0, xerr
	}

	defer func() {
		if ferr != nil {
			derr := FreeCIDRForSingleHost(networkInstance, index)
			if derr != nil {
				_ = ferr.AddConsequence(fail.Wrap(derr, "cleaning up on failure, failed to free CIDR slot '%d' in Network '%s'", index, networkInstance.GetName()))
			}
		}
	}()

	_, networkNet, err := net.ParseCIDR(abstract.SingleHostNetworkCIDR)
	err = debug.InjectPlannedError(err)
	if err != nil {
		return "", 0, fail.Wrap(err, "failed to convert CIDR to net.IPNet")
	}

	result, xerr := netretry.NthIncludedSubnet(*networkNet, propertiesv1.SingleHostsCIDRMaskAddition, index)
	if xerr != nil {
		return "", 0, xerr
	}
	return result.String(), index, nil
}<|MERGE_RESOLUTION|>--- conflicted
+++ resolved
@@ -120,70 +120,13 @@
 	if xerr != nil {
 		return nil, xerr
 	}
-<<<<<<< HEAD
-
-	hostCache, xerr := svc.GetCache(hostKind)
-	xerr = debug.InjectPlannedFail(xerr)
-	if xerr != nil {
-		return nil, xerr
-	}
-
-	updateCachedInformation := true
-	if len(options) > 0 {
-		for _, v := range options {
-			switch v.Key() {
-			case hostOptionLightKeyword:
-				updateCachedInformation = !v.Value().(bool)
-			default:
-				logrus.Warnf("In operations.LoadHost(): unknown options '%s', ignored", v.Key())
-			}
-		}
-	}
-
-	cacheOptions := iaas.CacheMissOption(
-		func() (cache.Cacheable, fail.Error) { return onHostCacheMiss(svc, ref, updateCachedInformation) },
-		timings.MetadataTimeout(),
-	)
-	cacheEntry, xerr := hostCache.Get(ref, cacheOptions...)
-	if xerr != nil {
-		switch xerr.(type) {
-		case *fail.ErrNotFound:
-			debug.IgnoreError(xerr)
-			// rewrite NotFoundError, user does not bother about metadata message
-			return nil, fail.NotFoundError("failed to find Host '%s'", ref)
-		default:
-			return nil, xerr
-		}
-	}
-
-	hostInstance, ok := cacheEntry.Content().(*Host)
-=======
 	hostInstance, ok := anon.(*Host)
->>>>>>> 2681097b
 	if !ok {
 		return nil, fail.InconsistentError("cache content for key %s is not a resources.Host", ref)
 	}
 	if hostInstance == nil {
 		return nil, fail.InconsistentError("nil value found in Host cache for key '%s'", ref)
 	}
-<<<<<<< HEAD
-	_ = cacheEntry.LockContent()
-	defer func() {
-		if ferr != nil {
-			ferr = debug.InjectPlannedFail(ferr)
-			_ = cacheEntry.UnlockContent()
-		}
-	}()
-
-	// If entry use is greater than 1, the metadata may have been updated, so Reload() the instance
-	if cacheEntry.LockCount() > 1 {
-		xerr = hostInstance.Reload()
-		if xerr != nil {
-			return nil, xerr
-		}
-	}
-=======
->>>>>>> 2681097b
 
 	return hostInstance, nil
 }
@@ -230,8 +173,6 @@
 		return opUserErr
 	}
 
-<<<<<<< HEAD
-=======
 	instance.localCache.Lock()
 	defer instance.localCache.Unlock()
 
@@ -241,7 +182,6 @@
 	}
 	ctx := task.Context()
 
->>>>>>> 2681097b
 	return instance.Review(func(clonable data.Clonable, props *serialize.JSONProperties) fail.Error {
 		ahc, ok := clonable.(*abstract.HostCore)
 		if !ok {
@@ -256,21 +196,6 @@
 			}
 
 			if len(hnV2.IPv4Addresses) > 0 {
-<<<<<<< HEAD
-				instance.privateIP = hnV2.IPv4Addresses[hnV2.DefaultSubnetID]
-				if instance.privateIP == "" {
-					instance.privateIP = hnV2.IPv6Addresses[hnV2.DefaultSubnetID]
-				}
-			}
-			instance.publicIP = hnV2.PublicIPv4
-			if instance.publicIP == "" {
-				instance.publicIP = hnV2.PublicIPv6
-			}
-			if instance.publicIP != "" {
-				instance.accessIP = instance.publicIP
-			} else {
-				instance.accessIP = instance.privateIP
-=======
 				instance.localCache.privateIP = hnV2.IPv4Addresses[hnV2.DefaultSubnetID]
 				if instance.localCache.privateIP == "" {
 					instance.localCache.privateIP = hnV2.IPv6Addresses[hnV2.DefaultSubnetID]
@@ -284,52 +209,23 @@
 				instance.localCache.accessIP = instance.localCache.publicIP
 			} else {
 				instance.localCache.accessIP = instance.localCache.privateIP
->>>>>>> 2681097b
 			}
 
 			// During upgrade, hnV2.DefaultSubnetID may be empty string, do not execute the following code in this case
 			// Do not execute iff Host is single or is a gateway
 			if !hnV2.Single && !hnV2.IsGateway && hnV2.DefaultSubnetID != "" {
-<<<<<<< HEAD
-				subnetInstance, xerr := LoadSubnet(svc, "", hnV2.DefaultSubnetID)
-=======
 				subnetInstance, xerr := LoadSubnet(ctx, svc, "", hnV2.DefaultSubnetID)
->>>>>>> 2681097b
 				xerr = debug.InjectPlannedFail(xerr)
 				if xerr != nil {
 					return xerr
 				}
 
-<<<<<<< HEAD
-				rgw, xerr := subnetInstance.unsafeInspectGateway(true)
-=======
 				gwInstance, xerr := subnetInstance.unsafeInspectGateway(ctx, true)
->>>>>>> 2681097b
 				xerr = debug.InjectPlannedFail(xerr)
 				if xerr != nil {
 					return xerr
 				}
 
-<<<<<<< HEAD
-				gwErr := rgw.Inspect(func(clonable data.Clonable, _ *serialize.JSONProperties) fail.Error {
-					gwahc, ok := clonable.(*abstract.HostCore)
-					if !ok {
-						return fail.InconsistentError("'*abstract.HostCore' expected, '%s' provided", reflect.TypeOf(clonable).String())
-					}
-
-					castedGW, ok := rgw.(*Host)
-					if !ok {
-						return fail.InconsistentError("failed to cast rgw to '*Host'")
-					}
-
-					ip := castedGW.accessIP
-					primaryGatewayConfig = &system.SSHConfig{
-						PrivateKey: gwahc.PrivateKey,
-						Port:       int(gwahc.SSHPort),
-						IPAddress:  ip,
-						Hostname:   gwahc.Name,
-						User:       opUser,
-=======
 				gwErr := gwInstance.Inspect(func(clonable data.Clonable, _ *serialize.JSONProperties) fail.Error {
 					gwahc, ok := clonable.(*abstract.HostCore)
 					if !ok {
@@ -344,18 +240,8 @@
 					ip, xerr := castedGW.GetAccessIP(ctx)
 					if xerr != nil {
 						return xerr
->>>>>>> 2681097b
 					}
-					return nil
-				})
-				if gwErr != nil {
-					return gwErr
-				}
-
-<<<<<<< HEAD
-				// Secondary gateway may not exist...
-				rgw, xerr = subnetInstance.unsafeInspectGateway(false)
-=======
+
 					primaryGatewayConfig = &system.SSHConfig{
 						PrivateKey: gwahc.PrivateKey,
 						Port:       int(gwahc.SSHPort),
@@ -371,7 +257,6 @@
 
 				// Secondary gateway may not exist...
 				gwInstance, xerr = subnetInstance.unsafeInspectGateway(ctx, false)
->>>>>>> 2681097b
 				xerr = debug.InjectPlannedFail(xerr)
 				if xerr != nil {
 					switch xerr.(type) {
@@ -382,23 +267,12 @@
 						return xerr
 					}
 				} else {
-<<<<<<< HEAD
-					gwErr = rgw.Review(func(clonable data.Clonable, _ *serialize.JSONProperties) fail.Error {
-=======
 					gwErr = gwInstance.Review(func(clonable data.Clonable, _ *serialize.JSONProperties) fail.Error {
->>>>>>> 2681097b
 						gwahc, ok := clonable.(*abstract.HostCore)
 						if !ok {
 							return fail.InconsistentError("'*abstract.HostCore' expected, '%s' provided", reflect.TypeOf(clonable).String())
 						}
 
-<<<<<<< HEAD
-						secondaryGatewayConfig = &system.SSHConfig{
-							PrivateKey: gwahc.PrivateKey,
-							Port:       int(gwahc.SSHPort),
-							IPAddress:  rgw.(*Host).accessIP,
-							Hostname:   rgw.GetName(),
-=======
 						castedGW, ok := gwInstance.(*Host)
 						if !ok {
 							return fail.InconsistentError("failed to cast gwInstance to '*Host'")
@@ -414,7 +288,6 @@
 							Port:       int(gwahc.SSHPort),
 							IPAddress:  ip,
 							Hostname:   gwInstance.GetName(),
->>>>>>> 2681097b
 							User:       opUser,
 						}
 						return nil
@@ -430,15 +303,9 @@
 			return innerXErr
 		}
 
-<<<<<<< HEAD
-		instance.sshProfile = &system.SSHConfig{
-			Port:                   int(ahc.SSHPort),
-			IPAddress:              instance.accessIP,
-=======
 		instance.localCache.sshProfile = &system.SSHConfig{
 			Port:                   int(ahc.SSHPort),
 			IPAddress:              instance.localCache.accessIP,
->>>>>>> 2681097b
 			Hostname:               instance.GetName(),
 			User:                   opUser,
 			PrivateKey:             ahc.PrivateKey,
@@ -456,26 +323,15 @@
 				switch systemV1.Flavor {
 				case "centos", "redhat":
 					index++
-<<<<<<< HEAD
-					instance.installMethods.Store(index, installmethod.Yum)
-=======
 					instance.localCache.installMethods.Store(index, installmethod.Yum)
->>>>>>> 2681097b
 				case "debian":
 					fallthrough
 				case "ubuntu":
 					index++
-<<<<<<< HEAD
-					instance.installMethods.Store(index, installmethod.Apt)
-				case "fedora", "rhel":
-					index++
-					instance.installMethods.Store(index, installmethod.Dnf)
-=======
 					instance.localCache.installMethods.Store(index, installmethod.Apt)
 				case "fedora", "rhel":
 					index++
 					instance.localCache.installMethods.Store(index, installmethod.Dnf)
->>>>>>> 2681097b
 				}
 			}
 			return nil
@@ -485,15 +341,9 @@
 		}
 
 		index++
-<<<<<<< HEAD
-		instance.installMethods.Store(index, installmethod.Bash)
-		index++
-		instance.installMethods.Store(index, installmethod.None)
-=======
 		instance.localCache.installMethods.Store(index, installmethod.Bash)
 		index++
 		instance.localCache.installMethods.Store(index, installmethod.None)
->>>>>>> 2681097b
 		return nil
 	})
 }
@@ -660,21 +510,11 @@
 		return fail.InvalidInstanceError()
 	}
 
-<<<<<<< HEAD
-	instance.lock.Lock()
-	defer instance.lock.Unlock()
-
-	return instance.unsafeReload()
-}
-
-// Reload reloads Host from metadata and current Host state on provider state
-=======
 	return instance.unsafeReload()
 }
 
 // FIXME: unsafeXXX may need review, should not be needed anymore after lock sanitization
 // unsafeReload reloads Host from metadata and current Host state on provider state
->>>>>>> 2681097b
 func (instance *Host) unsafeReload() (ferr fail.Error) {
 	defer fail.OnPanic(&ferr)
 
