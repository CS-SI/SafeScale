--- conflicted
+++ resolved
@@ -136,7 +136,6 @@
 				return nil, innerXErr
 			}
 
-<<<<<<< HEAD
 			// VPL: disabled silent metadata upgrade; will be implemented in a global one-pass migration
 			// // deal with legacy
 			// xerr = rh.(*host).upgradeIfNeeded()
@@ -151,9 +150,6 @@
 			// }
 
 			return rh, rh.(*host).updateCachedInformation()
-=======
-			return rh, nil
->>>>>>> d0f001fa
 		}),
 	}
 
@@ -179,8 +175,7 @@
 		}
 	}()
 
-<<<<<<< HEAD
-	return rh, nil
+	return hostInstance, hostInstance.(*Host).updateCachedInformation()
 }
 
 // VPL: disabled silent metadata upgrade; will be implemented in a global one-pass migration
@@ -228,10 +223,6 @@
 // 		return fail.AlteredNothingError()
 // 	})
 // }
-=======
-	return hostInstance, hostInstance.(*Host).updateCachedInformation()
-}
->>>>>>> d0f001fa
 
 // updateCachedInformation loads in cache SSH configuration to access host; this information will not change over time
 func (instance *Host) updateCachedInformation() fail.Error {
