/*
 * Copyright 2018-2022, CS Systemes d'Information, http://csgroup.eu
 *
 * Licensed under the Apache License, Version 2.0 (the "License");
 * you may not use this file except in compliance with the License.
 * You may obtain a copy of the License at
 *
 *     http://www.apache.org/licenses/LICENSE-2.0
 *
 * Unless required by applicable law or agreed to in writing, software
 * distributed under the License is distributed on an "AS IS" BASIS,
 * WITHOUT WARRANTIES OR CONDITIONS OF ANY KIND, either express or implied.
 * See the License for the specific language governing permissions and
 * limitations under the License.
 */

package operations

import (
	"context"
	"fmt"
	"reflect"
	"strings"

	"github.com/CS-SI/SafeScale/v21/lib/server/resources/enums/hoststate"
	"github.com/CS-SI/SafeScale/v21/lib/utils/valid"
	mapset "github.com/deckarep/golang-set"
	"github.com/sirupsen/logrus"

	"github.com/CS-SI/SafeScale/v21/lib/protocol"
	"github.com/CS-SI/SafeScale/v21/lib/server/iaas"
	"github.com/CS-SI/SafeScale/v21/lib/server/resources"
	"github.com/CS-SI/SafeScale/v21/lib/server/resources/abstract"
	"github.com/CS-SI/SafeScale/v21/lib/server/resources/enums/hostproperty"
	"github.com/CS-SI/SafeScale/v21/lib/server/resources/enums/volumeproperty"
	"github.com/CS-SI/SafeScale/v21/lib/server/resources/enums/volumespeed"
	"github.com/CS-SI/SafeScale/v21/lib/server/resources/operations/converters"
	propertiesv1 "github.com/CS-SI/SafeScale/v21/lib/server/resources/properties/v1"
	"github.com/CS-SI/SafeScale/v21/lib/system/nfs"
	"github.com/CS-SI/SafeScale/v21/lib/utils/cli/enums/outputs"
	"github.com/CS-SI/SafeScale/v21/lib/utils/concurrency"
	"github.com/CS-SI/SafeScale/v21/lib/utils/data"
	"github.com/CS-SI/SafeScale/v21/lib/utils/data/cache"
	"github.com/CS-SI/SafeScale/v21/lib/utils/data/serialize"
	"github.com/CS-SI/SafeScale/v21/lib/utils/debug"
	"github.com/CS-SI/SafeScale/v21/lib/utils/debug/tracing"
	"github.com/CS-SI/SafeScale/v21/lib/utils/fail"
	"github.com/CS-SI/SafeScale/v21/lib/utils/retry"
	"github.com/CS-SI/SafeScale/v21/lib/utils/strprocess"
)

const (
	volumeKind        = "volume"
	volumesFolderName = "volumes" // is the name of the Object Storage MetadataFolder used to store volume info
)

// Volume links Object Storage MetadataFolder and unsafeGetVolumes
type volume struct {
	*MetadataCore
}

// NewVolume creates an instance of Volume
func NewVolume(svc iaas.Service) (_ resources.Volume, ferr fail.Error) {
	if svc == nil {
		return nil, fail.InvalidParameterCannotBeNilError("svc")
	}

	coreInstance, xerr := NewCore(svc, volumeKind, volumesFolderName, &abstract.Volume{})
	xerr = debug.InjectPlannedFail(xerr)
	if xerr != nil {
		return nil, xerr
	}

	instance := &volume{
		MetadataCore: coreInstance,
	}
	return instance, nil
}

// LoadVolume loads the metadata of a subnet
<<<<<<< HEAD
func LoadVolume(ctx context.Context, svc iaas.Service, ref string, options ...data.ImmutableKeyValue) (volumeInstance resources.Volume, ferr fail.Error) {
=======
func LoadVolume(svc iaas.Service, ref string) (rv resources.Volume, ferr fail.Error) {
>>>>>>> 140685a0
	defer fail.OnPanic(&ferr)

	if svc == nil {
		return nil, fail.InvalidParameterCannotBeNilError("svc")
	}
	if ref = strings.TrimSpace(ref); ref == "" {
		return nil, fail.InvalidParameterCannotBeEmptyStringError("ref")
	}

	timings, xerr := svc.Timings()
	if xerr != nil {
		return nil, xerr
	}

	updateCachedInformation := false
	if len(options) > 0 {
		for _, v := range options {
			switch v.Key() {
			case optionWithoutReloadKeyword:
				updateCachedInformation = !v.Value().(bool)
			default:
				logrus.Warnf("In operations.LoadHost(): unknown options '%s', ignored", v.Key())
			}
		}
	}

	volumeCache, xerr := svc.GetCache(volumeKind)
	xerr = debug.InjectPlannedFail(xerr)
	if xerr != nil {
		return nil, xerr
	}

	cacheOptions := cache.MissEventOption(
		func() (cache.Cacheable, fail.Error) { return onVolumeCacheMiss(svc, ref) },
		timings.MetadataTimeout(),
	)
	cacheEntry, xerr := volumeCache.Get(ctx, ref, cacheOptions...)
	xerr = debug.InjectPlannedFail(xerr)
	if xerr != nil {
		switch xerr.(type) {
		case *fail.ErrNotFound:
			debug.IgnoreError(xerr)
			// rewrite NotFoundError, user does not bother about metadata stuff
			return nil, fail.NotFoundError("failed to find Volume '%s'", ref)
		default:
			return nil, xerr
		}
	}

	var ok bool
	rv, ok = cacheEntry.Content().(resources.Volume)
	if !ok {
		return nil, fail.InconsistentError("value in cache for Volume with key '%s' is not a resources.Volume", ref)
	}
	if rv == nil {
		return nil, fail.InconsistentError("nil value in cache for Volume with key '%s'", ref)
	}

	_ = cacheEntry.LockContent()
	defer func() {
		ferr = debug.InjectPlannedFail(ferr)
		if ferr != nil {
			_ = cacheEntry.UnlockContent()
		}
	}()

<<<<<<< HEAD
	// If entry use is greater than 1, the metadata may have been updated, so Reload() the instance
	if updateCachedInformation && cacheEntry.LockCount() > 1 {
		xerr = volumeInstance.Reload(ctx)
=======
	// FIXME: The reload problem
	// VPL: what state of Volume would you like to be updated by Reload?
	/*
		xerr = rv.Reload()
>>>>>>> 140685a0
		if xerr != nil {
			return nil, xerr
		}
	*/

	return rv, nil
}

// onVolumeCacheMiss is called when there is no instance in cache of Volume 'ref'
func onVolumeCacheMiss(svc iaas.Service, ref string) (cache.Cacheable, fail.Error) {
	volumeInstance, innerXErr := NewVolume(svc)
	if innerXErr != nil {
		return nil, innerXErr
	}

	// TODO: core.ReadByID() does not check communication failure, side effect of limitations of Stow (waiting for stow replacement by rclone)
	if innerXErr = volumeInstance.Read(ref); innerXErr != nil {
		return nil, innerXErr
	}

	return volumeInstance, nil
}

// IsNull tells if the instance is a null value
func (instance *volume) IsNull() bool {
	return instance == nil || instance.MetadataCore == nil || valid.IsNil(instance.MetadataCore)
}

// carry overloads rv.core.Carry() to add Volume to service cache
func (instance *volume) carry(ctx context.Context, clonable data.Clonable) (ferr fail.Error) {
	if instance == nil {
		return fail.InvalidInstanceError()
	}
	if !valid.IsNil(instance) {
		if instance.MetadataCore.IsTaken() {
			return fail.InvalidInstanceContentError("instance", "is not null value, cannot overwrite")
		}
	}
	if clonable == nil {
		return fail.InvalidParameterCannotBeNilError("clonable")
	}
	identifiable, ok := clonable.(data.Identifiable)
	if !ok {
		return fail.InvalidParameterError("clonable", "must also satisfy interface 'data.Identifiable'")
	}

	timings, xerr := instance.Service().Timings()
	if xerr != nil {
		return xerr
	}

	kindCache, xerr := instance.Service().GetCache(instance.MetadataCore.GetKind())
	xerr = debug.InjectPlannedFail(xerr)
	if xerr != nil {
		return xerr
	}

	xerr = kindCache.ReserveEntry(ctx, identifiable.GetID(), timings.MetadataTimeout())
	xerr = debug.InjectPlannedFail(xerr)
	if xerr != nil {
		return xerr
	}
	defer func() {
		ferr = debug.InjectPlannedFail(ferr)
		if ferr != nil {
			if derr := kindCache.FreeEntry(ctx, identifiable.GetID()); derr != nil {
				_ = ferr.AddConsequence(fail.Wrap(derr, "cleaning up on failure, failed to free %s cache entry for key '%s'", instance.MetadataCore.GetKind(), identifiable.GetID()))
			}
		}
	}()

	// Note: do not validate parameters, this call will do it
	xerr = instance.MetadataCore.Carry(clonable)
	xerr = debug.InjectPlannedFail(xerr)
	if xerr != nil {
		return xerr
	}

	cacheEntry, xerr := kindCache.CommitEntry(ctx, identifiable.GetID(), instance)
	xerr = debug.InjectPlannedFail(xerr)
	if xerr != nil {
		return xerr
	}

	cacheEntry.LockContent()
	return nil
}

// GetSpeed ...
func (instance *volume) GetSpeed() (_ volumespeed.Enum, ferr fail.Error) {
	defer fail.OnPanic(&ferr)

	if valid.IsNil(instance) {
		return 0, fail.InvalidInstanceError()
	}

	// instance.lock.RLock()
	// defer instance.lock.RUnlock()

	return instance.unsafeGetSpeed()
}

// GetSize ...
func (instance *volume) GetSize() (_ int, ferr fail.Error) {
	defer fail.OnPanic(&ferr)

	if valid.IsNil(instance) {
		return 0, fail.InvalidInstanceError()
	}

	// instance.lock.RLock()
	// defer instance.lock.RUnlock()

	return instance.unsafeGetSize()
}

// GetAttachments returns where the Volume is attached
func (instance *volume) GetAttachments() (_ *propertiesv1.VolumeAttachments, ferr fail.Error) {
	defer fail.OnPanic(&ferr)
	var xerr fail.Error

	if valid.IsNil(instance) {
		return nil, fail.InvalidInstanceError()
	}

	// instance.lock.RLock()
	// defer instance.lock.RUnlock()

	var vaV1 *propertiesv1.VolumeAttachments
	xerr = instance.Inspect(func(_ data.Clonable, props *serialize.JSONProperties) fail.Error {
		return props.Inspect(volumeproperty.AttachedV1, func(clonable data.Clonable) fail.Error {
			var ok bool
			vaV1, ok = clonable.(*propertiesv1.VolumeAttachments)

			if !ok {
				return fail.InconsistentError("'*propertiesv1.VolumeAttachments' expected, '%s' provided", reflect.TypeOf(clonable).String())
			}
			return nil
		})
	})
	xerr = debug.InjectPlannedFail(xerr)
	if xerr != nil {
		return nil, xerr
	}
	return vaV1, nil
}

// Browse walks through volume MetadataFolder and executes a callback for each entry
func (instance *volume) Browse(ctx context.Context, callback func(*abstract.Volume) fail.Error) (ferr fail.Error) {
	defer fail.OnPanic(&ferr)

	// Note: Browse is intended to be callable from null value, so do not validate instance with .IsNull()
	if instance == nil {
		return fail.InvalidInstanceError()
	}
	if ctx == nil {
		return fail.InvalidParameterError("ctx", "cannot be nil")
	}
	if callback == nil {
		return fail.InvalidParameterError("callback", "cannot be nil")
	}

	task, xerr := concurrency.TaskFromContext(ctx)
	xerr = debug.InjectPlannedFail(xerr)
	if xerr != nil {
		return xerr
	}

	if task.Aborted() {
		return fail.AbortedError(nil, "aborted")
	}

	tracer := debug.NewTracer(task, tracing.ShouldTrace("resources.volume")).Entering()
	defer tracer.Exiting()
	// defer fail.OnExitLogError(&err, tracer.TraceMessage())

	// instance.lock.RLock()
	// defer instance.lock.RUnlock()

	return instance.MetadataCore.BrowseFolder(func(buf []byte) fail.Error {
		if task.Aborted() {
			return fail.AbortedError(nil, "aborted")
		}

		av := abstract.NewVolume()
		xerr = av.Deserialize(buf)
		xerr = debug.InjectPlannedFail(xerr)
		if xerr != nil {
			return xerr
		}

		if task.Aborted() {
			return fail.AbortedError(nil, "aborted")
		}

		return callback(av)
	})
}

// Delete deletes Volume and its metadata
func (instance *volume) Delete(ctx context.Context) (ferr fail.Error) {
	defer fail.OnPanic(&ferr)

	if valid.IsNil(instance) {
		return fail.InvalidInstanceError()
	}
	if ctx == nil {
		return fail.InvalidParameterError("ctx", "cannot be nil")
	}

	task, xerr := concurrency.TaskFromContext(ctx)
	xerr = debug.InjectPlannedFail(xerr)
	if xerr != nil {
		return xerr
	}

	if task.Aborted() {
		return fail.AbortedError(nil, "aborted")
	}

	tracer := debug.NewTracer(task, tracing.ShouldTrace("resources.volume")).Entering()
	defer tracer.Exiting()

	// instance.lock.Lock()
	// defer instance.lock.Unlock()

	xerr = instance.Inspect(func(_ data.Clonable, props *serialize.JSONProperties) fail.Error {
		// check if volume can be deleted (must not be attached)
		return props.Inspect(volumeproperty.AttachedV1, func(clonable data.Clonable) fail.Error {
			volumeAttachmentsV1, ok := clonable.(*propertiesv1.VolumeAttachments)
			if !ok {
				return fail.InconsistentError("'*propertiesv1.VolumeAttachments' expected, '%s' received", reflect.TypeOf(clonable).String())
			}

			nbAttach := uint(len(volumeAttachmentsV1.Hosts))
			if nbAttach > 0 {
				list := make([]string, 0, len(volumeAttachmentsV1.Hosts))
				for _, v := range volumeAttachmentsV1.Hosts {
					if task.Aborted() {
						return fail.AbortedError(nil, "aborted")
					}

					list = append(list, v)
				}
				return fail.NotAvailableError("still attached to %d host%s: %s", nbAttach, strprocess.Plural(nbAttach), strings.Join(list, ", "))
			}
			return nil
		})
	})
	xerr = debug.InjectPlannedFail(xerr)
	if xerr != nil {
		return xerr
	}

	// delete volume
	xerr = instance.Service().DeleteVolume(instance.GetID())
	xerr = debug.InjectPlannedFail(xerr)
	if xerr != nil {
		switch xerr.(type) {
		case *retry.ErrTimeout:
			xerr = fail.ConvertError(fail.Cause(xerr))
		default:
		}
	}
	xerr = debug.InjectPlannedFail(xerr)
	if xerr != nil {
		switch xerr.(type) {
		case *fail.ErrNotFound:
			logrus.Debugf("Unable to find the volume on provider side, cleaning up metadata")
		default:
			return xerr
		}
	}

	// remove metadata
	return instance.MetadataCore.Delete()
}

// Create a volume
func (instance *volume) Create(ctx context.Context, req abstract.VolumeRequest) (ferr fail.Error) {
	defer fail.OnPanic(&ferr)

	// note: do not test IsNull() here, it's expected to be IsNull() actually
	if instance == nil {
		return fail.InvalidInstanceError()
	}
	if !valid.IsNil(instance.MetadataCore) {
		if instance.MetadataCore.IsTaken() {
			return fail.InconsistentError("already carrying information")
		}
	}
	if ctx == nil {
		return fail.InvalidParameterError("ctx", "cannot be nil")
	}
	if req.Name == "" {
		return fail.InvalidParameterError("req.GetName", "cannot be empty string")
	}
	if req.Size <= 0 {
		return fail.InvalidParameterError("req.Size", "must be an integer > 0")
	}

	task, xerr := concurrency.TaskFromContext(ctx)
	xerr = debug.InjectPlannedFail(xerr)
	if xerr != nil {
		return xerr
	}

	if task.Aborted() {
		return fail.AbortedError(nil, "aborted")
	}

	tracer := debug.NewTracer(task, tracing.ShouldTrace("resources.volume"), "('%s', %f, %s)", req.Name, req.Size, req.Speed.String()).Entering()
	defer tracer.Exiting()

	// instance.lock.Lock()
	// defer instance.lock.Unlock()

	// Check if Volume exists and is managed by SafeScale
	svc := instance.Service()
	existing, xerr := LoadVolume(ctx, svc, req.Name)
	xerr = debug.InjectPlannedFail(xerr)
	if xerr != nil {
		switch xerr.(type) {
		case *fail.ErrNotFound:
			debug.IgnoreError(xerr)
		default:
			return fail.Wrap(xerr, "failed to check if Volume '%s' already exists", req.Name)
		}
	} else {
		issue := existing.Released()
		if issue != nil {
			logrus.Warn(issue)
		}
		return fail.DuplicateError("there is already a Volume named '%s'", req.Name)
	}

	// Check if host exists but is not managed by SafeScale
	_, xerr = svc.InspectVolume(req.Name)
	xerr = debug.InjectPlannedFail(xerr)
	if xerr != nil {
		switch xerr.(type) {
		case *fail.ErrNotFound:
			debug.IgnoreError(xerr)
		default:
			return fail.Wrap(xerr, "failed to check if Volume name '%s' is already used", req.Name)
		}
	} else {
		return fail.DuplicateError("found an existing Volume named '%s' (but not managed by SafeScale)", req.Name)
	}

	if task.Aborted() {
		return fail.AbortedError(nil, "aborted")
	}

	av, xerr := svc.CreateVolume(req)
	xerr = debug.InjectPlannedFail(xerr)
	if xerr != nil {
		return xerr
	}

	// Starting from here, remove volume if exiting with error
	defer func() {
		ferr = debug.InjectPlannedFail(ferr)
		if ferr != nil {
			if derr := svc.DeleteVolume(av.ID); derr != nil {
				_ = ferr.AddConsequence(fail.Wrap(derr, "cleaning up on %s, failed to delete volume '%s'", ActionFromError(ferr), req.Name))
			}
		}
	}()

	if task.Aborted() {
		return fail.AbortedError(nil, "aborted")
	}

	// Sets err to possibly trigger defer calls
	return instance.carry(ctx, av)
}

// Attach a volume to a host
func (instance *volume) Attach(ctx context.Context, host resources.Host, path, format string, doNotFormat, doNotMount bool) (ferr fail.Error) {
	defer fail.OnPanic(&ferr)

	if instance == nil || valid.IsNil(instance) {
		return fail.InvalidInstanceError()
	}
	if ctx == nil {
		return fail.InvalidParameterError("ctx", "cannot be nil")
	}
	if host == nil {
		return fail.InvalidParameterError("host", "cannot be nil")
	}
	if path == "" {
		return fail.InvalidParameterError("path", "cannot be empty string")
	}
	if format == "" {
		return fail.InvalidParameterError("format", "cannot be empty string")
	}

	timings, xerr := instance.Service().Timings()
	if xerr != nil {
		return xerr
	}

	task, xerr := concurrency.TaskFromContext(ctx)
	xerr = debug.InjectPlannedFail(xerr)
	if xerr != nil {
		return xerr
	}

	if task.Aborted() {
		return fail.AbortedError(nil, "aborted")
	}

	tracer := debug.NewTracer(task, tracing.ShouldTrace("resources.volume"), "('%s', %s, %s, %v)", host.GetName(), path, format, doNotFormat).Entering()
	defer tracer.Exiting()

	// instance.lock.Lock()
	// defer instance.lock.Unlock()

	var (
		volumeID, volumeName, deviceName, volumeUUID, mountPoint, vaID string
		nfsServer                                                      *nfs.Server
	)

	svc := instance.Service()
	targetID := host.GetID()
	targetName := host.GetName()

	// -- proceed some checks on volume --
	xerr = instance.Inspect(func(clonable data.Clonable, props *serialize.JSONProperties) fail.Error {
		av, ok := clonable.(*abstract.Volume)
		if !ok {
			return fail.InconsistentError("'*abstract.Volume' expected, '%s' provided", reflect.TypeOf(clonable).String())
		}

		volumeID = av.ID
		volumeName = av.Name

		return props.Inspect(volumeproperty.AttachedV1, func(clonable data.Clonable) fail.Error {
			volumeAttachedV1, ok := clonable.(*propertiesv1.VolumeAttachments)
			if !ok {
				return fail.InconsistentError("'*propertiesv1.VolumeAttachments' expected, '%s' provided", reflect.TypeOf(clonable).String())
			}

			if doNotMount {
				mountPoint = ""
			} else {
				mountPoint = path
				if path == abstract.DefaultVolumeMountPoint {
					mountPoint = abstract.DefaultVolumeMountPoint + volumeName
				}
			}

			// For now, allows only one attachment...
			if len(volumeAttachedV1.Hosts) > 0 {
				for id := range volumeAttachedV1.Hosts {
					if task.Aborted() {
						return fail.AbortedError(nil, "aborted")
					}

					if id != targetID {
						return fail.NotAvailableError("volume '%s' is already attached", volumeName)
					}
					break
				}
			}
			return nil
		})
	})
	xerr = debug.InjectPlannedFail(xerr)
	if xerr != nil {
		return xerr
	}

	if task.Aborted() {
		return fail.AbortedError(nil, "aborted")
	}

	var state hoststate.Enum
	state, xerr = host.GetState()
	if xerr != nil {
		return xerr
	}

	if state != hoststate.Started {
		return fail.InvalidRequestError(fmt.Sprintf("cannot attach volume '%s' to '%s:%s': host '%s' is NOT started", volumeName, targetName, mountPoint, targetName))
	}

	// -- proceed some checks on target server --
	xerr = host.Inspect(func(_ data.Clonable, props *serialize.JSONProperties) fail.Error {
		return props.Inspect(hostproperty.VolumesV1, func(clonable data.Clonable) fail.Error {
			hostVolumesV1, ok := clonable.(*propertiesv1.HostVolumes)
			if !ok {
				return fail.InconsistentError("'*propertiesv1.HostVolumes' expected, '%s' provided", reflect.TypeOf(clonable).String())
			}
			return props.Inspect(hostproperty.MountsV1, func(clonable data.Clonable) fail.Error {
				hostMountsV1, ok := clonable.(*propertiesv1.HostMounts)
				if !ok {
					return fail.InconsistentError("'*propertiesv1.HostMounts' expected, '%s' provided", reflect.TypeOf(clonable).String())
				}

				// Check if the volume is already mounted elsewhere
				if device, found := hostVolumesV1.DevicesByID[volumeID]; found {
					mount, ok := hostMountsV1.LocalMountsByPath[hostMountsV1.LocalMountsByDevice[device]]
					if !ok {
						return fail.InconsistentError("metadata inconsistency for volume '%s' attached to host '%s'", volumeName, targetName)
					}

					path := mount.Path
					if mountPoint != "" {
						if path != mountPoint {
							return fail.InvalidRequestError("volume '%s' is already attached in '%s:%s'", volumeName, targetName, path)
						}
					}
					return nil
				}

				if !doNotMount {
					// Check if there is no other device mounted in the path (or in subpath)
					for _, i := range hostMountsV1.LocalMountsByPath {
						if task.Aborted() {
							return fail.AbortedError(nil, "aborted")
						}

						if mountPoint != "" {
							if strings.Index(i.Path, mountPoint) == 0 {
								return fail.InvalidRequestError(fmt.Sprintf("cannot attach volume '%s' to '%s:%s': there is already a volume mounted in '%s:%s'", volumeName, targetName, mountPoint, targetName, i.Path))
							}
						}
					}
					for _, i := range hostMountsV1.RemoteMountsByPath {
						if task.Aborted() {
							return fail.AbortedError(nil, "aborted")
						}

						if mountPoint != "" {
							if strings.Index(i.Path, mountPoint) == 0 {
								return fail.InvalidRequestError(fmt.Sprintf("can't attach volume '%s' to '%s:%s': there is a share mounted in path '%s:%s[/...]'", volumeName, targetName, mountPoint, targetName, i.Path))
							}
						}
					}
				}
				return nil
			})
		})
	})
	xerr = debug.InjectPlannedFail(xerr)
	if xerr != nil {
		return xerr
	}

	if task.Aborted() {
		return fail.AbortedError(nil, "aborted")
	}

	// -- Get list of disks before attachment --
	// Note: some providers are not able to tell the real device name the volume
	//       will have on the host, so we have to use a way that can work everywhere
	oldDiskSet, xerr := listAttachedDevices(ctx, host)
	xerr = debug.InjectPlannedFail(xerr)
	if xerr != nil {
		return xerr
	}

	if task.Aborted() {
		return fail.AbortedError(nil, "aborted")
	}

	// -- creates volume attachment --
	vaID, xerr = svc.CreateVolumeAttachment(abstract.VolumeAttachmentRequest{
		Name:     fmt.Sprintf("%s-%s", volumeName, targetName),
		HostID:   targetID,
		VolumeID: volumeID,
	})
	xerr = debug.InjectPlannedFail(xerr)
	if xerr != nil {
		return xerr
	}

	// Starting from here, remove volume attachment if exiting with error
	defer func() {
		ferr = debug.InjectPlannedFail(ferr)
		if ferr != nil {
			if derr := svc.DeleteVolumeAttachment(targetID, vaID); derr != nil {
				_ = ferr.AddConsequence(fail.Wrap(derr, "cleaning up on %s, failed to detach Volume '%s' from Host '%s'", ActionFromError(ferr), volumeName, targetName))
			}
		}
	}()

	if task.Aborted() {
		return fail.AbortedError(nil, "aborted")
	}

	// -- acknowledge the volume is really attached to host --
	var newDisk mapset.Set
	retryErr := retry.WhileUnsuccessful(
		func() error {
			newDiskSet, xerr := listAttachedDevices(ctx, host)
			xerr = debug.InjectPlannedFail(xerr)
			if xerr != nil {
				return xerr
			}

			// Isolate the new device
			newDisk = newDiskSet.Difference(oldDiskSet)
			if newDisk.Cardinality() == 0 {
				return fail.NotAvailableError("disk not yet attached, retrying")
			}
			return nil
		},
		timings.SmallDelay(),
		timings.CommunicationTimeout(),
	)
	if retryErr != nil {
		switch retryErr.(type) {
		case *retry.ErrStopRetry:
			return fail.Wrap(fail.Cause(retryErr), "stopping retries")
		case *retry.ErrTimeout:
			return fail.Wrap(fail.Cause(retryErr), "timeout")
		default:
			return retryErr
		}
	}

	if task.Aborted() {
		return fail.AbortedError(nil, "aborted")
	}

	// -- updates target properties --
	xerr = host.Alter(func(_ data.Clonable, props *serialize.JSONProperties) fail.Error {
		innerXErr := props.Alter(hostproperty.VolumesV1, func(clonable data.Clonable) (ferr fail.Error) {
			hostVolumesV1, ok := clonable.(*propertiesv1.HostVolumes)
			if !ok {
				return fail.InconsistentError("'*propertiesv1.HostVolumes' expected, '%s' provided", reflect.TypeOf(clonable).String())
			}

			// Recovers real device name from the system
			deviceName = "/dev/" + newDisk.ToSlice()[0].(string)

			// Create mount point
			sshConfig, deeperXErr := host.GetSSHConfig(ctx)
			if deeperXErr != nil {
				return deeperXErr
			}

			if task.Aborted() {
				return fail.AbortedError(nil, "aborted")
			}

			nfsServer, deeperXErr = nfs.NewServer(svc, sshConfig)
			if deeperXErr != nil {
				return deeperXErr
			}

			if task.Aborted() {
				return fail.AbortedError(nil, "aborted")
			}

			if !doNotMount {
				volumeUUID, deeperXErr = nfsServer.MountBlockDevice(ctx, deviceName, mountPoint, format, doNotFormat)
				if deeperXErr != nil {
					return deeperXErr
				}

				defer func() {
					if ferr != nil {
						// Disable abort signal during the cleanup
						defer task.DisarmAbortSignal()()

						if derr := nfsServer.UnmountBlockDevice(ctx, volumeUUID); derr != nil {
							_ = ferr.AddConsequence(fail.Wrap(derr, "cleaning up on %s, failed to unmount volume '%s' from host '%s'", ActionFromError(ferr), volumeName, targetName))
						}
					}
				}()
			}

			// Saves volume information in property
			hostVolumesV1.VolumesByID[volumeID] = &propertiesv1.HostVolume{
				AttachID: vaID,
				Device:   volumeUUID,
			}
			hostVolumesV1.VolumesByName[volumeName] = volumeID
			hostVolumesV1.VolumesByDevice[volumeUUID] = volumeID
			hostVolumesV1.DevicesByID[volumeID] = volumeUUID
			return nil
		})
		if innerXErr != nil {
			return innerXErr
		}

		defer func() {
			if innerXErr != nil {
				// Disable abort signal during the cleanup
				defer task.DisarmAbortSignal()()

				if !doNotMount {
					if derr := nfsServer.UnmountBlockDevice(ctx, volumeUUID); derr != nil {
						_ = innerXErr.AddConsequence(fail.Wrap(derr, "cleaning up on %s, failed to unmount volume '%s' from host '%s'", ActionFromError(innerXErr), volumeName, targetName))
					}
				}
			}
		}()

		innerXErr = props.Alter(hostproperty.MountsV1, func(clonable data.Clonable) fail.Error {
			hostMountsV1, ok := clonable.(*propertiesv1.HostMounts)
			if !ok {
				return fail.InconsistentError("'*propertiesv1.HostMounts' expected, '%s' provided", reflect.TypeOf(clonable).String())
			}

			// Updates host properties
			hostMountsV1.LocalMountsByPath[mountPoint] = &propertiesv1.HostLocalMount{
				Device:     volumeUUID,
				Path:       mountPoint,
				FileSystem: "nfs",
			}
			hostMountsV1.LocalMountsByDevice[volumeUUID] = mountPoint

			return nil
		})
		if innerXErr != nil {
			return innerXErr
		}
		return nil
	})
	xerr = debug.InjectPlannedFail(xerr)
	if xerr != nil {
		return xerr
	}

	defer func() {
		ferr = debug.InjectPlannedFail(ferr)
		if ferr != nil {
			if !doNotMount {
				if derr := nfsServer.UnmountBlockDevice(context.Background(), volumeUUID); derr != nil {
					_ = ferr.AddConsequence(fail.Wrap(derr, "cleaning up on %s, failed to unmount Volume '%s' from Host '%s'", ActionFromError(ferr), volumeName, targetName))
				}
			}
			derr := host.Alter(func(clonable data.Clonable, props *serialize.JSONProperties) fail.Error {
				innerXErr := props.Alter(hostproperty.VolumesV1, func(clonable data.Clonable) fail.Error {
					hostVolumesV1, ok := clonable.(*propertiesv1.HostVolumes)
					if !ok {
						return fail.InconsistentError("'*propertiesv1.HostVolumes' expected, '%s' provided", reflect.TypeOf(clonable).String())
					}

					delete(hostVolumesV1.VolumesByID, volumeID)
					delete(hostVolumesV1.VolumesByName, volumeName)
					delete(hostVolumesV1.VolumesByDevice, volumeUUID)
					delete(hostVolumesV1.DevicesByID, volumeID)
					return nil
				})
				if innerXErr != nil {
					logrus.Warnf("Failed to set host '%s' metadata about volumes", volumeName)
				}
				return props.Alter(hostproperty.MountsV1, func(clonable data.Clonable) fail.Error {
					hostMountsV1, ok := clonable.(*propertiesv1.HostMounts)
					if !ok {
						return fail.InconsistentError("'*propertiesv1.HostMounts' expected, '%s' provided", reflect.TypeOf(clonable).String())
					}

					delete(hostMountsV1.LocalMountsByDevice, volumeUUID)
					delete(hostMountsV1.LocalMountsByPath, mountPoint)
					return nil
				})
			})
			if derr != nil {
				_ = ferr.AddConsequence(fail.Wrap(derr, "cleaning up on %s, failed to update metadata of host '%s'", ActionFromError(ferr), targetName))
			}
		}
	}()

	// last chance to abort ...
	if task.Aborted() {
		return fail.AbortedError(nil, "aborted")
	}

	defer task.DisarmAbortSignal()()

	// Updates volume properties
	xerr = instance.Alter(func(_ data.Clonable, props *serialize.JSONProperties) fail.Error {
		return props.Alter(volumeproperty.AttachedV1, func(clonable data.Clonable) fail.Error {
			volumeAttachedV1, ok := clonable.(*propertiesv1.VolumeAttachments)
			if !ok {
				return fail.InconsistentError("'*propertiesv1.VolumeAttachments' expected, '%s' provided", reflect.TypeOf(clonable).String())
			}

			volumeAttachedV1.Hosts[targetID] = targetName
			return nil
		})
	})
	xerr = debug.InjectPlannedFail(xerr)
	if xerr != nil {
		return xerr
	}

	logrus.Infof("Volume '%s' successfully attached to host '%s' as device '%s'", volumeName, targetName, volumeUUID)
	return nil
}

func listAttachedDevices(ctx context.Context, host resources.Host) (_ mapset.Set, ferr fail.Error) {
	var (
		retcode        int
		stdout, stderr string
	)

	task, xerr := concurrency.TaskFromContextOrVoid(ctx)
	xerr = debug.InjectPlannedFail(xerr)
	if xerr != nil {
		return nil, xerr
	}

	svc := host.Service()

	timings, xerr := svc.Timings()
	if xerr != nil {
		return nil, xerr
	}

	hostName := host.GetName()
	cmd := "sudo lsblk -l -o NAME,TYPE | grep disk | cut -d' ' -f1"
	retryErr := retry.WhileUnsuccessful(
		func() error {
			if task.Aborted() {
				return retry.StopRetryError(fmt.Errorf("aborted"))
			}

			retcode, stdout, stderr, xerr = host.Run(ctx, cmd, outputs.COLLECT, timings.ConnectionTimeout(), timings.ExecutionTimeout())
			xerr = debug.InjectPlannedFail(xerr)
			if xerr != nil {
				return xerr
			}
			if retcode != 0 {
				problem := fail.NewError("failure trying to run '%s' on host '%s'", cmd, hostName)
				problem.Annotate("stdout", stdout)
				problem.Annotate("stderr", stderr)
				problem.Annotate("retcode", retcode)

				return problem
			}
			return nil
		},
		timings.SmallDelay(),
		timings.ExecutionTimeout(),
	)
	if retryErr != nil {
		switch retryErr.(type) {
		case *retry.ErrStopRetry:
			return nil, fail.Wrap(fail.Cause(retryErr), "stopping retries")
		case *retry.ErrTimeout:
			return nil, fail.Wrap(fail.Cause(retryErr), "timeout")
		default:
			return nil, retryErr
		}
	}

	disks := strings.Split(stdout, "\n")
	set := mapset.NewThreadUnsafeSet()
	for _, k := range disks {
		if k != "" {
			set.Add(k)
		}
	}
	return set, nil
}

// Detach detach the volume identified by ref, ref can be the name or the id
func (instance *volume) Detach(ctx context.Context, host resources.Host) (ferr fail.Error) {
	defer fail.OnPanic(&ferr)

	if instance == nil || valid.IsNil(instance) {
		return fail.InvalidInstanceError()
	}
	if ctx == nil {
		return fail.InvalidParameterCannotBeNilError("ctx")
	}
	if host == nil {
		return fail.InvalidParameterCannotBeNilError("host")
	}

	task, xerr := concurrency.TaskFromContext(ctx)
	xerr = debug.InjectPlannedFail(xerr)
	if xerr != nil {
		return xerr
	}

	if task.Aborted() {
		return fail.AbortedError(nil, "aborted")
	}

	targetID := host.GetID()
	tracer := debug.NewTracer(task, tracing.ShouldTrace("resources.volume"), "('%s')", targetID).Entering()
	defer tracer.Exiting()

	// instance.lock.Lock()
	// defer instance.lock.Unlock()

	var (
		volumeID, volumeName string
		mountPath            string
	)

	targetName := host.GetName()

	var state hoststate.Enum
	state, xerr = host.GetState()
	if xerr != nil {
		return xerr
	}

	if state != hoststate.Started {
		return fail.InvalidRequestError(fmt.Sprintf("cannot detach volume '%s' from '%s', '%s' is NOT started", volumeName, targetName, targetName))
	}

	// -- retrieves volume data --
	xerr = instance.Review(func(clonable data.Clonable, _ *serialize.JSONProperties) fail.Error {
		volume, ok := clonable.(*abstract.Volume)
		if !ok {
			return fail.InconsistentError("'*abstract.Volume' expected, '%s' provided", reflect.TypeOf(clonable).String())
		}

		volumeID = volume.ID
		volumeName = volume.Name
		return nil
	})
	xerr = debug.InjectPlannedFail(xerr)
	if xerr != nil {
		return xerr
	}

	// -- retrieve host data --
	svc := instance.Service()

	// -- Update target attachments --
	return host.Alter(func(_ data.Clonable, props *serialize.JSONProperties) fail.Error {
		var (
			attachment *propertiesv1.HostVolume
			mount      *propertiesv1.HostLocalMount
		)

		innerXErr := props.Inspect(hostproperty.VolumesV1, func(clonable data.Clonable) fail.Error {
			hostVolumesV1, ok := clonable.(*propertiesv1.HostVolumes)
			if !ok {
				return fail.InconsistentError("'*propertiesv1.HostVolumes' expected, '%s' provided", reflect.TypeOf(clonable).String())
			}

			// Check the volume is effectively attached
			var found bool
			attachment, found = hostVolumesV1.VolumesByID[volumeID]
			if !found {
				return fail.NotFoundError("cannot detach volume '%s': not attached to host '%s'", volumeName, targetName)
			}

			return nil
		})
		if innerXErr != nil {
			return innerXErr
		}

		if task.Aborted() {
			return fail.AbortedError(nil, "aborted")
		}

		// Obtain mounts information
		notMounted := false
		innerXErr = props.Inspect(hostproperty.MountsV1, func(clonable data.Clonable) fail.Error {
			hostMountsV1, ok := clonable.(*propertiesv1.HostMounts)
			if !ok {
				return fail.InconsistentError("'*propertiesv1.HostMounts' expected, '%s' provided", reflect.TypeOf(clonable).String())
			}

			device := attachment.Device
			mountPath = hostMountsV1.LocalMountsByDevice[device]
			if mountPath == "" {
				notMounted = true
			}
			if !notMounted {
				mount = hostMountsV1.LocalMountsByPath[mountPath]
				if mount == nil {
					return fail.InconsistentError("metadata inconsistency: no mount corresponding to volume attachment")
				}

				// Check if volume has other mount(s) inside it
				for p, i := range hostMountsV1.LocalMountsByPath {
					if task.Aborted() {
						return fail.AbortedError(nil, "aborted")
					}

					if i.Device == device {
						continue
					}
					if strings.Index(p+"/", mount.Path+"/") == 0 {
						return fail.InvalidRequestError("cannot detach volume '%s' from '%s:%s', there is a volume mounted in '%s:%s'", volumeName, targetName, mount.Path, targetName, p)
					}
				}
				for p := range hostMountsV1.RemoteMountsByPath {
					if task.Aborted() {
						return fail.AbortedError(nil, "aborted")
					}

					if strings.Index(p+"/", mount.Path+"/") == 0 {
						return fail.InvalidRequestError("cannot detach volume '%s' from '%s:%s', there is a share mounted in '%s:%s'", volumeName, targetName, mount.Path, targetName, p)
					}
				}
			}
			return nil
		})
		if innerXErr != nil {
			return innerXErr
		}

		if task.Aborted() {
			return fail.AbortedError(nil, "aborted")
		}

		// Check if volume (or a subdir in volume) is shared
		if !notMounted {
			innerXErr = props.Inspect(hostproperty.SharesV1, func(clonable data.Clonable) fail.Error {
				hostSharesV1, ok := clonable.(*propertiesv1.HostShares)
				if !ok {
					return fail.InconsistentError("'*propertiesv1.HostShares' expected, '%s' provided", reflect.TypeOf(clonable).String())
				}

				for _, v := range hostSharesV1.ByID {
					if task.Aborted() {
						return fail.AbortedError(nil, "aborted")
					}

					if strings.Index(v.Path, mount.Path) == 0 {
						return fail.InvalidRequestError("cannot detach volume '%s' from '%s': mounted in '%s' and shared", volumeName, targetName, mount.Path)
					}
				}
				return nil
			})
			if innerXErr != nil {
				return innerXErr
			}

			// -- Unmount the Block Device ...
			sshConfig, innerXErr := host.GetSSHConfig(ctx)
			if innerXErr != nil {
				return innerXErr
			}

			if task.Aborted() {
				return fail.AbortedError(nil, "aborted")
			}

			// Create NFS Server instance
			nfsServer, innerXErr := nfs.NewServer(svc, sshConfig)
			if innerXErr != nil {
				return innerXErr
			}

			// Last chance to abort...
			if task.Aborted() {
				return fail.AbortedError(nil, "aborted")
			}

			defer task.DisarmAbortSignal()()

			// Unmount block device ...
			if innerXErr = nfsServer.UnmountBlockDevice(ctx, attachment.Device); innerXErr != nil {
				return innerXErr
			}
		}

		// ... then detach volume ...
		if innerXErr = svc.DeleteVolumeAttachment(targetID, attachment.AttachID); innerXErr != nil {
			return innerXErr
		}

		// ... then update host property propertiesv1.VolumesV1...
		innerXErr = props.Alter(hostproperty.VolumesV1, func(clonable data.Clonable) fail.Error {
			hostVolumesV1, ok := clonable.(*propertiesv1.HostVolumes)
			if !ok {
				return fail.InconsistentError("'*propertiesv1.HostVolumes' expected, '%s' provided", reflect.TypeOf(clonable).String())
			}

			delete(hostVolumesV1.VolumesByID, volumeID)
			delete(hostVolumesV1.VolumesByName, volumeName)
			delete(hostVolumesV1.VolumesByDevice, attachment.Device)
			delete(hostVolumesV1.DevicesByID, volumeID)
			return nil
		})
		if innerXErr != nil {
			return innerXErr
		}

		// ... update host property propertiesv1.MountsV1 ...
		if !notMounted {
			innerXErr = props.Alter(hostproperty.MountsV1, func(clonable data.Clonable) fail.Error {
				hostMountsV1, ok := clonable.(*propertiesv1.HostMounts)
				if !ok {
					return fail.InconsistentError("'*propertiesv1.HostMounts' expected, '%s' provided", reflect.TypeOf(clonable).String())
				}

				delete(hostMountsV1.LocalMountsByDevice, mount.Device)
				delete(hostMountsV1.LocalMountsByPath, mount.Path)
				return nil
			})
			if innerXErr != nil {
				return innerXErr
			}
		}

		// ... and finish with update of volume property propertiesv1.VolumeAttachments
		return instance.Alter(func(_ data.Clonable, props *serialize.JSONProperties) fail.Error {
			return props.Alter(volumeproperty.AttachedV1, func(clonable data.Clonable) fail.Error {
				volumeAttachedV1, ok := clonable.(*propertiesv1.VolumeAttachments)
				if !ok {
					return fail.InconsistentError("'*propertiesv1.VolumeAttachments' expected, '%s' provided", reflect.TypeOf(clonable).String())
				}

				delete(volumeAttachedV1.Hosts, targetID)
				return nil
			})
		})
	})
}

// ToProtocol converts the volume to protocol message VolumeInspectResponse
func (instance *volume) ToProtocol(ctx context.Context) (*protocol.VolumeInspectResponse, fail.Error) {
	if valid.IsNil(instance) {
		return nil, fail.InvalidInstanceError()
	}

	// instance.lock.RLock()
	// defer instance.lock.RUnlock()

	volumeID := instance.GetID()
	volumeName := instance.GetName()
	out := &protocol.VolumeInspectResponse{
		Id:          volumeID,
		Name:        volumeName,
		Speed:       converters.VolumeSpeedFromAbstractToProtocol(func() volumespeed.Enum { out, _ := instance.unsafeGetSpeed(); return out }()),
		Size:        func() int32 { out, _ := instance.unsafeGetSize(); return int32(out) }(),
		Attachments: []*protocol.VolumeAttachmentResponse{},
	}

	attachments, xerr := instance.GetAttachments()
	xerr = debug.InjectPlannedFail(xerr)
	if xerr != nil {
		return nil, xerr
	}

	svc := instance.Service()
	for k := range attachments.Hosts {
		hostInstance, xerr := LoadHost(ctx, svc, k)
		xerr = debug.InjectPlannedFail(xerr)
		if xerr != nil {
			return nil, xerr
		}

		//goland:noinspection ALL
		defer func(item resources.Host) {
			issue := item.Released()
			if issue != nil {
				logrus.Warn(issue)
			}
		}(hostInstance)

		vols, _ := hostInstance.(*Host).unsafeGetVolumes()
		device, ok := vols.DevicesByID[volumeID]
		if !ok {
			return nil, fail.InconsistentError("failed to find a device corresponding to the attached volume '%s' on host '%s'", volumeName, k)
		}

		mnts, _ := hostInstance.(*Host).unsafeGetMounts()
		if mnts != nil {
			path, ok := mnts.LocalMountsByDevice[device]
			if !ok {
				return nil, fail.InconsistentError("failed to find a mount of attached volume '%s' on host '%s'", volumeName, k)
			}

			m, ok := mnts.LocalMountsByPath[path]
			if !ok {
				return nil, fail.InconsistentError("failed to find a mount of attached volume '%s' on host '%s'", volumeName, k)
			}

			a := &protocol.VolumeAttachmentResponse{
				Host: &protocol.Reference{
					Name: hostInstance.GetName(),
				},
				MountPath: path,
				Format:    m.FileSystem,
				Device:    device,
			}
			out.Attachments = append(out.Attachments, a)
		}
	}
	return out, nil
}<|MERGE_RESOLUTION|>--- conflicted
+++ resolved
@@ -78,11 +78,7 @@
 }
 
 // LoadVolume loads the metadata of a subnet
-<<<<<<< HEAD
 func LoadVolume(ctx context.Context, svc iaas.Service, ref string, options ...data.ImmutableKeyValue) (volumeInstance resources.Volume, ferr fail.Error) {
-=======
-func LoadVolume(svc iaas.Service, ref string) (rv resources.Volume, ferr fail.Error) {
->>>>>>> 140685a0
 	defer fail.OnPanic(&ferr)
 
 	if svc == nil {
@@ -149,16 +145,9 @@
 		}
 	}()
 
-<<<<<<< HEAD
 	// If entry use is greater than 1, the metadata may have been updated, so Reload() the instance
 	if updateCachedInformation && cacheEntry.LockCount() > 1 {
 		xerr = volumeInstance.Reload(ctx)
-=======
-	// FIXME: The reload problem
-	// VPL: what state of Volume would you like to be updated by Reload?
-	/*
-		xerr = rv.Reload()
->>>>>>> 140685a0
 		if xerr != nil {
 			return nil, xerr
 		}
