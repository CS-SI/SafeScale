--- conflicted
+++ resolved
@@ -346,11 +346,7 @@
 		ntpServerFeature(),
 		ntpClientFeature(),
 		ansibleFeature(),
-<<<<<<< HEAD
-		// ansibleForClusterFeature(),
-=======
 		ansibleForClusterFeature(),
->>>>>>> 2166906f
 		certificateAuthorityFeature(),
 		// postgresql4platformFeature(),
 		nVidiaDockerFeature(),
