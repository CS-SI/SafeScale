--- conflicted
+++ resolved
@@ -451,22 +451,6 @@
 		return fail.InvalidParameterCannotBeNilError("ctx")
 	}
 
-<<<<<<< HEAD
-	xerr = instance.Review(func(clonable data.Clonable, props *serialize.JSONProperties) fail.Error {
-		networkAbstract, ok := clonable.(*abstract.Network)
-		if !ok {
-			return fail.InconsistentError("'*abstract.Network' expected, '%s' provided", reflect.TypeOf(clonable).String())
-		}
-		ctx = context.WithValue(ctx, CurrentNetworkAbstractContextKey, networkAbstract)
-		ctx = context.WithValue(ctx, CurrentNetworkPropertiesContextKey, props)
-		return nil
-	})
-	if xerr != nil {
-		return xerr
-	}
-
-=======
->>>>>>> e952eff6
 	task, xerr := concurrency.TaskFromContext(ctx)
 	xerr = debug.InjectPlannedFail(xerr)
 	if xerr != nil {
@@ -634,7 +618,7 @@
 			}
 
 			if maybeDeleted {
-				logrus.Warningf("The network %s should be deleted already, if not errors will follow", abstractNetwork.ID)
+				logrus.Warningf("TBR: The network %s should be deleted already, if not errors will follow", abstractNetwork.ID)
 			}
 			iterations := 6
 			for {
@@ -645,7 +629,7 @@
 				}
 				iterations--
 				if iterations < 0 {
-					logrus.Warningf("The network '%s' is still there", abstractNetwork.ID)
+					logrus.Warningf("TBR: The network '%s' is still there", abstractNetwork.ID)
 					break
 				}
 				time.Sleep(temporal.GetDefaultDelay())
