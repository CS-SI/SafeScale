--- conflicted
+++ resolved
@@ -93,25 +93,6 @@
 	if networkInstance == nil {
 		return nil, fail.InconsistentError("nil value found in Network cache for key '%s'", ref)
 	}
-<<<<<<< HEAD
-
-	_ = cacheEntry.LockContent()
-	defer func() {
-		ferr = debug.InjectPlannedFail(ferr)
-		if ferr != nil {
-			_ = cacheEntry.UnlockContent()
-		}
-	}()
-
-	// If entry use is greater than 1, the metadata may have been updated, so Reload() the instance
-	if cacheEntry.LockCount() > 1 {
-		xerr = networkInstance.Reload()
-		if xerr != nil {
-			return nil, xerr
-		}
-	}
-=======
->>>>>>> 2681097b
 
 	return networkInstance, nil
 }
