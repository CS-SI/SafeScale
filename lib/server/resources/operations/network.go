--- conflicted
+++ resolved
@@ -137,16 +137,9 @@
 		}
 	}()
 
-<<<<<<< HEAD
 	// If entry use is greater than 1, the metadata may have been updated, so Reload() the instance
 	if updateCachedInformation && cacheEntry.LockCount() > 1 {
 		xerr = networkInstance.Reload(ctx)
-=======
-	// FIXME: The reload problem
-	// VPL: what state of a Network/VPC would you like to be updated by Reload?
-	/*
-		xerr = networkInstance.Reload()
->>>>>>> 140685a0
 		if xerr != nil {
 			return nil, xerr
 		}
