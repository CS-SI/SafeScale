/*
 * Copyright 2018-2020, CS Systemes d'Information, http://csgroup.eu
 *
 * Licensed under the Apache License, Version 2.0 (the "License");
 * you may not use this file except in compliance with the License.
 * You may obtain a copy of the License at
 *
 *     http://www.apache.org/licenses/LICENSE-2.0
 *
 * Unless required by applicable law or agreed to in writing, software
 * distributed under the License is distributed on an "AS IS" BASIS,
 * WITHOUT WARRANTIES OR CONDITIONS OF ANY KIND, either express or implied.
 * See the License for the specific language governing permissions and
 * limitations under the License.
 */

package operations

import (
	"github.com/CS-SI/SafeScale/lib/server/resources/enums/securitygroupstate"
	"reflect"
	"strings"
	"time"

	"github.com/sirupsen/logrus"

	"github.com/CS-SI/SafeScale/lib/protocol"
	"github.com/CS-SI/SafeScale/lib/server/iaas"
	"github.com/CS-SI/SafeScale/lib/server/resources"
	"github.com/CS-SI/SafeScale/lib/server/resources/abstract"
	"github.com/CS-SI/SafeScale/lib/server/resources/enums/securitygroupproperty"
	"github.com/CS-SI/SafeScale/lib/server/resources/enums/subnetproperty"
	"github.com/CS-SI/SafeScale/lib/server/resources/operations/converters"
	propertiesv1 "github.com/CS-SI/SafeScale/lib/server/resources/properties/v1"
	"github.com/CS-SI/SafeScale/lib/utils/concurrency"
	"github.com/CS-SI/SafeScale/lib/utils/data"
	"github.com/CS-SI/SafeScale/lib/utils/debug"
	"github.com/CS-SI/SafeScale/lib/utils/debug/tracing"
	"github.com/CS-SI/SafeScale/lib/utils/fail"
	"github.com/CS-SI/SafeScale/lib/utils/retry"
	"github.com/CS-SI/SafeScale/lib/utils/serialize"
	"github.com/CS-SI/SafeScale/lib/utils/strprocess"
)

const (
	// securityGroupsFolderName is the technical name of the container used to store networks info
	securityGroupsFolderName = "security-groups"
)

// securityGroup ...
// follows interface resources.SecurityGroup
type securityGroup struct {
	*core
}

// NewSecurityGroup ...
func NewSecurityGroup(svc iaas.Service) (resources.SecurityGroup, fail.Error) {
	if svc == nil {
		return nil, fail.InvalidParameterError("svc", "cannot be nil")
	}

	coreInstance, xerr := newCore(svc, "security-group", securityGroupsFolderName, &abstract.SecurityGroup{})
	if xerr != nil {
		return nil, xerr
	}

	return &securityGroup{core: coreInstance}, nil
}

// nullSecurityGroup returns a *securityGroup corresponding to NullValue
func nullSecurityGroup() *securityGroup {
	return &securityGroup{core: nullCore()}
}

// lookupSecurityGroup returns true if security group exists, false otherwise
func lookupSecurityGroup(task concurrency.Task, svc iaas.Service, ref string) (bool, fail.Error) {
	if task.IsNull() {
		return false, fail.InvalidParameterError("task", "cannot be nil")
	}
	if svc == nil {
		return false, fail.InvalidParameterError("svc", "cannot be nil")
	}
	if ref == "" {
		return false, fail.InvalidParameterError("ref", "cannot be empty string")
	}

	rsg, xerr := NewSecurityGroup(svc)
	if xerr != nil {
		return false, xerr
	}

	xerr = retry.WhileUnsuccessfulDelay1Second(
		func() error {
			return rsg.Read(task, ref)
		},
		10*time.Second,
	)
	if xerr != nil {
		switch xerr.(type) {
		case *fail.ErrNotFound, *retry.ErrTimeout:
			return false, nil
		default:
			return false, xerr
		}
	}
	return true, nil
}

// LoadSecurityGroup ...
func LoadSecurityGroup(task concurrency.Task, svc iaas.Service, ref string) (_ resources.SecurityGroup, xerr fail.Error) {
	defer fail.OnExitLogError(&xerr)
	defer fail.OnPanic(&xerr)

	nullSg := nullSecurityGroup()
	if task.IsNull() {
		return nullSg, fail.InvalidParameterError("task", "cannot be nil")
	}
	if svc == nil {
		return nullSg, fail.InvalidParameterError("svc", "cannot be nil")
	}
	if ref == "" {
		return nullSg, fail.InvalidParameterError("ref", "cannot be empty string")
	}

	rsg, xerr := NewSecurityGroup(svc)
	if xerr != nil {
		return nullSg, xerr
	}

	xerr = retry.WhileUnsuccessfulDelay1Second(
		func() error {
			return rsg.Read(task, ref)
		},
		10*time.Second,
	)
	if xerr != nil {
		switch xerr.(type) {
		case *fail.ErrAlteredNothing: // This error means nothing has been change, so no need to update cache
			return nullSg, nil
		case *retry.ErrTimeout: // If retry timed out, log it and return error ErrNotFound
			return nullSg, fail.NotFoundError("metadata of securityGroup '%s' not found", ref)
		default:
			return nullSg, xerr
		}
	}
	return rsg, nil
}

// IsNull tests if instance is nil or empty
func (sg *securityGroup) IsNull() bool {
	return sg == nil || sg.core.IsNull()
}

// Browse walks through securityGroup folder and executes a callback for each entries
func (sg securityGroup) Browse(task concurrency.Task, callback func(*abstract.SecurityGroup) fail.Error) (xerr fail.Error) {
	if sg.IsNull() {
		return fail.InvalidInstanceError()
	}
	if task.IsNull() {
		return fail.InvalidParameterError("task", "cannot be nil")
	}
	if callback == nil {
		return fail.InvalidParameterError("callback", "cannot be nil")
	}

	return sg.core.BrowseFolder(task, func(buf []byte) fail.Error {
		asg := abstract.NewSecurityGroup("")
		if xerr = asg.Deserialize(buf); xerr != nil {
			return xerr
		}
		return callback(asg)
	})
}

// Reload reloads securityGroup from metadata and current securityGroup state on provider state
func (sg *securityGroup) Reload(task concurrency.Task) fail.Error {
	if sg.IsNull() {
		return fail.InvalidInstanceError()
	}
	if task.IsNull() {
		return fail.InvalidParameterError("task", "cannot be nil")
	}

	// Read data from metadata storage
	securityGroupID := sg.GetID()
	xerr := retry.WhileUnsuccessfulDelay1Second(
		func() error {
			return sg.Read(task, securityGroupID)
		},
		10*time.Second,
	)
	if xerr != nil {
		// If retry timed out, log it and return error ErrNotFound
		if _, ok := xerr.(*retry.ErrTimeout); ok {
			xerr = fail.NotFoundError("metadata of securityGroup '%s' not found; securityGroup deleted?", securityGroupID)
		}
		return xerr
	}
	//
	//// Request securityGroup inspection from provider
	//inspected, xerr := sg.GetService().InspectSecurityGroup(securityGroupID)
	//if xerr != nil {
	//    return xerr
	//}
	return nil
}

// Create creates a new securityGroup and its metadata.
// If needed by Cloud Provider, the Security Group will be attached to 'rn' Network (otherwise this parameter is ignored)
// If the metadata is already carrying a securityGroup, returns fail.ErrNotAvailable
func (sg *securityGroup) Create(task concurrency.Task, rn resources.Network, name, description string, rules []abstract.SecurityGroupRule) (xerr fail.Error) {
	if sg.IsNull() {
		return fail.InvalidInstanceError()
	}
	if task.IsNull() {
		return fail.InvalidParameterError("task", "cannot be nil")
	}
	if rn.IsNull() {
		return fail.InvalidParameterError("rn", "cannot be null value of 'resources.Network'")
	}
	if name == "" {
		return fail.InvalidParameterError("name", "cannot be empty string")
	}
	if strings.HasPrefix(name, "sg-") {
		return fail.InvalidParameterError("name", "cannot start with 'sg-'")
	}

	tracer := debug.NewTracer(task, tracing.ShouldTrace("resources.security-group"), "('%s')", name).WithStopwatch().Entering()
	defer tracer.Exiting()
	// Log or propagate errors: here we propagate
	//defer fail.OnExitLogError(&xerr, "failed to create securityGroup")
	defer fail.OnPanic(&xerr)

	svc := sg.GetService()

	// Check if securityGroup exists and is managed bySafeScale
	var found bool
	if found, xerr = lookupSecurityGroup(task, svc, name); xerr != nil {
		return fail.Wrap(xerr, "failed to check if Security Group '%s' already exists", name)
	}
	if found {
		return fail.DuplicateError("a Security Group named '%s' already exists", name)
	}

	// Check if securityGroup exists but is not managed by SafeScale
	if _, xerr = svc.InspectSecurityGroup(name); xerr != nil {
		if _, ok := xerr.(*fail.ErrNotFound); !ok {
			return fail.Wrap(xerr, "failed to check if Security Group name '%s' is already used", name)
		}
	} else {
		return fail.DuplicateError("a Security Group named '%s' already exists (but not managed by SafeScale)", name)
	}

	asg, xerr := svc.CreateSecurityGroup(rn.GetID(), name, description, rules)
	if xerr != nil {
		if _, ok := xerr.(*fail.ErrInvalidRequest); ok {
			return xerr
		}
		return fail.Wrap(xerr, "failed to create security group '%s'", name)
	}

	defer func() {
		if xerr != nil {
			derr := svc.DeleteSecurityGroup(asg.ID)
			if derr != nil {
				logrus.Errorf("cleaning up after failure, failed to delete Security Group '%s': %v", name, derr)
				_ = xerr.AddConsequence(derr)
			}
		}
	}()

	// Creates metadata
	if xerr = sg.Carry(task, asg); xerr != nil {
		return xerr
	}

	defer func() {
		if xerr != nil {
			derr := sg.core.Delete(task)
			if derr != nil {
				logrus.Errorf("cleaning up after failure, failed to delete Security Group '%s' metadata: %v", name, derr)
				_ = xerr.AddConsequence(derr)
			}
		}
	}()

	// VPL: not sure yet if this is wanted... If no rules are provided, Cloud Provider may put default rules in Security Group...
	//if len(rules) == 0 {
	//	if xerr = sg.Clear(task); xerr != nil {
	//		return xerr
	//	}
	//}

	logrus.Infof("Security Group '%s' created successfully", name)
	return nil
}

// ForceDelete deletes a Security Group unconditionnally
func (sg *securityGroup) ForceDelete(task concurrency.Task) fail.Error {
	if sg.IsNull() {
		return fail.InvalidInstanceError()
	}
	if task.IsNull() {
		return fail.InvalidParameterError("task", "cannot be nil")
	}

	return sg.delete(task, true)
}

// Delete deletes a Security Group
func (sg *securityGroup) Delete(task concurrency.Task) fail.Error {
	if sg.IsNull() {
		return fail.InvalidInstanceError()
	}
	if task.IsNull() {
		return fail.InvalidParameterError("task", "cannot be nil")
	}

	return sg.delete(task, false)
}

func (sg *securityGroup) delete(task concurrency.Task, force bool) fail.Error {
	// sg.SafeLock(task)
	// defer sg.SafeUnlock(task)

	svc := sg.GetService()

	securityGroupID := sg.GetID()
	xerr := sg.Alter(task, func(_ data.Clonable, props *serialize.JSONProperties) fail.Error {
		if !force {
			// check bonds to hosts
			innerXErr := props.Inspect(task, securitygroupproperty.HostsV1, func(clonable data.Clonable) fail.Error {
				hostsV1, ok := clonable.(*propertiesv1.SecurityGroupHosts)
				if !ok {
					return fail.InconsistentError("'*propertiesv1.SecurityGroupHosts' expected, '%s' provided", reflect.TypeOf(clonable).String())
				}

				// Do not remove a securityGroup used on hosts
				hostCount := len(hostsV1.ByID)
				if hostCount > 0 {
					return fail.NotAvailableError("security group is currently binded to %d host%s", hostCount, strprocess.Plural(uint(hostCount)))
				}

				// Do not remove a Security Group marked as default for a host
				if hostsV1.DefaultFor != "" {
					if _, xerr := LoadHost(task, svc, hostsV1.DefaultFor); xerr != nil {
						switch xerr.(type) {
						case *fail.ErrNotFound:
							hostsV1.DefaultFor = ""
							// clear the field and continue, the host does not exist anymore
						default:
							return xerr
						}
					}
				}
				return nil
			})
			if innerXErr != nil {
				return innerXErr
			}

			// check bonds to subnets
			innerXErr = props.Inspect(task, securitygroupproperty.SubnetsV1, func(clonable data.Clonable) fail.Error {
				subnetsV1, ok := clonable.(*propertiesv1.SecurityGroupSubnets)
				if !ok {
					return fail.InconsistentError("'*propertiesv1.SecurityGroupSubnets' expected, '%s' provided", reflect.TypeOf(clonable).String())
				}

				// Do not remove a securityGroup used on subnet(s)
				subnetCount := len(subnetsV1.ByID)
				if subnetCount > 0 {
					return fail.NotAvailableError("security group is currently bound to %d subnet%s", subnetCount, strprocess.Plural(uint(subnetCount)))
				}

				// Do not remove a Security Group marked as default for a subnet
				if subnetsV1.DefaultFor != "" {
					if _, xerr := LoadSubnet(task, svc, "", subnetsV1.DefaultFor); xerr != nil {
						switch xerr.(type) {
						case *fail.ErrNotFound:
							// clear the field and continue, the subnet does not exist anymore
							subnetsV1.DefaultFor = ""
						default:
							return xerr
						}
					}
				}
				return nil
			})
			if innerXErr != nil {
				return innerXErr
			}
		} else {
<<<<<<< HEAD
			// First unbind from networks (which will unbind from hosts attached to these networks...)
=======
			// First unbind from subnets (which will unbind from hosts attached to these subnets...)
>>>>>>> 1796156f
			innerXErr := props.Alter(task, securitygroupproperty.SubnetsV1, func(clonable data.Clonable) fail.Error {
				sgnV1, ok := clonable.(*propertiesv1.SecurityGroupSubnets)
				if !ok {
					return fail.InconsistentError("'*propertiesv1.SecurityGroupSubnets' expected, '%s' provided", reflect.TypeOf(clonable).String())
				}
				return sg.unbindFromSubnets(task, sgnV1)
			})
			if innerXErr != nil {
				return innerXErr
			}

			// Second, unbind from the hosts if there are remaining ones
			innerXErr = props.Alter(task, securitygroupproperty.HostsV1, func(clonable data.Clonable) fail.Error {
				sghV1, ok := clonable.(*propertiesv1.SecurityGroupHosts)
				if !ok {
					return fail.InconsistentError("'*propertiesv1.SecurityGroupHosts' expected, '%s' provided", reflect.TypeOf(clonable).String())
				}
				return sg.unbindFromHosts(task, sghV1)
			})
			if innerXErr != nil {
				return innerXErr
			}
		}

		// Conditions are met, delete securityGroup
		return retry.WhileUnsuccessfulDelay1Second(
			func() error {
				return svc.DeleteSecurityGroup(securityGroupID)
			},
			time.Minute*5,
		)
	})
	if xerr != nil {
		return xerr
	}

	// Deletes metadata from Object Storage
	if xerr = sg.core.Delete(task); xerr != nil {
		// If entry not found, considered as success
		if _, ok := xerr.(*fail.ErrNotFound); !ok {
			return xerr
		}
	}

	newSecurityGroup := nullSecurityGroup()
	*sg = *newSecurityGroup
	return nil
}

// unbindFromHosts unbinds security group from all the hosts bound to it and update the host metadata accordingly
func (sg *securityGroup) unbindFromHosts(task concurrency.Task, in *propertiesv1.SecurityGroupHosts) fail.Error {
	tg, xerr := concurrency.NewTaskGroup(task)
	if xerr != nil {
		return fail.Wrap(xerr, "failed to start new task group to remove security group '%s' from hosts", sg.GetName())
	}

	// iterate on hosts bound to the security group and start a go routine to unbind
	svc := sg.GetService()
	for _, v := range in.ByID {
		if v.FromNetwork {
			return fail.InvalidRequestError("cannot unbind from host a security group applied from subnet; use disable instead or remove from bound subnet")
		}
		rh, xerr := LoadHost(task, svc, v.ID)
		if xerr != nil {
			break
		}
		_, xerr = tg.Start(sg.taskUnbindFromHost, rh)
		if xerr != nil {
			break
		}
	}
	_, xerr = tg.Wait()
	if xerr != nil {
		return xerr
	}

	// Clear the DefaultFor field if needed
	if in.DefaultFor != "" {
		for k := range in.ByID {
			if k == in.DefaultFor {
				in.DefaultFor = ""
				break
			}
		}
	}

	// Resets the bonds on hosts
	in.ByID = map[string]*propertiesv1.SecurityGroupBond{}
	in.ByName = map[string]*propertiesv1.SecurityGroupBond{}
	return nil
}

<<<<<<< HEAD
// unbindFromSubnets unbinds security group from all the networks bound to it and update the network metadata accordingly
=======
// unbindFromSubnets unbinds security group from all the subnets bound to it and update the Subnet metadata accordingly
>>>>>>> 1796156f
func (sg *securityGroup) unbindFromSubnets(task concurrency.Task, in *propertiesv1.SecurityGroupSubnets) fail.Error {
	tg, xerr := concurrency.NewTaskGroup(task)
	if xerr != nil {
		return fail.Wrap(xerr, "failed to start new task group to remove security group '%s' from subnets", sg.GetName())
	}

	// iterate on all networks bound to the security group to unbind security group from hosts attached to those networks (in parallel)
	for _, v := range in.ByID {
<<<<<<< HEAD

=======
>>>>>>> 1796156f
		// Unbind security group from hosts attached to subnet
		_, xerr = tg.Start(sg.taskUnbindFromHostsAttachedToSubnet, v.ID)
		if xerr != nil {
			break
		}
	}
	_, xerr = tg.Wait()
	if xerr != nil {
		return xerr
	}

	// Clear the DefaultFor field if needed
	if in.DefaultFor != "" {
		for k := range in.ByID {
			if k == in.DefaultFor {
				in.DefaultFor = ""
				break
			}
		}
	}

	// Remove the bonds on subnets
	in.ByID = map[string]*propertiesv1.SecurityGroupBond{}
	in.ByName = map[string]*propertiesv1.SecurityGroupBond{}
	return nil
}

// Clear removes all rules from a security group
func (sg *securityGroup) Clear(task concurrency.Task) (xerr fail.Error) {
	if sg.IsNull() {
		return fail.InvalidInstanceError()
	}
	if task.IsNull() {
		return fail.InvalidParameterError("task", "cannot be nil")
	}

	return sg.Alter(task, func(clonable data.Clonable, props *serialize.JSONProperties) fail.Error {
		asg, ok := clonable.(*abstract.SecurityGroup)
		if !ok {
			return fail.InconsistentError("'*abstract.SecurityGroup' expected, '%s' provided", reflect.TypeOf(clonable).String())
		}
		var innerXErr fail.Error
		asg, innerXErr = sg.GetService().ClearSecurityGroup(asg)
		return innerXErr
	})
}

// Reset clears a security group and re-adds associated rules as stored in metadata
func (sg *securityGroup) Reset(task concurrency.Task) (xerr fail.Error) {
	if sg.IsNull() {
		return fail.InvalidInstanceError()
	}
	if task.IsNull() {
		return fail.InvalidParameterError("task", "cannot be null value of '*concurrency.Task'")
	}

	sg.SafeLock(task)
	defer sg.SafeUnlock(task)

	// Refresh content of the instance from metadata
	xerr = sg.Reload(task)
	if xerr != nil {
		return xerr
	}

	var rules []abstract.SecurityGroupRule
	xerr = sg.Inspect(task, func(clonable data.Clonable, props *serialize.JSONProperties) fail.Error {
		asg, ok := clonable.(*abstract.SecurityGroup)
		if !ok {
			return fail.InconsistentError("'*abstract.SecurityGroup' expected, '%s' provided", reflect.TypeOf(clonable).String())
		}
		rules = asg.Rules
		return nil
	})
	if xerr != nil {
		return xerr
	}

	// Removes all rules...
	xerr = sg.Clear(task)
	if xerr != nil {
		return xerr
	}

	// ... then re-adds rules from metadata
	for _, v := range rules {
		xerr = sg.AddRule(task, v)
		if xerr != nil {
			return xerr
		}
	}
	return nil
}

// AddRule adds a rule to a security group
func (sg securityGroup) AddRule(task concurrency.Task, rule abstract.SecurityGroupRule) fail.Error {
	if sg.IsNull() {
		return fail.InvalidInstanceError()
	}
	if rule.IsNull() {
		return fail.InvalidParameterError("rule", "cannot be null value of abstract.SecurityGroupRule")
	}

	return sg.Alter(task, func(clonable data.Clonable, _ *serialize.JSONProperties) fail.Error {
		asg, ok := clonable.(*abstract.SecurityGroup)
		if !ok {
			return fail.InconsistentError("'*abstract.SecurityGroup' expected, '%s' provided", reflect.TypeOf(clonable).String())
		}
		newAsg, innerXErr := sg.GetService().AddRuleToSecurityGroup(asg, rule)
		if innerXErr != nil {
			return innerXErr
		}
		asg.Replace(newAsg)
		return nil
	})
}

// DeleteRule deletes a rule identified by its ID from a security group
// If ruleID is not in the security group, returns *fail.ErrNotFound
func (sg securityGroup) DeleteRule(task concurrency.Task, rule abstract.SecurityGroupRule) fail.Error {
	if sg.IsNull() {
		return fail.InvalidInstanceError()
	}
	if rule.IsNull() {
		return fail.InvalidParameterError("rule", "cannot be null value of 'abstract.SecurityGroupRule'")
	}

	return sg.Alter(task, func(clonable data.Clonable, _ *serialize.JSONProperties) fail.Error {
		asg, ok := clonable.(*abstract.SecurityGroup)
		if !ok {
			return fail.InconsistentError("'*abstract.SecurityGroup' expected, '%s' provided", reflect.TypeOf(clonable).String())
		}

		newAsg, innerXErr := sg.GetService().DeleteRuleFromSecurityGroup(asg, rule)
		if innerXErr != nil {
			return innerXErr
		}
		asg.Replace(newAsg)
		return nil
	})
}

// GetBoundHosts returns the list of ID of hosts bound to the security group
func (sg securityGroup) GetBoundHosts(task concurrency.Task) ([]*propertiesv1.SecurityGroupBond, fail.Error) {
	if sg.IsNull() {
		return nil, fail.InvalidInstanceError()
	}
	if task == nil {
		return nil, fail.InvalidParameterError("task", "cannot be nil")
	}

	var list []*propertiesv1.SecurityGroupBond
	xerr := sg.Inspect(task, func(_ data.Clonable, props *serialize.JSONProperties) fail.Error {
		return props.Inspect(task, securitygroupproperty.HostsV1, func(clonable data.Clonable) fail.Error {
			sghV1, ok := clonable.(*propertiesv1.SecurityGroupHosts)
			if !ok {
				return fail.InconsistentError("'*propertiesv1.SecurityGroupHosts' expected, '%s' provided", reflect.TypeOf(clonable).String())
			}
			list = make([]*propertiesv1.SecurityGroupBond, 0, len(sghV1.ByID))
			for _, v := range sghV1.ByID {
				list = append(list, v)
			}
			return nil
		})
	})
	return list, xerr
}

// GetBoundSubnets returns the subnet bound to the security group
func (sg securityGroup) GetBoundSubnets(task concurrency.Task) (list []*propertiesv1.SecurityGroupBond, xerr fail.Error) {
	if sg.IsNull() {
		return nil, fail.InvalidInstanceError()
	}
	if task == nil {
		return nil, fail.InvalidParameterError("task", "cannot be nil")
	}

	xerr = sg.Inspect(task, func(_ data.Clonable, props *serialize.JSONProperties) fail.Error {
		return props.Inspect(task, securitygroupproperty.SubnetsV1, func(clonable data.Clonable) fail.Error {
			sgnV1, ok := clonable.(*propertiesv1.SecurityGroupSubnets)
			if !ok {
				return fail.InconsistentError("'*propertiesv1.SecurityGroupSubnets' expected, '%s' provided", reflect.TypeOf(clonable).String())
			}
			list = make([]*propertiesv1.SecurityGroupBond, 0, len(sgnV1.ByID))
			for _, v := range sgnV1.ByID {
				list = append(list, v)
			}
			return nil
		})
	})
	return list, xerr
}

// CheckConsistency checks the rules in the security group on provider side are identical to the ones registered in metadata
func (sg securityGroup) CheckConsistency(task concurrency.Task) fail.Error {
	return fail.NotImplementedError()
}

// ToProtocol converts a Security Group to protobuf message
func (sg securityGroup) ToProtocol(task concurrency.Task) (*protocol.SecurityGroupResponse, fail.Error) {
	if sg.IsNull() {
		return nil, fail.InvalidInstanceError()
	}

	out := &protocol.SecurityGroupResponse{}
	return out, sg.Inspect(task, func(clonable data.Clonable, props *serialize.JSONProperties) fail.Error {
		asg, ok := clonable.(*abstract.SecurityGroup)
		if !ok {
			return fail.InconsistentError("'*abstract.SecurityGroup' expected, '%s' provided", reflect.TypeOf(clonable).String())
		}

		out.Id = asg.ID
		out.Name = asg.Name
		out.Description = asg.Description
		out.Rules = converters.SecurityGroupRulesFromAbstractToProtocol(asg.Rules)
		return nil
	})
}

<<<<<<< HEAD
// BindToHost binds the security group to a host
func (sg *securityGroup) BindToHost(task concurrency.Task, rh resources.Host, enabled resources.SecurityGroupActivation) fail.Error {
=======
// BindToHost binds the security group to a host.
// If 'ip' is not empty, applies the Security Group only on the interface hosting this IP address.
func (sg *securityGroup) BindToHost(task concurrency.Task, rh resources.Host /*ip string,*/, enable resources.SecurityGroupActivation, mark resources.SecurityGroupMark) fail.Error {
>>>>>>> 1796156f
	if sg.IsNull() {
		return fail.InvalidInstanceError()
	}
	if rh.IsNull() {
		return fail.InvalidParameterError("rh", "cannot be null value of 'resources.Host'")
	}

	return sg.Alter(task, func(clonable data.Clonable, props *serialize.JSONProperties) fail.Error {
		if mark == resources.MarkSecurityGroupAsDefault {
			asg, ok := clonable.(*abstract.SecurityGroup)
			if !ok {
				return fail.InconsistentError("'*abstract.SecurityGroup' expected, '%s' provided", reflect.TypeOf(clonable).String())
			}
			if asg.DefaultForHost != "" {
				return fail.InvalidRequestError("security group is already marked as default for host %s", asg.DefaultForHost)
			}
			asg.DefaultForHost = rh.GetID()
		}

		return props.Alter(task, securitygroupproperty.HostsV1, func(clonable data.Clonable) fail.Error {
			sghV1, ok := clonable.(*propertiesv1.SecurityGroupHosts)
			if !ok {
				return fail.InconsistentError("'*propertiesv1.SecurityGroupHosts' expected, '%s' provided", reflect.TypeOf(clonable).String())
			}

			// First check if host is present; if not present or state is different, replace the entry
			hostID := rh.GetID()
			hostName := rh.GetName()
<<<<<<< HEAD
			found := false
			for k, v := range sghV1.ByID {
				if k == hostID {
					if v.Disabled == bool(!enabled) {
						return nil
					}

					found = true
					break
				}
			}
			if !found {
				item := &propertiesv1.SecurityGroupBond{
=======
			disable := !bool(enable)
			if item, ok := sghV1.ByID[hostID]; !ok || item.Disabled == disable {
				item = &propertiesv1.SecurityGroupBond{
>>>>>>> 1796156f
					ID:   hostID,
					Name: hostName,
				}
				sghV1.ByID[hostID] = item
				sghV1.ByName[hostName] = item
			}

<<<<<<< HEAD
			// updates security group properties
			sghV1.ByID[hostID].Disabled = bool(!enabled)
			sghV1.ByName[hostName].Disabled = bool(!enabled)
=======
			// update the state
			sghV1.ByID[hostID].Disabled = disable
			sghV1.ByName[hostName].Disabled = disable
>>>>>>> 1796156f

			switch enable {
			case resources.SecurityGroupEnable:
				// In case the security group is already bound, we must consider a "duplicate" error has a success
				xerr := sg.GetService().BindSecurityGroupToHost(hostID /*ip, */, sg.GetID())
				switch xerr.(type) {
				case *fail.ErrDuplicate:
					// continue
				default:
					return xerr
				}
			case resources.SecurityGroupDisable:
				// In case the security group has to be disabled, we must consider a "not found" error has a success
				innerXErr := sg.GetService().UnbindSecurityGroupFromHost(hostID, sg.GetID())
				switch innerXErr.(type) {
				case *fail.ErrNotFound:
					// continue
				default:
					return innerXErr
				}
			}
			return nil
		})
	})
}

// UnbindFromHost unbinds the security group from an host
func (sg *securityGroup) UnbindFromHost(task concurrency.Task, rh resources.Host) fail.Error {
	if sg.IsNull() {
		return fail.InvalidInstanceError()
	}
	if rh.IsNull() {
		return fail.InvalidParameterError("rh", "cannot be null value of 'resources.Host'")
	}

	return sg.Alter(task, func(_ data.Clonable, props *serialize.JSONProperties) fail.Error {
		return props.Alter(task, securitygroupproperty.HostsV1, func(clonable data.Clonable) fail.Error {
			sgphV1, ok := clonable.(*propertiesv1.SecurityGroupHosts)
			if !ok {
				return fail.InconsistentError("'*securitygroupproperty.HostsV1' expected, '%s' provided", reflect.TypeOf(clonable).String())
			}

			// Unbind security group on provider side; if not found, consider as a success
			hostID := rh.GetID()
			if innerXErr := sg.GetService().UnbindSecurityGroupFromHost(hostID, sg.GetID()); innerXErr != nil {
				switch innerXErr.(type) {
				case *fail.ErrNotFound:
					return nil
				default:
					return innerXErr
				}
			}

			// updates security group properties
			delete(sgphV1.ByID, hostID)
			delete(sgphV1.ByName, rh.GetName())
			return nil
		})
	})
}

// BindToSubnet binds the security group to a host
<<<<<<< HEAD
func (sg *securityGroup) BindToSubnet(task concurrency.Task, rs resources.Subnet, enable resources.SecurityGroupActivation) (xerr fail.Error) {
=======
func (sg *securityGroup) BindToSubnet(task concurrency.Task, rs resources.Subnet, enable resources.SecurityGroupActivation, mark resources.SecurityGroupMark) (xerr fail.Error) {
>>>>>>> 1796156f
	if sg.IsNull() {
		return fail.InvalidInstanceError()
	}
	if rs.IsNull() {
		return fail.InvalidParameterError("rh", "cannot be null value of 'resources.Network'")
	}

<<<<<<< HEAD
	if enable {
		xerr = sg.enableOnHostsAttachedToSubnet(task, rs)
	}
	xerr = sg.disableOnHostsAttachedToSubnet(task, rs)
=======
	switch enable {
	case resources.SecurityGroupEnable:
		xerr = sg.enableOnHostsAttachedToSubnet(task, rs)
	case resources.SecurityGroupDisable:
		xerr = sg.disableOnHostsAttachedToSubnet(task, rs)
	}
>>>>>>> 1796156f
	if xerr != nil {
		return xerr
	}

<<<<<<< HEAD
	return sg.Alter(task, func(_ data.Clonable, props *serialize.JSONProperties) fail.Error {
		return props.Alter(task, securitygroupproperty.SubnetsV1, func(clonable data.Clonable) fail.Error {
			sgsV1, ok := clonable.(*propertiesv1.SecurityGroupSubnets)
			if !ok {
				return fail.InconsistentError("'*securitygroupproperty.SubnetsV1' expected, '%s' provided", reflect.TypeOf(clonable).String())
=======
	return sg.Alter(task, func(clonable data.Clonable, props *serialize.JSONProperties) fail.Error {
		if mark == resources.MarkSecurityGroupAsDefault {
			asg, ok := clonable.(*abstract.SecurityGroup)
			if !ok {
				return fail.InconsistentError("'*abstract.SecurityGroup' expected, '%s' provided", reflect.TypeOf(clonable).String())
			}
			if asg.DefaultForHost != "" {
				return fail.InvalidRequestError("security group is already marked as default for subnet %s", asg.DefaultForSubnet)
>>>>>>> 1796156f
			}
			asg.DefaultForSubnet = rs.GetID()
		}

<<<<<<< HEAD
			// First check if subnet is present with the state requested; if present with same state, consider situation as a success
			found := false
			subnetID := rs.GetID()
			subnetName := rs.GetName()
			for k, v := range sgsV1.ByID {
				if k == subnetID {
					if v.Disabled == bool(!enable) {
						return nil
					}
					found = true
					break
				}
			}

			if !found {
				item := &propertiesv1.SecurityGroupBond{
=======
		return props.Alter(task, securitygroupproperty.SubnetsV1, func(clonable data.Clonable) fail.Error {
			sgsV1, ok := clonable.(*propertiesv1.SecurityGroupSubnets)
			if !ok {
				return fail.InconsistentError("'*propertiesv1.SecurityGroupSubnets' expected, '%s' provided", reflect.TypeOf(clonable).String())
			}

			// First check if subnet is present with the state requested; if present with same state, consider situation as a success
			subnetID := rs.GetID()
			subnetName := rs.GetName()
			disable := !bool(enable)
			if item, ok := sgsV1.ByID[subnetID]; !ok || item.Disabled == disable {
				item = &propertiesv1.SecurityGroupBond{
>>>>>>> 1796156f
					ID:   subnetID,
					Name: subnetName,
				}
				sgsV1.ByID[subnetID] = item
				sgsV1.ByName[subnetName] = item
			}

			// updates security group properties
<<<<<<< HEAD
			sgsV1.ByID[subnetID].Disabled = bool(!enable)
			sgsV1.ByName[subnetName].Disabled = bool(!enable)
=======
			sgsV1.ByID[subnetID].Disabled = disable
			sgsV1.ByName[subnetName].Disabled = disable
>>>>>>> 1796156f
			return nil
		})
	})
}

// enableOnHostsAttachedToSubnet enables the security group on hosts attached to the network
func (sg *securityGroup) enableOnHostsAttachedToSubnet(task concurrency.Task, rs resources.Subnet) fail.Error {
	tg, xerr := concurrency.NewTaskGroup(task)
	if xerr != nil {
		return fail.Wrap(xerr, "failed to create a task group to disable security group '%s' on hosts", sg.GetName())
	}

	return rs.Inspect(task, func(_ data.Clonable, props *serialize.JSONProperties) fail.Error {
		return props.Inspect(task, subnetproperty.HostsV1, func(clonable data.Clonable) fail.Error {
			shV1, ok := clonable.(*propertiesv1.SubnetHosts)
			if !ok {
				return fail.InconsistentError("'*propertiesv1.SubnetHosts' expected, '%s' provided", reflect.TypeOf(clonable).String())
			}
			for _, v := range shV1.ByID {
				if _, innerXErr := tg.Start(sg.taskEnableOnHost, v); innerXErr != nil {
					break
				}
			}
			_, innerXErr := tg.Wait()
			return innerXErr
		})
	})
}

// disableSecurityGroupOnHosts disables (ie remove) the security group from bound hosts
func (sg *securityGroup) disableOnHostsAttachedToSubnet(task concurrency.Task, rs resources.Subnet) fail.Error {
	tg, xerr := concurrency.NewTaskGroup(task)
	if xerr != nil {
		return fail.Wrap(xerr, "failed to create a task group to disable security group '%s' on hosts", sg.GetName())
	}

	return rs.Inspect(task, func(_ data.Clonable, props *serialize.JSONProperties) fail.Error {
		return props.Inspect(task, subnetproperty.HostsV1, func(clonable data.Clonable) fail.Error {
			shV1, ok := clonable.(*propertiesv1.SubnetHosts)
			if !ok {
				return fail.InconsistentError("'*propertiesv1.SubnetHosts' expected, '%s' provided", reflect.TypeOf(clonable).String())
			}
			for _, v := range shV1.ByID {
				if _, innerXErr := tg.Start(sg.taskDisableOnHost, v); innerXErr != nil {
					break
				}
			}
			_, innerXErr := tg.Wait()
			return innerXErr
		})
	})
}

// UnbindFromSubnet unbinds the security group from a subnet
func (sg *securityGroup) UnbindFromSubnet(task concurrency.Task, rs resources.Subnet) fail.Error {
	if sg.IsNull() {
		return fail.InvalidInstanceError()
	}
	if rs.IsNull() {
		return fail.InvalidParameterError("rs", "cannot be null value of 'resources.Subnet'")
	}

	return sg.Alter(task, func(_ data.Clonable, props *serialize.JSONProperties) fail.Error {
		return props.Alter(task, securitygroupproperty.SubnetsV1, func(clonable data.Clonable) fail.Error {
			sgsV1, ok := clonable.(*propertiesv1.SecurityGroupSubnets)
			if !ok {
				return fail.InconsistentError("'*securitygroupproperty.SubnetsV1' expected, '%s' provided", reflect.TypeOf(clonable).String())
			}
			innerXErr := sg.GetService().UnbindSecurityGroupFromSubnet(sg.GetID(), rs.GetID())
			if innerXErr != nil {
				return innerXErr
			}

			// updates security group metadata
			delete(sgsV1.ByID, rs.GetID())
			delete(sgsV1.ByName, rs.GetName())
			return nil
		})
	})
}

func filterBondsByKind(bonds map[string]*propertiesv1.SecurityGroupBond, state securitygroupstate.Enum) []*propertiesv1.SecurityGroupBond {
	list := make([]*propertiesv1.SecurityGroupBond, 0, len(bonds))
	switch state {
	case securitygroupstate.All:
		for _, v := range bonds {
			list = append(list, v)
		}
	case securitygroupstate.Enabled:
		for _, v := range bonds {
			if !v.Disabled {
				list = append(list, v)
			}
		}
	case securitygroupstate.Disabled:
		for _, v := range bonds {
			if v.Disabled {
				list = append(list, v)
			}
		}
	}
	return list
}<|MERGE_RESOLUTION|>--- conflicted
+++ resolved
@@ -390,11 +390,7 @@
 				return innerXErr
 			}
 		} else {
-<<<<<<< HEAD
-			// First unbind from networks (which will unbind from hosts attached to these networks...)
-=======
 			// First unbind from subnets (which will unbind from hosts attached to these subnets...)
->>>>>>> 1796156f
 			innerXErr := props.Alter(task, securitygroupproperty.SubnetsV1, func(clonable data.Clonable) fail.Error {
 				sgnV1, ok := clonable.(*propertiesv1.SecurityGroupSubnets)
 				if !ok {
@@ -487,11 +483,7 @@
 	return nil
 }
 
-<<<<<<< HEAD
-// unbindFromSubnets unbinds security group from all the networks bound to it and update the network metadata accordingly
-=======
 // unbindFromSubnets unbinds security group from all the subnets bound to it and update the Subnet metadata accordingly
->>>>>>> 1796156f
 func (sg *securityGroup) unbindFromSubnets(task concurrency.Task, in *propertiesv1.SecurityGroupSubnets) fail.Error {
 	tg, xerr := concurrency.NewTaskGroup(task)
 	if xerr != nil {
@@ -500,10 +492,6 @@
 
 	// iterate on all networks bound to the security group to unbind security group from hosts attached to those networks (in parallel)
 	for _, v := range in.ByID {
-<<<<<<< HEAD
-
-=======
->>>>>>> 1796156f
 		// Unbind security group from hosts attached to subnet
 		_, xerr = tg.Start(sg.taskUnbindFromHostsAttachedToSubnet, v.ID)
 		if xerr != nil {
@@ -723,14 +711,9 @@
 	})
 }
 
-<<<<<<< HEAD
-// BindToHost binds the security group to a host
-func (sg *securityGroup) BindToHost(task concurrency.Task, rh resources.Host, enabled resources.SecurityGroupActivation) fail.Error {
-=======
 // BindToHost binds the security group to a host.
 // If 'ip' is not empty, applies the Security Group only on the interface hosting this IP address.
 func (sg *securityGroup) BindToHost(task concurrency.Task, rh resources.Host /*ip string,*/, enable resources.SecurityGroupActivation, mark resources.SecurityGroupMark) fail.Error {
->>>>>>> 1796156f
 	if sg.IsNull() {
 		return fail.InvalidInstanceError()
 	}
@@ -759,25 +742,9 @@
 			// First check if host is present; if not present or state is different, replace the entry
 			hostID := rh.GetID()
 			hostName := rh.GetName()
-<<<<<<< HEAD
-			found := false
-			for k, v := range sghV1.ByID {
-				if k == hostID {
-					if v.Disabled == bool(!enabled) {
-						return nil
-					}
-
-					found = true
-					break
-				}
-			}
-			if !found {
-				item := &propertiesv1.SecurityGroupBond{
-=======
 			disable := !bool(enable)
 			if item, ok := sghV1.ByID[hostID]; !ok || item.Disabled == disable {
 				item = &propertiesv1.SecurityGroupBond{
->>>>>>> 1796156f
 					ID:   hostID,
 					Name: hostName,
 				}
@@ -785,15 +752,9 @@
 				sghV1.ByName[hostName] = item
 			}
 
-<<<<<<< HEAD
-			// updates security group properties
-			sghV1.ByID[hostID].Disabled = bool(!enabled)
-			sghV1.ByName[hostName].Disabled = bool(!enabled)
-=======
 			// update the state
 			sghV1.ByID[hostID].Disabled = disable
 			sghV1.ByName[hostName].Disabled = disable
->>>>>>> 1796156f
 
 			switch enable {
 			case resources.SecurityGroupEnable:
@@ -856,11 +817,7 @@
 }
 
 // BindToSubnet binds the security group to a host
-<<<<<<< HEAD
-func (sg *securityGroup) BindToSubnet(task concurrency.Task, rs resources.Subnet, enable resources.SecurityGroupActivation) (xerr fail.Error) {
-=======
 func (sg *securityGroup) BindToSubnet(task concurrency.Task, rs resources.Subnet, enable resources.SecurityGroupActivation, mark resources.SecurityGroupMark) (xerr fail.Error) {
->>>>>>> 1796156f
 	if sg.IsNull() {
 		return fail.InvalidInstanceError()
 	}
@@ -868,30 +825,16 @@
 		return fail.InvalidParameterError("rh", "cannot be null value of 'resources.Network'")
 	}
 
-<<<<<<< HEAD
-	if enable {
-		xerr = sg.enableOnHostsAttachedToSubnet(task, rs)
-	}
-	xerr = sg.disableOnHostsAttachedToSubnet(task, rs)
-=======
 	switch enable {
 	case resources.SecurityGroupEnable:
 		xerr = sg.enableOnHostsAttachedToSubnet(task, rs)
 	case resources.SecurityGroupDisable:
 		xerr = sg.disableOnHostsAttachedToSubnet(task, rs)
 	}
->>>>>>> 1796156f
 	if xerr != nil {
 		return xerr
 	}
 
-<<<<<<< HEAD
-	return sg.Alter(task, func(_ data.Clonable, props *serialize.JSONProperties) fail.Error {
-		return props.Alter(task, securitygroupproperty.SubnetsV1, func(clonable data.Clonable) fail.Error {
-			sgsV1, ok := clonable.(*propertiesv1.SecurityGroupSubnets)
-			if !ok {
-				return fail.InconsistentError("'*securitygroupproperty.SubnetsV1' expected, '%s' provided", reflect.TypeOf(clonable).String())
-=======
 	return sg.Alter(task, func(clonable data.Clonable, props *serialize.JSONProperties) fail.Error {
 		if mark == resources.MarkSecurityGroupAsDefault {
 			asg, ok := clonable.(*abstract.SecurityGroup)
@@ -900,29 +843,10 @@
 			}
 			if asg.DefaultForHost != "" {
 				return fail.InvalidRequestError("security group is already marked as default for subnet %s", asg.DefaultForSubnet)
->>>>>>> 1796156f
 			}
 			asg.DefaultForSubnet = rs.GetID()
 		}
 
-<<<<<<< HEAD
-			// First check if subnet is present with the state requested; if present with same state, consider situation as a success
-			found := false
-			subnetID := rs.GetID()
-			subnetName := rs.GetName()
-			for k, v := range sgsV1.ByID {
-				if k == subnetID {
-					if v.Disabled == bool(!enable) {
-						return nil
-					}
-					found = true
-					break
-				}
-			}
-
-			if !found {
-				item := &propertiesv1.SecurityGroupBond{
-=======
 		return props.Alter(task, securitygroupproperty.SubnetsV1, func(clonable data.Clonable) fail.Error {
 			sgsV1, ok := clonable.(*propertiesv1.SecurityGroupSubnets)
 			if !ok {
@@ -935,7 +859,6 @@
 			disable := !bool(enable)
 			if item, ok := sgsV1.ByID[subnetID]; !ok || item.Disabled == disable {
 				item = &propertiesv1.SecurityGroupBond{
->>>>>>> 1796156f
 					ID:   subnetID,
 					Name: subnetName,
 				}
@@ -944,13 +867,8 @@
 			}
 
 			// updates security group properties
-<<<<<<< HEAD
-			sgsV1.ByID[subnetID].Disabled = bool(!enable)
-			sgsV1.ByName[subnetName].Disabled = bool(!enable)
-=======
 			sgsV1.ByID[subnetID].Disabled = disable
 			sgsV1.ByName[subnetName].Disabled = disable
->>>>>>> 1796156f
 			return nil
 		})
 	})
