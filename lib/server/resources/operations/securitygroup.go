--- conflicted
+++ resolved
@@ -102,24 +102,6 @@
 	if sgInstance == nil {
 		return nil, fail.InconsistentError("nil value found in Security Group cache for key '%s'", ref)
 	}
-<<<<<<< HEAD
-	_ = cacheEntry.LockContent()
-	defer func() {
-		ferr = debug.InjectPlannedFail(ferr)
-		if ferr != nil {
-			_ = cacheEntry.UnlockContent()
-		}
-	}()
-
-	// If entry use is greater than 1, the metadata may have been updated, so Reload() the instance
-	if cacheEntry.LockCount() > 1 {
-		xerr = sgInstance.Reload()
-		if xerr != nil {
-			return nil, xerr
-		}
-	}
-=======
->>>>>>> 2681097b
 
 	return sgInstance, nil
 }
