--- conflicted
+++ resolved
@@ -294,15 +294,8 @@
 	defer func() {
 		ferr = debug.InjectPlannedFail(ferr)
 		if ferr != nil {
-<<<<<<< HEAD
 			// FIXME, this function lacks context
 			if derr := instance.MetadataCore.Delete(); derr != nil {
-=======
-			// Disable abort signal during clean up
-			defer task.DisarmAbortSignal()()
-
-			if derr := instance.MetadataCore.Delete(ctx); derr != nil {
->>>>>>> 5e6e400e
 				_ = ferr.AddConsequence(fail.Wrap(derr, "cleaning up on %s, failed to delete Security Group '%s' metadata", ActionFromError(ferr)))
 			}
 		}
