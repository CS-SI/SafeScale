--- conflicted
+++ resolved
@@ -27,11 +27,7 @@
 	"strings"
 	"time"
 
-<<<<<<< HEAD
-	"github.com/CS-SI/SafeScale/v21/lib/utils/temporal"
-=======
 	"github.com/CS-SI/SafeScale/v21/lib/utils/valid"
->>>>>>> 2166906f
 	"github.com/davecgh/go-spew/spew"
 	"github.com/sirupsen/logrus"
 
@@ -493,14 +489,11 @@
 	defer tracer.Exiting()
 	defer fail.OnExitLogError(&ferr, tracer.TraceMessage())
 
-<<<<<<< HEAD
-=======
 	timings, xerr := instance.Service().Timings()
 	if xerr != nil {
 		return invalid, "", "", xerr
 	}
 
->>>>>>> 2166906f
 	// Configures reserved_BashLibrary template var
 	bashLibraryDefinition, xerr := system.BuildBashLibraryDefinition(timings)
 	xerr = debug.InjectPlannedFail(xerr)
@@ -523,11 +516,7 @@
 	for k, v := range bashLibraryVariables {
 		finalVariables[k] = v
 	}
-<<<<<<< HEAD
-	variables["Revision"] = system.REV
-=======
-
->>>>>>> 2166906f
+
 	script, path, xerr := realizeTemplate("clusterflavors/scripts/"+tmplName, finalVariables, tmplName)
 	xerr = debug.InjectPlannedFail(xerr)
 	if xerr != nil {
