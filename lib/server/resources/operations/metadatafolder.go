--- conflicted
+++ resolved
@@ -18,10 +18,7 @@
 
 import (
 	"bytes"
-<<<<<<< HEAD
-=======
 	"github.com/CS-SI/SafeScale/lib/utils/retry"
->>>>>>> 52fe7147
 	"strings"
 
 	"github.com/sirupsen/logrus"
@@ -180,12 +177,7 @@
 			return fail.NotFoundError("failed to decrypt metadata '%s/%s': %v", path, name, err)
 		}
 	}
-<<<<<<< HEAD
-	xerr = callback(data)
-	if xerr != nil {
-=======
 	if xerr = callback(data); xerr != nil {
->>>>>>> 52fe7147
 		return fail.NotFoundError("failed to decode metadata '%s/%s': %v", path, name, xerr)
 	}
 	return nil
@@ -214,11 +206,6 @@
 		data = content
 	}
 
-<<<<<<< HEAD
-	source := bytes.NewBuffer(data)
-	_, xerr := f.service.WriteObject(f.getBucket().Name, f.absolutePath(path, name), source, int64(source.Len()), nil)
-	return xerr
-=======
 	bucketName := f.getBucket().Name
 	absolutePath := f.absolutePath(path, name)
 	source := bytes.NewBuffer(data)
@@ -245,7 +232,6 @@
 		},
 		temporal.GetBigDelay(),
 	)
->>>>>>> 52fe7147
 }
 
 // Browse browses the content of a specific path in Metadata and executes 'cb' on each entry
