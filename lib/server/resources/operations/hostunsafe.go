--- conflicted
+++ resolved
@@ -35,6 +35,7 @@
 	propertiesv2 "github.com/CS-SI/SafeScale/v22/lib/server/resources/properties/v2"
 	"github.com/CS-SI/SafeScale/v22/lib/system/ssh"
 	"github.com/CS-SI/SafeScale/v22/lib/utils/cli/enums/outputs"
+	"github.com/CS-SI/SafeScale/v22/lib/utils/concurrency"
 	"github.com/CS-SI/SafeScale/v22/lib/utils/data"
 	"github.com/CS-SI/SafeScale/v22/lib/utils/data/serialize"
 	"github.com/CS-SI/SafeScale/v22/lib/utils/debug"
@@ -52,6 +53,16 @@
 		return invalid, "", "", fail.InvalidParameterError("cmd", "cannot be empty string")
 	}
 
+	task, xerr := concurrency.TaskFromContextOrVoid(ctx)
+	xerr = debug.InjectPlannedFail(xerr)
+	if xerr != nil {
+		return invalid, "", "", xerr
+	}
+
+	if task.Aborted() {
+		return invalid, "", "", fail.AbortedError(nil, "aborted")
+	}
+
 	timings, xerr := instance.Service().Timings()
 	if xerr != nil {
 		return invalid, "", "", xerr
@@ -66,12 +77,12 @@
 	)
 
 	hostName := instance.GetName()
-	sshProfile, xerr := instance.GetSSHConfig(ctx)
+	sshProfile, xerr := instance.GetSSHConfig(task.Context())
 	if xerr != nil {
 		return retCode, stdOut, stdErr, xerr
 	}
 
-	retCode, stdOut, stdErr, xerr = run(ctx, sshProfile, cmd, outs, connTimeout+execTimeout)
+	retCode, stdOut, stdErr, xerr = run(task.Context(), sshProfile, cmd, outs, connTimeout+execTimeout)
 	if xerr != nil {
 		switch xerr.(type) {
 		case *retry.ErrStopRetry: // == *fail.ErrAborted
@@ -191,6 +202,16 @@
 		return invalid, "", "", fail.InvalidParameterError("target", "cannot be empty string")
 	}
 
+	task, xerr := concurrency.TaskFromContextOrVoid(ctx)
+	xerr = debug.InjectPlannedFail(xerr)
+	if xerr != nil {
+		return invalid, "", "", xerr
+	}
+
+	if task.Aborted() {
+		return invalid, "", "", fail.AbortedError(nil, "aborted")
+	}
+
 	timings, xerr := instance.Service().Timings()
 	if xerr != nil {
 		return invalid, "", "", xerr
@@ -211,7 +232,7 @@
 		stdout, stderr string
 	)
 	retcode := -1
-	sshProfile, xerr := instance.GetSSHConfig(ctx)
+	sshProfile, xerr := instance.GetSSHConfig(task.Context())
 	if xerr != nil {
 		return retcode, stdout, stderr, xerr
 	}
@@ -220,13 +241,9 @@
 
 	xerr = retry.WhileUnsuccessful(
 		func() error {
-<<<<<<< HEAD
-			copyCtx, cancel := context.WithTimeout(ctx, timeout)
-=======
 			uploadTime := time.Duration(uploadSize)*time.Second/(64*1024) + 30*time.Second
 
 			copyCtx, cancel := context.WithTimeout(task.Context(), uploadTime)
->>>>>>> cb936188
 			defer cancel()
 
 			iretcode, istdout, istderr, innerXErr := sshProfile.CopyWithTimeout(copyCtx, target, source, true, uploadTime)
@@ -247,11 +264,7 @@
 			}
 
 			crcCheck := func() fail.Error {
-<<<<<<< HEAD
-				crcCtx, cancelCrc := context.WithTimeout(ctx, timeout)
-=======
 				crcCtx, cancelCrc := context.WithTimeout(task.Context(), uploadTime)
->>>>>>> cb936188
 				defer cancelCrc()
 
 				fretcode, fstdout, fstderr, finnerXerr := run(crcCtx, sshProfile, fmt.Sprintf("/usr/bin/md5sum %s", target), outputs.COLLECT, uploadTime)
@@ -323,7 +336,7 @@
 		cmd += "sudo chmod " + mode + ` '` + target + `'`
 	}
 	if cmd != "" {
-		iretcode, istdout, istderr, innerXerr := run(ctx, sshProfile, cmd, outputs.COLLECT, timeout)
+		iretcode, istdout, istderr, innerXerr := run(task.Context(), sshProfile, cmd, outputs.COLLECT, timeout)
 		innerXerr = debug.InjectPlannedFail(innerXerr)
 		if innerXerr != nil {
 			innerXerr.Annotate("retcode", iretcode)
@@ -416,6 +429,16 @@
 	}
 	if filename == "" {
 		return fail.InvalidParameterError("filename", "cannot be empty string")
+	}
+
+	task, xerr := concurrency.TaskFromContextOrVoid(ctx)
+	xerr = debug.InjectPlannedFail(xerr)
+	if xerr != nil {
+		return xerr
+	}
+
+	if task.Aborted() {
+		return fail.AbortedError(nil, "aborted")
 	}
 
 	timings, xerr := instance.Service().Timings()
