--- conflicted
+++ resolved
@@ -26,14 +26,14 @@
 	"strings"
 	"time"
 
+	"github.com/CS-SI/SafeScale/v22/lib/system/ssh/api"
+	"github.com/CS-SI/SafeScale/v22/lib/utils"
 	"github.com/sirupsen/logrus"
 
 	"github.com/CS-SI/SafeScale/v22/lib/server/resources"
 	"github.com/CS-SI/SafeScale/v22/lib/server/resources/enums/hostproperty"
 	propertiesv1 "github.com/CS-SI/SafeScale/v22/lib/server/resources/properties/v1"
 	propertiesv2 "github.com/CS-SI/SafeScale/v22/lib/server/resources/properties/v2"
-	sshapi "github.com/CS-SI/SafeScale/v22/lib/system/ssh/api"
-	"github.com/CS-SI/SafeScale/v22/lib/utils"
 	"github.com/CS-SI/SafeScale/v22/lib/utils/cli/enums/outputs"
 	"github.com/CS-SI/SafeScale/v22/lib/utils/data"
 	"github.com/CS-SI/SafeScale/v22/lib/utils/data/serialize"
@@ -98,7 +98,7 @@
 // - *fail.ErrNotAvailable: execution with 409 or 404 errors
 // - *fail.ErrTimeout: execution has timed out
 // - *fail.ErrAborted: execution has been aborted by context
-func run(ctx context.Context, sshProfile sshapi.Connector, cmd string, outs outputs.Enum, timeout time.Duration) (int, string, string, fail.Error) {
+func run(ctx context.Context, sshProfile api.Connector, cmd string, outs outputs.Enum, timeout time.Duration) (int, string, string, fail.Error) {
 	// no timeout is unsafe, we set an upper limit
 	if timeout == 0 {
 		timeout = temporal.HostLongOperationTimeout()
@@ -121,20 +121,9 @@
 		func() error {
 			iterations++
 			// Create the command
-<<<<<<< HEAD
-			sshCmd, innerXErr := sshProfile.NewCommand(ctx, cmd)
-			innerXErr = debug.InjectPlannedFail(innerXErr)
-			if innerXErr != nil {
-				return innerXErr
-			}
-
-			// Do not forget to close the command (allowing to close SSH tunnels and free process)
-			defer func(acmd sshapi.Command) {
-=======
 			var sshCmd api.Command
 			var innerXErr fail.Error
 			defer func() {
->>>>>>> 6023f44f
 				var ignored error
 				defer fail.IgnoreProblems(&ignored)
 
