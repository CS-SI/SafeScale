/*
 * Copyright 2018-2022, CS Systemes d'Information, http://csgroup.eu
 *
 * Licensed under the Apache License, Version 2.0 (the "License");
 * you may not use this file except in compliance with the License.
 * You may obtain a copy of the License at
 *
 *     http://www.apache.org/licenses/LICENSE-2.0
 *
 * Unless required by applicable law or agreed to in writing, software
 * distributed under the License is distributed on an "AS IS" BASIS,
 * WITHOUT WARRANTIES OR CONDITIONS OF ANY KIND, either express or implied.
 * See the License for the specific language governing permissions and
 * limitations under the License.
 */

package abstract

import (
	"fmt"
	"reflect"
	"strings"
	"testing"

	"github.com/CS-SI/SafeScale/v21/lib/server/resources/enums/ipversion"
	"github.com/CS-SI/SafeScale/v21/lib/server/resources/enums/securitygroupruledirection"
	"github.com/CS-SI/SafeScale/v21/lib/utils/data"
	"github.com/davecgh/go-spew/spew"
	fuzz "github.com/google/gofuzz"
	"github.com/stretchr/testify/assert"
	"github.com/stretchr/testify/require"
)

<<<<<<< HEAD
func TestSecurityGroupRule_IsNull(t *testing.T) {
	var sgr SecurityGroupRule
	if !sgr.IsNull() {
		t.Error("SecurityGroupRule is null")
		t.Fail()
	}
	sgr = SecurityGroupRule{}
	if !sgr.IsNull() {
		t.Error("SecurityGroupRule is null")
		t.Fail()
	}
	sgr.Sources = append(sgr.Sources, "Source 1")
	if sgr.IsNull() {
		t.Error("SecurityGroupRule is not null")
		t.Fail()
	}
	sgr.Sources = []string{}
	sgr.Targets = append(sgr.Sources, "Target 1")
	if sgr.IsNull() {
		t.Error("SecurityGroupRule is not null")
		t.Fail()
	}
}

func TestSecurityGroupRule_EqualTo(t *testing.T) {

	sgr := &SecurityGroupRule{}
	sgr.IDs = []string{"a", "b", "c"}
	sgr.Description = "SecurityGroupRule Description"
	sgr.EtherType = ipversion.IPv4                     // ipversion.IPv6
	sgr.Direction = securitygroupruledirection.Ingress // securitygroupruledirection.Egress
	sgr.Protocol = "TCP"
	sgr.PortFrom = -1
	sgr.PortTo = -1
	sgr.Sources = []string{"Source1", "Source2", "Source3"}
	sgr.Targets = []string{"Target1", "Target2", "Target3"}

	var sgr2 *SecurityGroupRule = nil
	if sgr2.EqualTo(sgr) {
		t.Error("Can't resolve equals with nil SecurityGroupRule")
		t.Fail()
	}
	if sgr.EqualTo(sgr2) {
		t.Error("Can't resolve equals with nil SecurityGroupRule")
		t.Fail()
	}

	sgr2 = &SecurityGroupRule{}
	if sgr.EqualTo(sgr2) {
		t.Error("No, not equals")
		t.Fail()
	}
	sgr2.Description = sgr.Description
	if sgr.EqualTo(sgr2) {
		t.Error("No, not equals")
		t.Fail()
	}
	sgr2.EtherType = sgr.EtherType
	if sgr.EqualTo(sgr2) {
		t.Error("No, not equals")
		t.Fail()
	}
	sgr2.Direction = sgr.Direction
	if sgr.EqualTo(sgr2) {
		t.Error("No, not equals")
		t.Fail()
	}
	sgr2.Protocol = sgr.Protocol
	if sgr.EqualTo(sgr2) {
		t.Error("No, not equals")
		t.Fail()
	}
	sgr2.PortFrom = sgr.PortFrom
	if sgr.EqualTo(sgr2) {
		t.Error("No, not equals")
		t.Fail()
	}
	sgr2.PortTo = sgr.PortTo
	if sgr.EqualTo(sgr2) {
		t.Error("No, not equals")
		t.Fail()
	}
	sgr2.IDs = []string{"d", "e", "f"}
	if sgr.EqualTo(sgr2) {
		t.Error("No, not equals")
		t.Fail()
	}
	sgr2.IDs = []string{"c", "b"}
	if sgr.EqualTo(sgr2) {
		t.Error("No, not equals")
		t.Fail()
	}
	sgr2.IDs = []string{"c", "b", "a"}
	sgr2.Sources = []string{"Source1", "Source2"} //"Source3"}
	if sgr.EqualTo(sgr2) {
		t.Error("No, not equals")
		t.Fail()
	}
	sgr2.Sources = []string{"Source1", "Source3", "Source2"}
	sgr2.Targets = []string{"Target1", "Target2"} //"Target3"
	if sgr.EqualTo(sgr2) {
		t.Error("No, not equals")
		t.Fail()
	}
	sgr2.Targets = []string{"Target1", "Target2", "Target3"}
	if !sgr.EqualTo(sgr2) {
		t.Error("No, is equals")
		t.Fail()
	}

}

func TestSecurityGroupRule_EquivalentTo(t *testing.T) {

	var sgr1 *SecurityGroupRule = &SecurityGroupRule{
		IDs:         []string{"a", "b", "c"},
		Description: "SecurityGroupRule Description",
		EtherType:   ipversion.IPv4,
		Direction:   securitygroupruledirection.Ingress,
		Protocol:    "TCP",
		PortFrom:    -1,
		PortTo:      -1,
		Sources:     []string{"Source1", "Source2", "Source3"},
		Targets:     []string{"Target1", "Target2", "Target3"},
	}
	var sgr2 *SecurityGroupRule = nil
	if sgr2.EquivalentTo(sgr1) {
		t.Error("Can't resolve EquivalentTo with nil SecurityGroupRule")
		t.Fail()
	}
	sgr2 = &SecurityGroupRule{}
	if sgr1.EquivalentTo(sgr2) {
		t.Error("No, not equivalent")
		t.Fail()
	}
	sgr2.Direction = sgr1.Direction
	if sgr1.EquivalentTo(sgr2) {
		t.Error("No, not equivalent")
		t.Fail()
	}
	sgr2.EtherType = sgr1.EtherType
	if sgr1.EquivalentTo(sgr2) {
		t.Error("No, not equivalent")
		t.Fail()
	}
	sgr2.Protocol = sgr1.Protocol
	if sgr1.EquivalentTo(sgr2) {
		t.Error("No, not equivalent")
		t.Fail()
	}
	sgr2.PortFrom = sgr1.PortFrom
	if sgr1.EquivalentTo(sgr2) {
		t.Error("No, not equivalent")
		t.Fail()
	}
	sgr2.PortTo = sgr1.PortTo
	if sgr1.EquivalentTo(sgr2) {
		t.Error("No, not equivalent")
		t.Fail()
	}
	sgr2.IDs = []string{"a", "b"}
	if sgr1.EquivalentTo(sgr2) {
		t.Error("No, not equivalent")
		t.Fail()
	}
	sgr2.IDs = []string{"a", "c", "b"}
	sgr2.Sources = []string{"Source1", "Source2"}
	if sgr1.EquivalentTo(sgr2) {
		t.Error("No, not equivalent")
		t.Fail()
	}
	sgr2.Sources = []string{"Source1", "Source3", "Source2"}
	sgr2.Targets = []string{"Target1", "Target2"}
	if sgr1.EquivalentTo(sgr2) {
		t.Error("No, not equivalent")
		t.Fail()
	}
	sgr2.Targets = []string{"Target1", "Target2", "Target3"}
	if !sgr1.EquivalentTo(sgr2) {
		t.Error("No, is equivalent")
		t.Fail()
	}

}

func TestSecurityGroupRule_SourcesConcernGroups(t *testing.T) {

	var sgr *SecurityGroupRule = nil
	_, err := sgr.SourcesConcernGroups()
	if err == nil {
		t.Error("Can't run SourcesConcernGroups on nil SecurityGroupRule")
		t.Fail()
	}
	sgr = &SecurityGroupRule{
		Sources: []string{"127.0.0.1", "172.12.0.1", "192.168.0.1"},
	}
	result, err := sgr.SourcesConcernGroups()
	if err != nil {
		t.Error("No, process valid")
		t.Fail()
	}
	if !result {
		t.Error("No, is it")
		t.Fail()
	}
}

func TestSecurityGroupRule_TargetsConcernGroups(t *testing.T) {

	var sgr *SecurityGroupRule = nil
	_, err := sgr.TargetsConcernGroups()
	if err == nil {
		t.Error("Can't run SourcesConcernGroups on nil SecurityGroupRule")
		t.Fail()
	}
	sgr = &SecurityGroupRule{
		Targets: []string{"127.0.0.1/24", "172.12.0.1/24", "192.168.0.1/24"},
	}
	_, err = sgr.TargetsConcernGroups()
	if err != nil {
		t.Error("No, process valid")
		t.Fail()
	}
}

func Test_concernsGroups(t *testing.T) {

	//@TODO: No err, wtf ?!?
	//cidrs := []string{"256.0.0.0/0"}
	//result, err := concernsGroups(cidrs)

	cidrs := []string{"127.0.0.0/8", "SecurityGroupName"}
	_, err := concernsGroups(cidrs)
	if err == nil {
		t.Error("No, cannot mix CIDR and SG name")
		t.Fail()
	}

	cidrs = []string{}
	_, err = concernsGroups(cidrs)
	if err == nil {
		t.Error("Empty CIDR list expect \"missing valid sources/targets\" error")
		t.Fail()
	}

}

func TestSecurityGroupRule_Validate(t *testing.T) {

	var sgr *SecurityGroupRule = nil
	err := sgr.Validate()
	if err == nil {
		t.Error("Can't validate nil SecurityGroupRule")
		t.Fail()
	}

	sgr = &SecurityGroupRule{}
	err = sgr.Validate()
	if err == nil {
		t.Error("Validate require valid EtherType")
		t.Fail()
	}
	sgr = &SecurityGroupRule{
		EtherType: ipversion.IPv4,
	}
	err = sgr.Validate()
	if err == nil {
		t.Error("Validate require valid Direction")
		t.Fail()
	}
	sgr = &SecurityGroupRule{
		EtherType: ipversion.IPv4,
		Direction: securitygroupruledirection.Ingress,
		PortFrom:  666,
	}
	err = sgr.Validate()
	if err == nil {
		t.Error("Validate require valid Protocol")
		t.Fail()
	}
	sgr = &SecurityGroupRule{
		EtherType: ipversion.IPv4,
		Direction: securitygroupruledirection.Ingress,
		Protocol:  "icmp",
	}
	err = sgr.Validate()
	if err != nil {
		t.Error(err)
		t.Fail()
	}
	sgr = &SecurityGroupRule{
		EtherType: ipversion.IPv4,
		Direction: securitygroupruledirection.Ingress,
		Protocol:  "tcp",
	}
	err = sgr.Validate()
	if err == nil {
		t.Error("SecurityGroupRule TCP Require portFrom ")
		t.Fail()
	}
	sgr = &SecurityGroupRule{
		EtherType: ipversion.IPv4,
		Direction: securitygroupruledirection.Ingress,
		Protocol:  "tcp",
		PortFrom:  666,
	}
	err = sgr.Validate()
	if err == nil {
		t.Error("SecurityGroupRule TCP Require Sources/Targets")
		t.Fail()
	}
	sgr = &SecurityGroupRule{
		EtherType: ipversion.IPv4,
		Direction: securitygroupruledirection.Ingress,
		Protocol:  "tcp",
		PortFrom:  666,
		Sources:   []string{"Earth"},
		Targets:   []string{"Hell"},
	}
	err = sgr.Validate()
	if err != nil {
		// Na, is valid
		t.Error(err)
		t.Fail()
	}

}

func TestSecurityGroupRule_Replace(t *testing.T) {

	var sgr1 *SecurityGroupRule = nil
	sgr2 := &SecurityGroupRule{
		EtherType: ipversion.IPv4,
		Direction: securitygroupruledirection.Ingress,
		Protocol:  "tcp",
		PortFrom:  666,
		Sources:   []string{"Earth"},
		Targets:   []string{"Hell"},
	}
	result := sgr1.Replace(sgr2)
	if fmt.Sprintf("%p", result) != "0x0" {
		t.Error("Can't Replace a nil SecurityGroupRule pointer")
		t.Fail()
	}

}

func TestSecurityGroupRules_IndexOfEquivalentRule(t *testing.T) {

	var sgrs SecurityGroupRules = nil
	var sgr *SecurityGroupRule = &SecurityGroupRule{
		IDs:         []string{"a1", "b1", "c1"},
		Description: "SG1 Description",
		EtherType:   ipversion.IPv6,
		Direction:   securitygroupruledirection.Ingress,
		Protocol:    "icmp",
		PortFrom:    0,
		PortTo:      0,
		Sources:     []string{"src_a1", "src_b1", "src_c1"},
		Targets:     []string{"trg_a1", "trg_b1", "trg_c1"},
	}

	result, err := sgrs.IndexOfEquivalentRule(nil)
	if err == nil {
		t.Error("Can't find nil value")
		t.Fail()
	}
	result, err = sgrs.IndexOfEquivalentRule(sgr)
	if err == nil {
		t.Error("Can't find an item in empty list")
		t.Fail()
	}

	sgrs = SecurityGroupRules{
		&SecurityGroupRule{
			IDs:         []string{"a2", "b2", "c2"},
			Description: "SG2 Description",
			EtherType:   ipversion.IPv6,
			Direction:   securitygroupruledirection.Ingress,
			Protocol:    "icmp",
			PortFrom:    0,
			PortTo:      0,
			Sources:     []string{"src_a2", "src_b2", "src_c2"},
			Targets:     []string{"trg_a2", "trg_b2", "trg_c2"},
		},
		&SecurityGroupRule{
			IDs:         []string{"a3", "b3", "c3"},
			Description: "SG3 Description",
			EtherType:   ipversion.IPv6,
			Direction:   securitygroupruledirection.Ingress,
			Protocol:    "icmp",
			PortFrom:    0,
			PortTo:      0,
			Sources:     []string{"src_a3", "src_b3", "src_c3"},
			Targets:     []string{"trg_a3", "trg_b3", "trg_c3"},
		},
	}
	result, err = sgrs.IndexOfEquivalentRule(sgr)
	if err == nil {
		t.Error("Can't find an item, is it not in list")
		t.Fail()
	}

	sgrs = SecurityGroupRules{
		&SecurityGroupRule{
			IDs:         []string{"a1", "b1", "c1"},
			Description: "SG1 Description",
			EtherType:   ipversion.IPv6,
			Direction:   securitygroupruledirection.Ingress,
			Protocol:    "icmp",
			PortFrom:    0,
			PortTo:      0,
			Sources:     []string{"src_a1", "src_b1", "src_c1"},
			Targets:     []string{"trg_a1", "trg_b1", "trg_c1"},
		},
		&SecurityGroupRule{
			IDs:         []string{"a2", "b2", "c2"},
			Description: "SG2 Description",
			EtherType:   ipversion.IPv6,
			Direction:   securitygroupruledirection.Ingress,
			Protocol:    "icmp",
			PortFrom:    0,
			PortTo:      0,
			Sources:     []string{"src_a2", "src_b2", "src_c2"},
			Targets:     []string{"trg_a2", "trg_b2", "trg_c2"},
		},
		&SecurityGroupRule{
			IDs:         []string{"a3", "b3", "c3"},
			Description: "SG3 Description",
			EtherType:   ipversion.IPv6,
			Direction:   securitygroupruledirection.Ingress,
			Protocol:    "icmp",
			PortFrom:    0,
			PortTo:      0,
			Sources:     []string{"src_a3", "src_b3", "src_c3"},
			Targets:     []string{"trg_a3", "trg_b3", "trg_c3"},
		},
	}
	result, err = sgrs.IndexOfEquivalentRule(sgr)
	if err != nil {
		t.Error("Shound found item in list")
		t.Fail()
	}
	if result != 0 {
		t.Error("Mathing item in list is the first one")
		t.Fail()
	}

}

func TestSecurityGroupRules_IndexOfRuleByID(t *testing.T) {

	var sgrs SecurityGroupRules = SecurityGroupRules{
		nil,
		&SecurityGroupRule{
			IDs:         []string{"a1", "b1", "c1"},
			Description: "SG1 Description",
			EtherType:   ipversion.IPv6,
			Direction:   securitygroupruledirection.Ingress,
			Protocol:    "icmp",
			PortFrom:    0,
			PortTo:      0,
			Sources:     []string{"src_a1", "src_b1", "src_c1"},
			Targets:     []string{"trg_a1", "trg_b1", "trg_c1"},
		},
		&SecurityGroupRule{
			IDs:         []string{"a2", "b2", "c2"},
			Description: "SG2 Description",
			EtherType:   ipversion.IPv6,
			Direction:   securitygroupruledirection.Ingress,
			Protocol:    "icmp",
			PortFrom:    0,
			PortTo:      0,
			Sources:     []string{"src_a2", "src_b2", "src_c2"},
			Targets:     []string{"trg_a2", "trg_b2", "trg_c2"},
		},
		&SecurityGroupRule{
			IDs:         []string{"a3", "b3", "c3"},
			Description: "SG3 Description",
			EtherType:   ipversion.IPv6,
			Direction:   securitygroupruledirection.Ingress,
			Protocol:    "icmp",
			PortFrom:    0,
			PortTo:      0,
			Sources:     []string{"src_a3", "src_b3", "src_c3"},
			Targets:     []string{"trg_a3", "trg_b3", "trg_c3"},
		},
	}

	result, err := sgrs.IndexOfRuleByID("toto")
	if err == nil {
		t.Error("Mathing item not in list")
		t.Fail()
	}
	result, err = sgrs.IndexOfRuleByID("b2")
	if err != nil {
		t.Error(err)
		t.Fail()
	}
	if result != 2 {
		t.Error("Mathing item is #1 one")
		t.Fail()
	}

}

func TestSecurityGroup_RemoveRuleByIndex(t *testing.T) {
	sg := &SecurityGroup{
		ID:               "SG ID",
		Name:             "SG Name",
		Network:          "SG Network",
		Description:      "SG Description",
		Rules:            SecurityGroupRules{},
		DefaultForSubnet: "SG DefaultForSubnet",
		DefaultForHost:   "SG DefaultForHost",
	}
	err := sg.RemoveRuleByIndex(0)
	if err == nil {
		t.Error("Can't remove anything from empty list")
		t.Fail()
	}
	sg = &SecurityGroup{
		ID:          "SG ID",
		Name:        "SG Name",
		Network:     "SG Network",
		Description: "SG Description",
		Rules: SecurityGroupRules{
			&SecurityGroupRule{
				IDs:         []string{"a1", "b1", "c1"},
				Description: "SG1 Description",
				EtherType:   ipversion.IPv6,
				Direction:   securitygroupruledirection.Ingress,
				Protocol:    "icmp",
				PortFrom:    0,
				PortTo:      0,
				Sources:     []string{"src_a1", "src_b1", "src_c1"},
				Targets:     []string{"trg_a1", "trg_b1", "trg_c1"},
			},
			&SecurityGroupRule{
				IDs:         []string{"a2", "b2", "c2"},
				Description: "SG2 Description",
				EtherType:   ipversion.IPv6,
				Direction:   securitygroupruledirection.Ingress,
				Protocol:    "icmp",
				PortFrom:    0,
				PortTo:      0,
				Sources:     []string{"src_a2", "src_b2", "src_c2"},
				Targets:     []string{"trg_a2", "trg_b2", "trg_c2"},
			},
			&SecurityGroupRule{
				IDs:         []string{"a3", "b3", "c3"},
				Description: "SG3 Description",
				EtherType:   ipversion.IPv6,
				Direction:   securitygroupruledirection.Ingress,
				Protocol:    "icmp",
				PortFrom:    0,
				PortTo:      0,
				Sources:     []string{"src_a3", "src_b3", "src_c3"},
				Targets:     []string{"trg_a3", "trg_b3", "trg_c3"},
			},
		},
		DefaultForSubnet: "SG DefaultForSubnet",
		DefaultForHost:   "SG DefaultForHost",
	}
	err = sg.RemoveRuleByIndex(-1)
	if err == nil {
		t.Error("Can't remove anything from -1 index")
		t.Fail()
	}
	err = sg.RemoveRuleByIndex(3)
	if err == nil {
		t.Error("Can't remove anything from index over list length")
		t.Fail()
	}
	err = sg.RemoveRuleByIndex(1)
	if err != nil {
		t.Error(err)
		t.Fail()
	}
	if len(sg.Rules) != 2 {
		t.Error("List should have lower len after index removed")
		t.Fail()
	}
	result, err := sg.Rules.IndexOfRuleByID("b2")
	if err == nil {
		t.Error(fmt.Sprintf("Item still present in list after being removed at position #%d", result))
		t.Fail()
	}

}

func TestSecurityGroup_SetID(t *testing.T) {

	var sg *SecurityGroup = nil
	sg.SetID("toto")
	id := sg.GetID()
	if id != "" {
		t.Error("Can set id to nil SecurityGroup")
		t.Fail()
	}
	sg = NewSecurityGroup()
	sg.SetID("toto")
	id = sg.GetID()
	if id != "toto" {
		t.Error("Wrong value restitution")
		t.Fail()
	}

}

func TestSecurityGroup_SetName(t *testing.T) {

	var sg *SecurityGroup = nil
	sg.SetName("toto")
	name := sg.GetName()
	if name != "" {
		t.Error("Can set name to nil SecurityGroup")
		t.Fail()
	}
	sg = NewSecurityGroup()
	sg.SetName("toto")
	name = sg.GetName()
	if name != "toto" {
		t.Error("Wrong value restitution")
		t.Fail()
	}

}

func TestSecurityGroup_SetNetworkID(t *testing.T) {

	var sg *SecurityGroup = nil
	sg.SetNetworkID("toto")
	network := sg.GetNetworkID()
	if network != "" {
		t.Error("Can set network to nil SecurityGroup")
		t.Fail()
	}
	sg = NewSecurityGroup()
	sg.SetNetworkID("toto")
	network = sg.GetNetworkID()
	if network != "toto" {
		t.Error("Wrong value restitution")
		t.Fail()
	}

}

func TestSecurityGroupRules_Clone(t *testing.T) {

	var sgrs SecurityGroupRules = SecurityGroupRules{nil}
	clone := sgrs.Clone()
	areEqual := reflect.DeepEqual(sgrs, clone)
	if areEqual {
		t.Error("Clone must not keep nil (wring values) in list")
		t.Fail()
	}
	sgrs = SecurityGroupRules{
		&SecurityGroupRule{
			IDs:         []string{"a1", "b1", "c1"},
			Description: "SG1 Description",
			EtherType:   ipversion.IPv6,
			Direction:   securitygroupruledirection.Ingress,
			Protocol:    "icmp",
			PortFrom:    0,
			PortTo:      0,
			Sources:     []string{"src_a1", "src_b1", "src_c1"},
			Targets:     []string{"trg_a1", "trg_b1", "trg_c1"},
		},
		&SecurityGroupRule{
			IDs:         []string{"a2", "b2", "c2"},
			Description: "SG2 Description",
			EtherType:   ipversion.IPv6,
			Direction:   securitygroupruledirection.Ingress,
			Protocol:    "icmp",
			PortFrom:    0,
			PortTo:      0,
			Sources:     []string{"src_a2", "src_b2", "src_c2"},
			Targets:     []string{"trg_a2", "trg_b2", "trg_c2"},
		},
		&SecurityGroupRule{
			IDs:         []string{"a3", "b3", "c3"},
			Description: "SG3 Description",
			EtherType:   ipversion.IPv6,
			Direction:   securitygroupruledirection.Ingress,
			Protocol:    "icmp",
			PortFrom:    0,
			PortTo:      0,
			Sources:     []string{"src_a3", "src_b3", "src_c3"},
			Targets:     []string{"trg_a3", "trg_b3", "trg_c3"},
		},
	}
	clone = sgrs.Clone()
	areEqual = reflect.DeepEqual(sgrs, clone)
	fmt.Println(sgrs, clone, areEqual)
	if !areEqual {
		t.Error("Clone uncomplete")
		t.Fail()
=======
func TestFuzzSg(t *testing.T) {
	for i := 0; i < 2000; i++ {
		o := NewSecurityGroupRule()

		f := fuzz.New().NilChance(0.7)
		f.Fuzz(&o)

		if o.IsNull() && o.Validate() == nil { // If it's null cannot be valid
			t.FailNow()
		}
>>>>>>> 4f14fd0a
	}
}

func TestSecurityGroup_Clone(t *testing.T) {
	sg := NewSecurityGroup()
	sg.ID = "SecurityGroup ID"
	sg.Name = "SecurityGroup Name"
	sg.Network = "SecurityGroup Network"
	sg.Description = "SecurityGroup Description"
	sg.Rules = SecurityGroupRules{
		&SecurityGroupRule{
			IDs:         []string{"a1", "b1", "c1"},
			Description: "SG1 Description",
			EtherType:   ipversion.IPv6,
			Direction:   securitygroupruledirection.Ingress,
			Protocol:    "icmp",
			PortFrom:    0,
			PortTo:      0,
			Sources:     []string{"src_a1", "src_b1", "src_c1"},
			Targets:     []string{"trg_a1", "trg_b1", "trg_c1"},
		},
		&SecurityGroupRule{
			IDs:         []string{"a2", "b2", "c2"},
			Description: "SG2 Description",
			EtherType:   ipversion.IPv6,
			Direction:   securitygroupruledirection.Ingress,
			Protocol:    "icmp",
			PortFrom:    0,
			PortTo:      0,
			Sources:     []string{"src_a2", "src_b2", "src_c2"},
			Targets:     []string{"trg_a2", "trg_b2", "trg_c2"},
		},
		&SecurityGroupRule{
			IDs:         []string{"a3", "b3", "c3"},
			Description: "SG3 Description",
			EtherType:   ipversion.IPv6,
			Direction:   securitygroupruledirection.Ingress,
			Protocol:    "icmp",
			PortFrom:    0,
			PortTo:      0,
			Sources:     []string{"src_a3", "src_b3", "src_c3"},
			Targets:     []string{"trg_a3", "trg_b3", "trg_c3"},
		},
	}

	sgc, ok := sg.Clone().(*SecurityGroup)
	if !ok {
		t.Fail()
	}

	assert.Equal(t, sg, sgc)
	sgc.Description = "changed description"

	areEqual := reflect.DeepEqual(sg, sgc)
	if areEqual {
		t.Error("It's a shallow clone !")
		t.Fail()
	}

	sgr := NewSecurityGroupRule()
	sgr.Description = "run for cover"
	sg.Rules = append(sg.Rules, sgr)

	sgr = NewSecurityGroupRule()
	sgr.Description = "the road is long"
	sg.Rules = append(sg.Rules, sgr)

	sg.Rules[0].Sources = append(sg.Rules[0].Sources, "don't")
	sg.Rules[0].Sources = append(sg.Rules[0].Sources, "look")
	sg.Rules[0].Sources = append(sg.Rules[0].Sources, "back")

	sgc, ok = sg.Clone().(*SecurityGroup)
	if !ok {
		t.Fail()
	}

	// If we are cloning right, the 'value' (ignoring pointer memory addresses) of both sg and sgc should be the same
	require.EqualValues(t, *sg, *sgc)

	// then, if we modify one of the two clones, the other should NOT be modified, because Clone should create an INDEPENDENT copy
	sg.Rules[0].Sources[0] = "do"

	areEqual = reflect.DeepEqual(*sg, *sgc)
	if areEqual {
		t.Error("It's a shallow clone !")
		t.Fail()
	}

	// and finally, make sure are NOT equal after modifying one and not the other
	require.NotEqualValues(t, *sg, *sgc)
}

func TestSecurityGroup_NewSecurityGroup(t *testing.T) {

	sg := NewSecurityGroup()
	if !sg.IsNull() {
		t.Error("SecurityGroup is null !")
		t.Fail()
	}
	if sg.IsConsistent() {
		t.Error("SecurityGroup is not consistent !")
		t.Fail()
	}
	if sg.IsComplete() {
		t.Error("SecurityGroup is not complete !")
		t.Fail()
	}
	sg.ID = "SecurityGroup ID"
	sg.Name = "SecurityGroup Name"
	sg.Network = "SecurityGroup Network"
	if sg.IsNull() {
		t.Error("SecurityGroup is not null !")
		t.Fail()
	}
	if !sg.IsConsistent() {
		t.Error("SecurityGroup is consistent !")
		t.Fail()
	}
	if !sg.IsComplete() {
		t.Error("SecurityGroup is complete !")
		t.Fail()
	}

}

func TestSecurityGroup_Replace(t *testing.T) {

	sg := NewSecurityGroup()
	sg.Name = "securitygroup"

	sgr := NewSecurityGroupRule()
	sgr.Description = "run for cover"
	sg.Rules = append(sg.Rules, sgr)

	sgr = NewSecurityGroupRule()
	sgr.Description = "run for cover"
	sg.Rules = append(sg.Rules, sgr)

	sg.Rules[0].Sources = append(sg.Rules[0].Sources, "don't")
	sg.Rules[0].Sources = append(sg.Rules[0].Sources, "look")
	sg.Rules[0].Sources = append(sg.Rules[0].Sources, "back")

	var sgc *SecurityGroup = nil
	sgcr := sgc.Replace(sg)
	if fmt.Sprintf("%p", sgcr) != "0x0" {
		t.Error("Can't replace a nil pointer")
		t.Fail()
	}

	sgc = NewSecurityGroup()
	sgcr = sgc.Replace(sg)

	assert.Equal(t, sgc, sgcr)
	var clob data.Clonable
	clob = sg
	require.EqualValues(t, clob, sgcr)

	areEqual := reflect.DeepEqual(&sg, sgcr.(*SecurityGroup))
	if areEqual {
		t.Error("It's a shallow clone !")
		t.Fail()
	}

	sg.Rules[0].Sources[0] = "found"
	if strings.Contains(spew.Sdump(sgcr), "found") {
		t.Error("It's a shallow clone !")
		t.Fail()
	}

	require.NotEqualValues(t, clob, sgcr)
}

func TestSecurityGroup_Serialize(t *testing.T) {

	var sg *SecurityGroup = nil
	serial, err := sg.Serialize()
	if err == nil {
		t.Error("Can't serialize nil pointer")
		t.Fail()
	}

	sg = NewSecurityGroup()
	sg.ID = "SecurityGroup ID"
	sg.Name = "SecurityGroup Name"
	sg.Network = "SecurityGroup Network"
	sg.Description = "SecurityGroup Description"
	sg.Rules = SecurityGroupRules{
		&SecurityGroupRule{
			IDs:         []string{"a1", "b1", "c1"},
			Description: "SG1 Description",
			EtherType:   ipversion.IPv6,
			Direction:   securitygroupruledirection.Ingress,
			Protocol:    "icmp",
			PortFrom:    0,
			PortTo:      0,
			Sources:     []string{"src_a1", "src_b1", "src_c1"},
			Targets:     []string{"trg_a1", "trg_b1", "trg_c1"},
		},
		&SecurityGroupRule{
			IDs:         []string{"a2", "b2", "c2"},
			Description: "SG2 Description",
			EtherType:   ipversion.IPv6,
			Direction:   securitygroupruledirection.Ingress,
			Protocol:    "icmp",
			PortFrom:    0,
			PortTo:      0,
			Sources:     []string{"src_a2", "src_b2", "src_c2"},
			Targets:     []string{"trg_a2", "trg_b2", "trg_c2"},
		},
		&SecurityGroupRule{
			IDs:         []string{"a3", "b3", "c3"},
			Description: "SG3 Description",
			EtherType:   ipversion.IPv6,
			Direction:   securitygroupruledirection.Ingress,
			Protocol:    "icmp",
			PortFrom:    0,
			PortTo:      0,
			Sources:     []string{"src_a3", "src_b3", "src_c3"},
			Targets:     []string{"trg_a3", "trg_b3", "trg_c3"},
		},
	}

	serial, err = sg.Serialize()
	if err != nil {
		t.Error(err)
		t.Fail()
	}

	sg2 := NewSecurityGroup()
	err = sg2.Deserialize(serial)
	if err != nil {
		t.Error(err)
		t.Fail()
	}

	areEqual := reflect.DeepEqual(sg, sg2)
	if !areEqual {
		t.Error("Serialize/Deserialize does not restitute values")
		t.Fail()
	}

}

func TestSecurityGroup_Deserialize(t *testing.T) {

	sg := NewSecurityGroup()
	sg.ID = "SecurityGroup ID"
	sg.Name = "SecurityGroup Name"
	sg.Network = "SecurityGroup Network"
	sg.Description = "SecurityGroup Description"
	sg.Rules = SecurityGroupRules{
		&SecurityGroupRule{
			IDs:         []string{"a1", "b1", "c1"},
			Description: "SG1 Description",
			EtherType:   ipversion.IPv6,
			Direction:   securitygroupruledirection.Ingress,
			Protocol:    "icmp",
			PortFrom:    0,
			PortTo:      0,
			Sources:     []string{"src_a1", "src_b1", "src_c1"},
			Targets:     []string{"trg_a1", "trg_b1", "trg_c1"},
		},
		&SecurityGroupRule{
			IDs:         []string{"a2", "b2", "c2"},
			Description: "SG2 Description",
			EtherType:   ipversion.IPv6,
			Direction:   securitygroupruledirection.Ingress,
			Protocol:    "icmp",
			PortFrom:    0,
			PortTo:      0,
			Sources:     []string{"src_a2", "src_b2", "src_c2"},
			Targets:     []string{"trg_a2", "trg_b2", "trg_c2"},
		},
		&SecurityGroupRule{
			IDs:         []string{"a3", "b3", "c3"},
			Description: "SG3 Description",
			EtherType:   ipversion.IPv6,
			Direction:   securitygroupruledirection.Ingress,
			Protocol:    "icmp",
			PortFrom:    0,
			PortTo:      0,
			Sources:     []string{"src_a3", "src_b3", "src_c3"},
			Targets:     []string{"trg_a3", "trg_b3", "trg_c3"},
		},
	}

	serial, err := sg.Serialize()
	if err != nil {
		t.Error(err)
		t.Fail()
	}

	var sg2 *SecurityGroup = nil
	err = sg2.Deserialize(serial)
	if err == nil {
		t.Error("Can't serialize nil pointer")
		t.Fail()
	}
	sg2 = NewSecurityGroup()
	err = sg2.Deserialize([]byte{})
	if err == nil {
		t.Error("Can't serialize empty serial")
		t.Fail()
	}
	err = sg2.Deserialize(serial)
	if err != nil {
		t.Error(err)
		t.Fail()
	}
	areEqual := reflect.DeepEqual(sg, sg2)
	if !areEqual {
		t.Error("Deserialize not restitute full SecurityGroup")
		t.Fail()
	}

}<|MERGE_RESOLUTION|>--- conflicted
+++ resolved
@@ -31,7 +31,6 @@
 	"github.com/stretchr/testify/require"
 )
 
-<<<<<<< HEAD
 func TestSecurityGroupRule_IsNull(t *testing.T) {
 	var sgr SecurityGroupRule
 	if !sgr.IsNull() {
@@ -730,7 +729,6 @@
 	if !areEqual {
 		t.Error("Clone uncomplete")
 		t.Fail()
-=======
 func TestFuzzSg(t *testing.T) {
 	for i := 0; i < 2000; i++ {
 		o := NewSecurityGroupRule()
@@ -741,7 +739,6 @@
 		if o.IsNull() && o.Validate() == nil { // If it's null cannot be valid
 			t.FailNow()
 		}
->>>>>>> 4f14fd0a
 	}
 }
 
