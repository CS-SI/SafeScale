/*
 * Copyright 2018-2022, CS Systemes d'Information, http://csgroup.eu
 *
 * Licensed under the Apache License, Version 2.0 (the "License");
 * you may not use this file except in compliance with the License.
 * You may obtain a copy of the License at
 *
 *     http://www.apache.org/licenses/LICENSE-2.0
 *
 * Unless required by applicable law or agreed to in writing, software
 * distributed under the License is distributed on an "AS IS" BASIS,
 * WITHOUT WARRANTIES OR CONDITIONS OF ANY KIND, either express or implied.
 * See the License for the specific language governing permissions and
 * limitations under the License.
 */

package abstract

import (
	stdjson "encoding/json"
	"net"

	"github.com/CS-SI/SafeScale/lib/server/resources/enums/ipversion"
	"github.com/CS-SI/SafeScale/lib/server/resources/enums/securitygroupruledirection"
	"github.com/CS-SI/SafeScale/lib/utils/data"
	"github.com/CS-SI/SafeScale/lib/utils/data/json"
	"github.com/CS-SI/SafeScale/lib/utils/fail"
	"github.com/sirupsen/logrus"
)

// SecurityGroupRule represents a rule of a SecurityGroup
type SecurityGroupRule struct {
	IDs         []string                        `json:"ids"`                   // ids of the rule (an abstracted rule may be split to several provider rules)
	Description string                          `json:"description,omitempty"` // description of the rule
	EtherType   ipversion.Enum                  `json:"ether_type,omitempty"`  // IPv4 or IPv6
	Direction   securitygroupruledirection.Enum `json:"direction"`             // ingress (input) or egress (output)
	Protocol    string                          `json:"protocol,omitempty"`    // concerned protocol
	PortFrom    int32                           `json:"port_from,omitempty"`   // first port of the rule
	PortTo      int32                           `json:"port_to,omitempty"`     // last port of the rule
	Sources     []string                        `json:"sources"`               // concerned sources (depending of Direction); can be array of IP ranges or array of Security Group IDs (no mix)
	Targets     []string                        `json:"targets"`               // concerned source or target (depending of Direction); can be array of IP ranges or array of Security Group IDs (no mix)
}

// IsNull tells if the Security Group Rule is a null value
func (instance *SecurityGroupRule) IsNull() bool {
	return instance == nil || (len(instance.Sources) == 0 && len(instance.Targets) == 0 /*&& instance.Protocol == "" && instance.PortFrom == 0*/)
}

// EqualTo is a strict equality tester between 2 rules
func (instance *SecurityGroupRule) EqualTo(in *SecurityGroupRule) bool {
	if instance == nil || in == nil {
		return false
	}

	if instance.Description != in.Description {
		return false
	}
	if instance.EtherType != in.EtherType {
		return false
	}
	if instance.Direction != in.Direction {
		return false
	}
	if instance.Protocol != in.Protocol {
		return false
	}
	if instance.PortFrom != in.PortFrom {
		return false
	}
	if instance.PortTo != in.PortTo {
		return false
	}
	if len(instance.IDs) != len(in.IDs) {
		return false
	}

	var found bool = false

	// TODO: study the opportunity to use binary search (but slices have to be ascending sorted...)
<<<<<<< HEAD
	for _, v1 := range sgr.IDs {
		found = false
		for _, v2 := range in.IDs {
			if v1 == v2 {
				found = true
				break
			}
		}
		if !found {
=======
	for k, v := range instance.IDs {
		if in.IDs[k] != v {
>>>>>>> d551e668
			return false
		}
	}

	// TODO: study the opportunity to use binary search (but slices have to be ascending sorted...)
<<<<<<< HEAD
	for _, v1 := range sgr.Sources {
		found = false
		for _, v2 := range in.Sources {
			if v1 == v2 {
				found = true
				break
			}
		}
		if !found {
=======
	for k, v := range instance.Sources {
		if v != in.Sources[k] {
>>>>>>> d551e668
			return false
		}
	}
	// TODO: study the opportunity to use binary search (but slices have to be ascending sorted...)
<<<<<<< HEAD
	for _, v1 := range sgr.Targets {
		found = false
		for _, v2 := range in.Targets {
			if v1 == v2 {
				found = true
				break
			}
		}
		if !found {
=======
	for k, v := range instance.Targets {
		if v != in.Targets[k] {
>>>>>>> d551e668
			return false
		}
	}
	return true
}

// EquivalentTo compares 2 rules, except ID and Description, to tell if the target is comparable
func (instance *SecurityGroupRule) EquivalentTo(in *SecurityGroupRule) bool {
	if instance == nil || in == nil {
		return false
	}

	if instance.Direction != in.Direction {
		return false
	}
	if instance.EtherType != in.EtherType {
		return false
	}
	if instance.Protocol != in.Protocol {
		return false
	}
	if instance.PortFrom != in.PortFrom {
		return false
	}
	if instance.PortTo != in.PortTo {
		return false
	}

	var found bool = false

	// TODO: study the opportunity to use binary search (but slices have to be ascending sorted...)
<<<<<<< HEAD
	for _, v := range sgr.Sources {
		found = false
=======
	for _, v := range instance.Sources {
		found := false
>>>>>>> d551e668
		for _, w := range in.Sources {
			if v == w {
				found = true
				break
			}
		}
		if !found {
			return false
		}
	}

	// TODO: study the opportunity to use binary search (but slices have to be ascending sorted...)
<<<<<<< HEAD
	for _, v := range sgr.Targets {
		found = false
=======
	for _, v := range instance.Targets {
		found := false
>>>>>>> d551e668
		for _, w := range in.Targets {
			if v == w {
				found = true
				break
			}
		}
		if !found {
			return false
		}
	}

	return true
}

// SourcesConcernGroups figures out if rule contains Security Group IDs as sources
// By design, CIDR and SG ID cannot be mixed
func (instance *SecurityGroupRule) SourcesConcernGroups() (bool, fail.Error) {
	if instance.IsNull() {
		return false, fail.InvalidParameterError("rule", "cannot be null value of 'abstract.SecurityGroupRule'")
	}
	return concernsGroups(instance.Sources)
}

// TargetsConcernGroups figures out if rule contains Security Group IDs as targets
// By design, CIDR and SG ID cannot be mixed
func (instance *SecurityGroupRule) TargetsConcernGroups() (bool, fail.Error) {
	if instance.IsNull() {
		return false, fail.InvalidParameterError("rule", "cannot be null value of 'abstract.SecurityGroupRule'")
	}
	return concernsGroups(instance.Targets)
}

func concernsGroups(in []string) (bool, fail.Error) {
	var cidrFound, idFound int
	for _, v := range in {
		if _, _, err := net.ParseCIDR(v); err != nil {
			idFound++
		} else {
			cidrFound++
		}
	}
	if cidrFound > 0 && idFound > 0 {
		return false, fail.InvalidRequestError("cannot mix CIDRs and Security Group IDs in source/target of rule")
	}
	if cidrFound == 0 && idFound == 0 {
		return false, fail.InvalidRequestError("missing valid sources/targets in rule")
	}
	return idFound > 0, nil
}

// Validate returns an error if the content of the rule is incomplete
func (instance *SecurityGroupRule) Validate() fail.Error {
	// Note: DO NOT USE SecurityGroupRule.IsNull() here
	if instance == nil {
		return fail.InvalidInstanceError()
	}

	switch instance.EtherType {
	case ipversion.IPv4, ipversion.IPv6:
		break
	default:
		return fail.InvalidRequestError("rule --type must be 'ipv4' or 'ipv6'")
	}

	switch instance.Direction {
	case securitygroupruledirection.Egress, securitygroupruledirection.Ingress:
		break
	default:
		return fail.InvalidRequestError("rule --direction must be 'egress' or 'ingress'")
	}

	switch instance.Protocol {
	case "icmp":
		break
	case "tcp", "udp":
		if instance.PortFrom <= 0 {
			return fail.InvalidRequestError("rule --port-from must contain a positive integer")
		}
		if len(instance.Sources) == 0 && len(instance.Targets) == 0 {
			return fail.InvalidRequestError("rule --cidr must be defined")
		}
	default:
		// protocol may be empty, meaning allow everything, only if there are no ports defined
		if instance.PortFrom > 0 || instance.PortTo > 0 {
			return fail.InvalidRequestError("rule --protocol must be 'tcp', 'udp' or 'icmp'")
		}
	}

	return nil
}

// NewSecurityGroupRule creates an abstract.SecurityGroupRule
func NewSecurityGroupRule() *SecurityGroupRule {
	return &SecurityGroupRule{
		IDs:         make([]string, 0),
		Description: "",
		EtherType:   ipversion.IPv6,
		Direction:   securitygroupruledirection.Ingress,
		Protocol:    "icmp",
		PortFrom:    0,
		PortTo:      0,
		Sources:     make([]string, 0),
		Targets:     make([]string, 0),
	}
}

// Clone does a deep-copy of the SecurityGroup
//
// satisfies interface data.Clonable
func (instance *SecurityGroupRule) Clone() data.Clonable {
	return NewSecurityGroupRule().Replace(instance)
}

// Replace ...
// satisfies interface data.Clonable
func (instance *SecurityGroupRule) Replace(p data.Clonable) data.Clonable {
	// Do not test with isNull(), it's allowed to clone a null value
	if instance == nil || p == nil {
		return instance
	}

	// FIXME: Replace should also return an error
	src, _ := p.(*SecurityGroupRule) // nolint
	*instance = *src
	instance.IDs = make([]string, len(src.IDs))
	copy(instance.IDs, src.IDs)
	instance.Sources = make([]string, len(src.Sources))
	copy(instance.Sources, src.Sources)
	instance.Targets = make([]string, len(src.Targets))
	copy(instance.Targets, src.Targets)
	return instance
}

// SecurityGroupRules ...
type SecurityGroupRules []*SecurityGroupRule

// IndexOfEquivalentRule returns the index of the rule equivalent to the one provided
func (sgrs SecurityGroupRules) IndexOfEquivalentRule(rule *SecurityGroupRule) (int, fail.Error) {
	// Current instance not a pointer, can't happens
	//if sgrs == nil {
	//	return -1, fail.InvalidInstanceError()
	//}
	if rule == nil {
		return -1, fail.InvalidParameterCannotBeNilError("rule")
	}
	if len(sgrs) == 0 {
		return -1, fail.NotFoundError("no corresponding rule found")
	}

	found := false
	index := -1
	for k, v := range sgrs {
		if rule.EquivalentTo(v) {
			found = true
			index = k
			break
		}
	}
	if !found {
		return -1, fail.NotFoundError("no corresponding rule found: %s", rule.Description)
	}
	return index, nil
}

// Clone does a deep-copy of the SecurityGroupRules
func (sgrs SecurityGroupRules) Clone() SecurityGroupRules {
	var asgr = make(SecurityGroupRules, 0)
	var cloneRule *SecurityGroupRule
	for _, v := range sgrs {
		if v == nil {
			continue
		}
		var ok bool
		cloneRule, ok = v.Clone().(*SecurityGroupRule)
		if !ok {
			logrus.Warnf("this is not a *SecurityGroupRule: %v", v.Clone())
			continue
		}
		asgr = append(asgr, cloneRule)
	}
	return asgr
}

// IndexOfRuleByID returns the index of the rule containing the provider rule ID provided
func (sgrs SecurityGroupRules) IndexOfRuleByID(id string) (int, fail.Error) {
	// --- Can't happens
	//if sgrs == nil {
	//	return -1, fail.InvalidInstanceError()
	//}
	found := false
	index := -1
	for k, v := range sgrs {
		if v == nil {
			continue
		}
		for _, item := range v.IDs {
			if item == id {
				found = true
				index = k
				break
			}
		}
		if found {
			break
		}
	}
	if !found {
		return -1, fail.NotFoundError("failed to find a rule with id %s", id)
	}
	return index, nil
}

// RemoveRuleByIndex removes a rule identified by its index and returns the corresponding SecurityGroupRules
func (instance *SecurityGroup) RemoveRuleByIndex(index int) fail.Error {
	length := len(instance.Rules)
	if index < 0 || index >= length {
		return fail.InvalidParameterError("ruleIdx", "cannot be equal or greater to length of 'rules'")
	}
	newRules := make(SecurityGroupRules, 0)
	if index > 0 {
		newRules = append(newRules, instance.Rules[:index]...)
	}
	if index < length-1 {
		newRules = append(newRules, instance.Rules[index+1:]...)
	}
	instance.Rules = newRules
	return nil
}

// SecurityGroup represents a security group
// Note: by design, security group names must be unique tenant-wide
type SecurityGroup struct {
	ID               string             `json:"id"`                    // ID of the group
	Name             string             `json:"name"`                  // name of the group
	Network          string             `json:"network,omitempty"`     // Contains the ID of the Network owning the Security Group
	Description      string             `json:"description,omitempty"` // description of the group
	Rules            SecurityGroupRules `json:"rules"`                 // rules of the Security Group
	DefaultForSubnet string             `json:"default_for_subnets"`   // lists the ID of the subnet for which this SecurityGroup is considered as default (to be able to prevent removal of Subnet default Security Group until removal of the Subnet itself)
	DefaultForHost   string             `json:"default_for_hosts"`     // lists the ID of the host for which this SecurityGroup is considered as default (to be able to prevent removal of default Security Group until removal of the Host itself)
}

// IsNull tells if the SecurityGroup is a null value
func (instance *SecurityGroup) IsNull() bool {
	return instance == nil || (instance.Name == "" && instance.ID == "")
}

// IsConsistent tells if the content of the security group is consistent
func (instance SecurityGroup) IsConsistent() bool {
	if instance.ID == "" && (instance.Name == "" || instance.Network == "") {
		return false
	}
	return true
}

// IsComplete tells if the content of the security group is complete
func (instance SecurityGroup) IsComplete() bool {
	return instance.ID != "" && instance.Name != "" && instance.Network != ""
}

// SetID sets the value of field ID in sg
func (instance *SecurityGroup) SetID(id string) *SecurityGroup {
	if instance != nil {
		instance.ID = id
	}
	return instance
}

// SetName sets the value of field Name in sg
func (instance *SecurityGroup) SetName(name string) *SecurityGroup {
	if instance != nil {
		instance.Name = name
	}
	return instance
}

// SetNetworkID sets the value of field NetworkID in sg
func (instance *SecurityGroup) SetNetworkID(networkID string) *SecurityGroup {
	if instance != nil {
		instance.Network = networkID
	}
	return instance
}

// NewSecurityGroup ...
func NewSecurityGroup() *SecurityGroup {
	var asg = SecurityGroup{
		ID:               "",
		Name:             "",
		Network:          "",
		Description:      "",
		Rules:            make(SecurityGroupRules, 0),
		DefaultForSubnet: "",
		DefaultForHost:   "",
	}
	return &asg
}

// Clone does a deep-copy of the SecurityGroup
// satisfies interface data.Clonable
func (instance SecurityGroup) Clone() data.Clonable {
	return NewSecurityGroup().Replace(&instance)
}

// Replace ...
// satisfies interface data.Clonable
func (instance *SecurityGroup) Replace(p data.Clonable) data.Clonable {
	// Do not test with isNull(), it's allowed to clone a null value
	if instance == nil || p == nil {
		return instance
	}

	// FIXME: Replace should also return an error
	src, _ := p.(*SecurityGroup) // nolint
	*instance = *src
	instance.Rules = src.Rules.Clone()
	return instance
}

// Serialize serializes instance into bytes (output json code)
func (instance *SecurityGroup) Serialize() ([]byte, fail.Error) {
	if instance.IsNull() {
		return nil, fail.InvalidInstanceError()
	}

	r, jserr := json.Marshal(instance)
	if jserr != nil {
		return nil, fail.NewError(jserr.Error())
	}
	return r, nil
}

// Deserialize reads json code and reinstantiates a SecurityGroup
func (instance *SecurityGroup) Deserialize(buf []byte) (xerr fail.Error) {
	defer fail.OnPanic(&xerr)

	if instance == nil {
		return fail.InvalidInstanceError()
	}

	if jserr := json.Unmarshal(buf, instance); jserr != nil {
		switch jserr.(type) {
		case *stdjson.SyntaxError:
			return fail.SyntaxError(jserr.Error())
		default:
			return fail.NewError(jserr.Error())
		}
	}
	return nil
}

// GetNetworkID returns the networkId of the securitygroup
func (sg *SecurityGroup) GetNetworkID() string {
	if sg == nil {
		return ""
	}
	return sg.Network
}

// GetName returns the name of the securitygroup
// Satisfies interface data.Identifiable
func (instance *SecurityGroup) GetName() string {
	if instance == nil {
		return ""
	}
	return instance.Name
}

// GetID returns the ID of the securitygroup
// Satisfies interface data.Identifiable
func (instance *SecurityGroup) GetID() string {
	if instance == nil {
		return ""
	}
	return instance.ID
}<|MERGE_RESOLUTION|>--- conflicted
+++ resolved
@@ -77,8 +77,7 @@
 	var found bool = false
 
 	// TODO: study the opportunity to use binary search (but slices have to be ascending sorted...)
-<<<<<<< HEAD
-	for _, v1 := range sgr.IDs {
+	for _, v1 := range instance.IDs {
 		found = false
 		for _, v2 := range in.IDs {
 			if v1 == v2 {
@@ -87,17 +86,12 @@
 			}
 		}
 		if !found {
-=======
-	for k, v := range instance.IDs {
-		if in.IDs[k] != v {
->>>>>>> d551e668
 			return false
 		}
 	}
 
 	// TODO: study the opportunity to use binary search (but slices have to be ascending sorted...)
-<<<<<<< HEAD
-	for _, v1 := range sgr.Sources {
+	for _, v1 := range instance.Sources {
 		found = false
 		for _, v2 := range in.Sources {
 			if v1 == v2 {
@@ -106,16 +100,11 @@
 			}
 		}
 		if !found {
-=======
-	for k, v := range instance.Sources {
-		if v != in.Sources[k] {
->>>>>>> d551e668
 			return false
 		}
 	}
 	// TODO: study the opportunity to use binary search (but slices have to be ascending sorted...)
-<<<<<<< HEAD
-	for _, v1 := range sgr.Targets {
+	for _, v1 := range instance.Targets {
 		found = false
 		for _, v2 := range in.Targets {
 			if v1 == v2 {
@@ -124,10 +113,6 @@
 			}
 		}
 		if !found {
-=======
-	for k, v := range instance.Targets {
-		if v != in.Targets[k] {
->>>>>>> d551e668
 			return false
 		}
 	}
@@ -159,13 +144,8 @@
 	var found bool = false
 
 	// TODO: study the opportunity to use binary search (but slices have to be ascending sorted...)
-<<<<<<< HEAD
-	for _, v := range sgr.Sources {
+	for _, v := range instance.Sources {
 		found = false
-=======
-	for _, v := range instance.Sources {
-		found := false
->>>>>>> d551e668
 		for _, w := range in.Sources {
 			if v == w {
 				found = true
@@ -178,13 +158,8 @@
 	}
 
 	// TODO: study the opportunity to use binary search (but slices have to be ascending sorted...)
-<<<<<<< HEAD
-	for _, v := range sgr.Targets {
+	for _, v := range instance.Targets {
 		found = false
-=======
-	for _, v := range instance.Targets {
-		found := false
->>>>>>> d551e668
 		for _, w := range in.Targets {
 			if v == w {
 				found = true
