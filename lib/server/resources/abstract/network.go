--- conflicted
+++ resolved
@@ -40,11 +40,7 @@
 	Name       string   `json:"name,omitempty"`        // name of the network
 	CIDR       string   `json:"mask,omitempty"`        // network in CIDR notation (if it has a meaning...)
 	DNSServers []string `json:"dns_servers,omitempty"` // list of dns servers to be used inside the Network/VPC
-<<<<<<< HEAD
-	Subnets    []string `json:"subnets,omitempty"`     // contains the list of subnet IDs created in Network
-=======
 	//Subnets    []string `json:"subnets,omitempty"`     // contains the list of subnet IDs created in Network
->>>>>>> db403377
 
 	//SubnetState networkstate_obsolete.Enum `json:"status,omitempty"`  // state of the Network
 }
@@ -69,13 +65,8 @@
 	*n = *src
 	n.DNSServers = make([]string, 0, len(src.DNSServers))
 	copy(n.DNSServers, src.DNSServers)
-<<<<<<< HEAD
-	n.Subnets = make([]string, 0, len(src.Subnets))
-	copy(n.Subnets, src.Subnets)
-=======
 	//n.Subnets = make([]string, 0, len(src.Subnets))
 	//copy(n.Subnets, src.Subnets)
->>>>>>> db403377
 	return n
 }
 
