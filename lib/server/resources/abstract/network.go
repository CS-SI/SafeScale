--- conflicted
+++ resolved
@@ -44,21 +44,6 @@
 
 // Network represents a virtual network
 type Network struct {
-<<<<<<< HEAD
-	ID         string   `json:"id"`                    // ID for the network (from provider)
-	Name       string   `json:"name"`                  // name of the network
-	CIDR       string   `json:"mask"`                  // network in CIDR notation (if it has a meaning...)
-	DNSServers []string `json:"dns_servers,omitempty"` // list of dns servers to be used inside the Network/VPC
-	Imported   bool     `json:"imported,omitempty"`    // tells if the Network has been imported (making it not deletable by SafeScale)
-
-	Domain             string            `json:"domain,omitempty"`               // DEPRECATED: contains the domain used to define host FQDN
-	GatewayID          string            `json:"gateway_id,omitempty"`           // DEPRECATED: contains the id of the host acting as primary gateway for the network
-	SecondaryGatewayID string            `json:"secondary_gateway_id,omitempty"` // DEPRECATED: contains the id of the host acting as secondary gateway for the network
-	VIP                *VirtualIP        `json:"vip,omitempty"`                  // DEPRECATED: contains the VIP of the network if created with HA
-	IPVersion          ipversion.Enum    `json:"ip_version,omitempty"`           // DEPRECATED: IPVersion is IPv4 or IPv6 (see IPVersion)
-	Subnetworks        []SubNetwork      `json:"subnetworks,omitempty"`          // DEPRECATED
-	Tags               map[string]string `json:"tags,omitempty"`
-=======
 	ID         string            `json:"id"`                    // ID for the network (from provider)
 	Name       string            `json:"name"`                  // name of the network
 	CIDR       string            `json:"mask"`                  // network in CIDR notation (if it has a meaning...)
@@ -72,7 +57,6 @@
 	VIP                *VirtualIP     `json:"vip,omitempty"`                  // DEPRECATED: contains the VIP of the network if created with HA
 	IPVersion          ipversion.Enum `json:"ip_version,omitempty"`           // DEPRECATED: IPVersion is IPv4 or IPv6 (see IPVersion)
 	Subnetworks        []SubNetwork   `json:"subnetworks,omitempty"`          // DEPRECATED
->>>>>>> e952eff6
 }
 
 // NewNetwork initializes a new instance of Network
@@ -83,15 +67,12 @@
 	nn.Tags["CreationDate"] = time.Now().Format(time.RFC3339)
 	nn.Tags["ManagedBy"] = "safescale"
 	return nn
-<<<<<<< HEAD
-=======
 }
 
 // IsNull ...
 // satisfies interface data.Clonable
 func (n *Network) IsNull() bool {
 	return n == nil || (n.ID == "" && n.Name == "")
->>>>>>> e952eff6
 }
 
 // Clone ...
