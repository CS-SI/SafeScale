/*
 * Copyright 2018-2019, CS Systemes d'Information, http://www.c-s.fr
 *
 * Licensed under the Apache License, Version 2.0 (the "License");
 * you may not use this file except in compliance with the License.
 * You may obtain a copy of the License at
 *
 *     http://www.apache.org/licenses/LICENSE-2.0
 *
 * Unless required by applicable law or agreed to in writing, software
 * distributed under the License is distributed on an "AS IS" BASIS,
 * WITHOUT WARRANTIES OR CONDITIONS OF ANY KIND, either express or implied.
 * See the License for the specific language governing permissions and
 * limitations under the License.
 */

package install

import (
	"fmt"
	"strings"
	"time"

	"github.com/CS-SI/SafeScale/lib/utils"

	log "github.com/sirupsen/logrus"

	pb "github.com/CS-SI/SafeScale/lib"
	"github.com/CS-SI/SafeScale/lib/client"
	"github.com/CS-SI/SafeScale/lib/server/install/enums/Action"
	srvutils "github.com/CS-SI/SafeScale/lib/server/utils"
	"github.com/CS-SI/SafeScale/lib/utils/concurrency"
	"github.com/CS-SI/SafeScale/lib/utils/data"
)

const (
	targetHosts    = "hosts"
	targetMasters  = "masters"
	targetNodes    = "nodes"
	targetGateways = "gateways"
)

type stepResult struct {
	success bool
	err     error
}

func (sr stepResult) Successful() bool {
	return sr.success
}

func (sr stepResult) Error() error {
	return sr.err
}

func (sr stepResult) ErrorMessage() string {
	if sr.err != nil {
		return sr.err.Error()
	}
	return ""
}

// StepResults contains the errors of the step for each host target
type StepResults map[string]stepResult

// ErrorMessages concatenates the error message of each step and returns the concatenated string
func (s StepResults) ErrorMessages() string {
	output := ""
	for h, k := range s {
		val := k.ErrorMessage()
		if val != "" {
			output += h + ": " + val + "\n"
		}
	}
	return output
}

// Successful returns true if all steps ended with Success, false otherwise
func (s StepResults) Successful() bool {
	if len(s) == 0 {
		return false
	}
	for _, k := range s {
		if !k.Successful() {
			return false
		}
	}
	return true
}

type stepTargets map[string]string

// parse converts the content of specification file loaded inside struct to
// standardized values (0, 1 or *)
func (st stepTargets) parse() (string, string, string, string, error) {
	var (
		hostT, masterT, nodeT, gwT string
		ok                         bool
	)

	if hostT, ok = st[targetHosts]; ok {
		switch strings.ToLower(hostT) {
		case "":
			fallthrough
		case "false":
			fallthrough
		case "no":
			fallthrough
		case "none":
			fallthrough
		case "0":
			hostT = "0"
		case "yes":
			fallthrough
		case "true":
			fallthrough
		case "1":
			hostT = "1"
		default:
			return "", "", "", "", fmt.Errorf("invalid value '%s' for target '%s'", hostT, targetHosts)
		}
	}

	if masterT, ok = st[targetMasters]; ok {
		switch strings.ToLower(masterT) {
		case "":
			fallthrough
		case "false":
			fallthrough
		case "no":
			fallthrough
		case "none":
			fallthrough
		case "0":
			masterT = "0"
		case "any":
			fallthrough
		case "one":
			fallthrough
		case "1":
			masterT = "1"
		case "all":
			fallthrough
		case "*":
			masterT = "*"
		default:
			return "", "", "", "", fmt.Errorf("invalid value '%s' for target '%s'", masterT, targetMasters)
		}
	}

	if nodeT, ok = st[targetNodes]; ok {
		switch strings.ToLower(nodeT) {
		case "":
			fallthrough
		case "false":
			fallthrough
		case "no":
			fallthrough
		case "none":
			nodeT = "0"
		case "any":
			fallthrough
		case "one":
			fallthrough
		case "1":
			nodeT = "1"
		case "all":
			fallthrough
		case "*":
			nodeT = "*"
		default:
			return "", "", "", "", fmt.Errorf("invalid value '%s' for target '%s'", nodeT, targetNodes)
		}
	}

	if gwT, ok = st[targetGateways]; ok {
		switch strings.ToLower(gwT) {
		case "":
			fallthrough
		case "false":
			fallthrough
		case "no":
			fallthrough
		case "none":
			fallthrough
		case "0":
			gwT = "0"
		case "any":
			fallthrough
		case "one":
			fallthrough
		case "1":
			gwT = "1"
		case "all":
			fallthrough
		case "*":
			gwT = "*"
		default:
			return "", "", "", "", fmt.Errorf("invalid value '%s' for target '%s'", gwT, targetGateways)
		}
	}

	if hostT == "0" && masterT == "0" && nodeT == "0" && gwT == "0" {
		return "", "", "", "", fmt.Errorf("no targets identified")
	}
	return hostT, masterT, nodeT, gwT, nil
}

// step is a struct containing the needed information to apply the installation
// step on all selected host targets
type step struct {
	// Worker is a back pointer to the caller
	Worker *worker
	// Name is the name of the step
	Name string
	// Action is the action of the step (check, add, remove)
	Action Action.Enum
	// Targets contains the host targets to select
	Targets stepTargets
	// Script contains the script to execute
	Script string
	// WallTime contains the maximum time the step must run
	WallTime time.Duration
	// YamlKey contains the root yaml key on the specification file
	YamlKey string
	// OptionsFileContent contains the "options file" if it exists (for DCOS cluster for now)
	OptionsFileContent string
	// Serial tells if step can be performed in parallel on selected host or not
	Serial bool
}

// Run executes the step on all the concerned hosts
<<<<<<< HEAD
func (is *step) Run(hosts []*pb.Host, v Variables, s Settings) (results StepResults, err error) {
	results = StepResults{}
	defer loghelpers.LogStopwatchWithLevelAndErrorCallback(
=======
func (is *step) Run(hosts []*pb.Host, v Variables, s Settings) (results stepResults, err error) {
	results = stepResults{}

	tracer := concurrency.NewTracer(is.Worker.feature.task, "", true).GoingIn()
	defer tracer.OnExitTrace()
	defer utils.OnExitLogError(tracer.TraceMessage(""), &err)
	defer utils.Stopwatch{}.OnExitLogWithLevel(
>>>>>>> 34be5c3a
		fmt.Sprintf("Starting step '%s' on %d hosts...", is.Name, len(hosts)),
		fmt.Sprintf("Ending step '%s' on %d hosts", is.Name, len(hosts)),
		log.DebugLevel,
	)

	if is.Serial || s.Serialize {
		subtask := concurrency.NewTask(is.Worker.feature.task)

		for _, h := range hosts {
			log.Debugf("%s(%s):step(%s)@%s: starting\n", is.Worker.action.String(), is.Worker.feature.DisplayName(), is.Name, h.Name)
			is.Worker.startTime = time.Now()

			cloneV := v.Clone()
			cloneV["HostIP"] = h.PrivateIp
			cloneV["Hostname"] = h.Name
			cloneV, err = realizeVariables(cloneV)
			if err != nil {
				return nil, err
			}
			result, _ := subtask.Run(is.taskRunOnHost, data.Map{"host": h, "variables": cloneV})
			results[h.Name] = result.(stepResult)
			subtask.Reset()

			if !results[h.Name].Successful() {
				if is.Worker.action == Action.Check { // Checks can fail and it's ok
					log.Debugf("%s(%s):step(%s)@%s finished in [%s]: fail: %s",
						is.Worker.action.String(), is.Worker.feature.DisplayName(), is.Name, h.Name,
						utils.FormatDuration(time.Since(is.Worker.startTime)), results.ErrorMessages())
				} else { // other steps are expected to succeed
					log.Errorf("%s(%s):step(%s)@%s finished in [%s]: fail: %s",
						is.Worker.action.String(), is.Worker.feature.DisplayName(), is.Name, h.Name,
						utils.FormatDuration(time.Since(is.Worker.startTime)), results.ErrorMessages())
				}
			} else {
				log.Debugf("%s(%s):step(%s)@%s finished in [%s]: done",
					is.Worker.action.String(), is.Worker.feature.DisplayName(), is.Name, h.Name,
					utils.FormatDuration(time.Since(is.Worker.startTime)))
			}
		}
	} else {
		subtasks := map[string]concurrency.Task{}
		for _, h := range hosts {
			log.Debugf("%s(%s):step(%s)@%s: starting", is.Worker.action.String(), is.Worker.feature.DisplayName(), is.Name, h.Name)
			is.Worker.startTime = time.Now()

			cloneV := v.Clone()
			cloneV["HostIP"] = h.PrivateIp
			cloneV["Hostname"] = h.Name
			cloneV, err = realizeVariables(cloneV)
			if err != nil {
				return nil, err
			}
			subtask := concurrency.NewTask(is.Worker.feature.task).Start(is.taskRunOnHost, data.Map{
				"host":      h,
				"variables": cloneV,
			})
			subtasks[h.Name] = subtask
		}
		for k, s := range subtasks {
			result, err := s.Wait()
			if err != nil {
				log.Warnf("%s(%s):step(%s)@%s finished in [%s]: fail to recover result", is.Worker.action.String(), is.Worker.feature.DisplayName(), is.Name, k, utils.FormatDuration(time.Since(is.Worker.startTime)))
				continue
			}
			results[k] = result.(stepResult)

			if !results[k].Successful() {
				if is.Worker.action == Action.Check { // Checks can fail and it's ok
					log.Debugf("%s(%s):step(%s)@%s finished in [%s]: fail: %s",
						is.Worker.action.String(), is.Worker.feature.DisplayName(), is.Name, k,
						utils.FormatDuration(time.Since(is.Worker.startTime)), results.ErrorMessages())
				} else { // other steps are expected to succeed
					log.Errorf("%s(%s):step(%s)@%s finished in [%s]: fail: %s",
						is.Worker.action.String(), is.Worker.feature.DisplayName(), is.Name, k,
						utils.FormatDuration(time.Since(is.Worker.startTime)), results.ErrorMessages())
				}
			} else {
				log.Debugf("%s(%s):step(%s)@%s finished in [%s]: done",
					is.Worker.action.String(), is.Worker.feature.DisplayName(), is.Name, k,
					utils.FormatDuration(time.Since(is.Worker.startTime)))
			}
		}
	}
	return results, nil
}

// taskRunOnHost ...
// Respects interface concurrency.TaskFunc
// func (is *step) runOnHost(host *pb.Host, v Variables) stepResult {
func (is *step) taskRunOnHost(t concurrency.Task, params concurrency.TaskParameters) (result concurrency.TaskResult, err error) {
	// Get parameters
	p := params.(data.Map)
	host := p["host"].(*pb.Host)
	variables := p["variables"].(Variables)

	// Updates variables in step script
	command, err := replaceVariablesInString(is.Script, variables)
	if err != nil {
		return stepResult{success: false, err: fmt.Errorf("failed to finalize installer script for step '%s': %s", is.Name, err.Error())}, nil
	}

	// If options file is defined, upload it to the remote host
	if is.OptionsFileContent != "" {
		err := UploadStringToRemoteFile(is.OptionsFileContent, host, srvutils.TempFolder+"/options.json", "cladm", "safescale", "ug+rw-x,o-rwx")
		if err != nil {
			return stepResult{success: false, err: err}, nil
		}
	}

	// Uploads then executes command
	filename := fmt.Sprintf("%s/feature.%s.%s_%s.sh", srvutils.TempFolder, is.Worker.feature.DisplayName(), strings.ToLower(is.Action.String()), is.Name)
	err = UploadStringToRemoteFile(command, host, filename, "", "", "")
	if err != nil {
		return stepResult{success: false, err: err}, nil
	}

	//command = fmt.Sprintf("sudo bash %s; rc=$?; if [[ rc -eq 0 ]]; then sudo rm -f %s %s/options.json; fi; exit $rc", filename, filename, srvutils.TempFolder)
	command = fmt.Sprintf("sudo bash %s; rc=$?; exit $rc", filename)

	// Executes the script on the remote host
	retcode, _, _, err := client.New().SSH.Run(host.Name, command, utils.GetConnectionTimeout(), is.WallTime)
	if err != nil {
		return stepResult{success: false, err: err}, nil
	}
	err = nil
	ok := retcode == 0
	if !ok {
		err = fmt.Errorf("step '%s' failed (retcode=%d)", is.Name, retcode)
	}
	return stepResult{success: ok, err: err}, nil
}<|MERGE_RESOLUTION|>--- conflicted
+++ resolved
@@ -60,11 +60,10 @@
 	return ""
 }
 
-// StepResults contains the errors of the step for each host target
-type StepResults map[string]stepResult
-
-// ErrorMessages concatenates the error message of each step and returns the concatenated string
-func (s StepResults) ErrorMessages() string {
+// stepResults contains the errors of the step for each host target
+type stepResults map[string]stepResult
+
+func (s stepResults) ErrorMessages() string {
 	output := ""
 	for h, k := range s {
 		val := k.ErrorMessage()
@@ -75,8 +74,7 @@
 	return output
 }
 
-// Successful returns true if all steps ended with Success, false otherwise
-func (s StepResults) Successful() bool {
+func (s stepResults) Successful() bool {
 	if len(s) == 0 {
 		return false
 	}
@@ -230,11 +228,6 @@
 }
 
 // Run executes the step on all the concerned hosts
-<<<<<<< HEAD
-func (is *step) Run(hosts []*pb.Host, v Variables, s Settings) (results StepResults, err error) {
-	results = StepResults{}
-	defer loghelpers.LogStopwatchWithLevelAndErrorCallback(
-=======
 func (is *step) Run(hosts []*pb.Host, v Variables, s Settings) (results stepResults, err error) {
 	results = stepResults{}
 
@@ -242,7 +235,6 @@
 	defer tracer.OnExitTrace()
 	defer utils.OnExitLogError(tracer.TraceMessage(""), &err)
 	defer utils.Stopwatch{}.OnExitLogWithLevel(
->>>>>>> 34be5c3a
 		fmt.Sprintf("Starting step '%s' on %d hosts...", is.Name, len(hosts)),
 		fmt.Sprintf("Ending step '%s' on %d hosts", is.Name, len(hosts)),
 		log.DebugLevel,
