--- conflicted
+++ resolved
@@ -740,15 +740,9 @@
 		return []string{}, []string{}
 	}
 
-<<<<<<< HEAD
-	recoverCode, recoverStdOut, _, recoverErr := sshHandler.Run(ctx, host.Name, fmt.Sprintf("cat %s/user_data.phase2.log; exit $?", utils.LogFolder))
-	warnings := []string{}
-	errs := []string{}
-=======
 	recoverCode, recoverStdOut, _, recoverErr := sshHandler.Run(host.Name, fmt.Sprintf("cat %s/user_data.phase2.log; exit $?", utils.LogFolder))
 	var warnings []string
 	var errs []string
->>>>>>> 857d5cd5
 
 	if recoverCode == 0 && recoverErr == nil {
 		lines := strings.Split(recoverStdOut, "\n")
@@ -772,13 +766,8 @@
 	if forensics := os.Getenv("SAFESCALE_FORENSICS"); forensics != "" {
 		_ = os.MkdirAll(utils.AbsPathify(fmt.Sprintf("$HOME/.safescale/forensics/%s", host.Name)), 0777)
 		dumpName := utils.AbsPathify(fmt.Sprintf("$HOME/.safescale/forensics/%s/userdata-%s.", host.Name, "phase2"))
-<<<<<<< HEAD
-		_, _, _, _ = sshHandler.Copy(ctx, host.Name+":"+utils.TempFolder+"/user_data.phase2.sh", dumpName+"sh")
-		_, _, _, _ = sshHandler.Copy(ctx, host.Name+":"+utils.LogFolder+"/user_data.phase2.log", dumpName+"log")
-=======
 		_, _, _, _ = sshHandler.Copy(host.Name+":"+utils.TempFolder+"/user_data.phase2.sh", dumpName+"sh")
 		_, _, _, _ = sshHandler.Copy(host.Name+":"+utils.LogFolder+"/user_data.phase2.log", dumpName+"log")
->>>>>>> 857d5cd5
 	}
 }
 
