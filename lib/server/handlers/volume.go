--- conflicted
+++ resolved
@@ -154,7 +154,6 @@
 	return volumeInstance.Delete(task.Context())
 }
 
-<<<<<<< HEAD
 // // Inspect returns the volume identified by ref and its attachment (if any)
 // func (handler *volumeHandler) Inspect(ref string) (volume resources.Volume, ferr fail.Error) {
 // 	defer fail.OnPanic(&ferr)
@@ -192,36 +191,6 @@
 //
 // 	return objv, nil
 // }
-=======
-// Inspect returns the volume identified by ref and its attachment (if any)
-func (handler *volumeHandler) Inspect(ref string) (volume resources.Volume, ferr fail.Error) {
-	defer fail.OnPanic(&ferr)
-
-	if handler == nil {
-		return nil, fail.InvalidInstanceError()
-	}
-	if handler.job == nil {
-		return nil, fail.InvalidInstanceContentError("handler.job", "cannot be nil")
-	}
-	if ref == "" {
-		return nil, fail.InvalidParameterError("ref", "cannot be empty!")
-	}
-
-	task := handler.job.Task()
-	tracer := debug.NewTracer(task, tracing.ShouldTrace("handlers.volume"), "('"+ref+"')").WithStopwatch().Entering()
-	defer tracer.Exiting()
-	defer fail.OnExitLogError(&ferr, tracer.TraceMessage())
-
-	objv, xerr := volumefactory.Load(handler.job.Context(), handler.job.Service(), ref)
-	if xerr != nil {
-		if _, ok := xerr.(*fail.ErrNotFound); ok {
-			return nil, abstract.ResourceNotFoundError("volume", ref)
-		}
-		return nil, xerr
-	}
-	return objv, nil
-}
->>>>>>> 2681097b
 
 // Create a volume
 func (handler *volumeHandler) Create(name string, size int, speed volumespeed.Enum) (objv resources.Volume, ferr fail.Error) {
