/*
 * Copyright 2018-2021, CS Systemes d'Information, http://csgroup.eu
 *
 * Licensed under the Apache License, Version 2.0 (the "License");
 * you may not use this file except in compliance with the License.
 * You may obtain a copy of the License at
 *
 *     http://www.apache.org/licenses/LICENSE-2.0
 *
 * Unless required by applicable law or agreed to in writing, software
 * distributed under the License is distributed on an "AS IS" BASIS,
 * WITHOUT WARRANTIES OR CONDITIONS OF ANY KIND, either express or implied.
 * See the License for the specific language governing permissions and
 * limitations under the License.
 */

package handlers

import (
	"github.com/CS-SI/SafeScale/lib/server"
	"github.com/CS-SI/SafeScale/lib/server/iaas/objectstorage"
	"github.com/CS-SI/SafeScale/lib/server/resources"
	"github.com/CS-SI/SafeScale/lib/server/resources/abstract"
	bucketfactory "github.com/CS-SI/SafeScale/lib/server/resources/factories/bucket"
	"github.com/CS-SI/SafeScale/lib/utils/debug"
	"github.com/CS-SI/SafeScale/lib/utils/debug/tracing"
	"github.com/CS-SI/SafeScale/lib/utils/fail"
)

//go:generate minimock -i github.com/CS-SI/SafeScale/lib/server/handlers.BucketHandler -o ../mocks/mock_bucketapi.go

// BucketHandler defines interface to manipulate buckets
type BucketHandler interface {
	List(bool) ([]string, fail.Error)
	Create(string) fail.Error
	Delete(string) fail.Error
	Inspect(string) (resources.Bucket, fail.Error)
	Mount(string, string, string) fail.Error
	Unmount(string, string) fail.Error
}

// bucketHandler bucket service
type bucketHandler struct {
	job server.Job
}

// NewBucketHandler creates a BucketHandler
func NewBucketHandler(job server.Job) BucketHandler {
	return &bucketHandler{job: job}
}

// List retrieves all available buckets
func (handler *bucketHandler) List(all bool) (_ []string, outerr fail.Error) {
	defer fail.OnPanic(&outerr)
	if handler == nil {
		return nil, fail.InvalidInstanceError()
	}

	tracer := debug.NewTracer(handler.job.Task(), true, "").WithStopwatch().Entering()
	defer tracer.Exiting()
	defer fail.OnExitLogError(&outerr, tracer.TraceMessage(""))

	if all {
		return handler.job.Service().ListBuckets(objectstorage.RootPath)
	}

	bucketBrowser, xerr := bucketfactory.New(handler.job.Service())
	if xerr != nil {
		return nil, xerr
	}

	var bucketList []string
	xerr = bucketBrowser.Browse(handler.job.Context(), func(bucket *abstract.ObjectStorageBucket) fail.Error {
		bucketList = append(bucketList, bucket.Name)
		return nil
	})
	if xerr != nil {
		return nil, xerr
	}

	return bucketList, nil
}

// Create a bucket
func (handler *bucketHandler) Create(name string) (xerr fail.Error) {
	defer fail.OnPanic(&xerr)
	if handler == nil {
		return fail.InvalidInstanceError()
	}
	if name == "" {
		return fail.InvalidParameterError("name", "cannot be empty string")
	}

	task := handler.job.Task()
	tracer := debug.NewTracer(task, tracing.ShouldTrace("handlers.bucket"), "('"+name+"')").WithStopwatch().Entering()
	defer tracer.Exiting()
	defer fail.OnExitLogError(&xerr, tracer.TraceMessage(""))

	svc := handler.job.Service()
	rb, xerr := bucketfactory.Load(svc, name)
	if xerr != nil {
		if _, ok := xerr.(*fail.ErrNotFound); !ok {
			return xerr
		}
	}
	if rb != nil {
		return fail.DuplicateError("bucket '%s' already exist", name)
	}

	rb, xerr = bucketfactory.New(svc)
	if xerr != nil {
		return xerr
	}
	return rb.Create(task.Context(), name)
}

// Delete a bucket
func (handler *bucketHandler) Delete(name string) (xerr fail.Error) {
	defer fail.OnPanic(&xerr)
	if handler == nil {
		return fail.InvalidInstanceError()
	}
	if name == "" {
		return fail.InvalidParameterError("name", "cannot be empty string")
	}

	task := handler.job.Task()
	tracer := debug.NewTracer(task, tracing.ShouldTrace("handlers.bucket"), "('"+name+"')").WithStopwatch().Entering()
	defer tracer.Exiting()
	defer fail.OnExitLogError(&xerr, tracer.TraceMessage(""))

	rb, xerr := bucketfactory.Load(handler.job.Service(), name)
	if xerr != nil {
		return xerr
	}
	return rb.Delete(task.Context())
}

// Inspect a bucket
func (handler *bucketHandler) Inspect(name string) (rb resources.Bucket, xerr fail.Error) {
	defer fail.OnPanic(&xerr)
	if handler == nil {
		return nil, fail.InvalidInstanceError()
	}
	if name == "" {
		return nil, fail.InvalidParameterError("name", "cannot be empty string")
	}

	task := handler.job.Task()
	tracer := debug.NewTracer(task, tracing.ShouldTrace("handlers.bucket"), "('"+name+"')").WithStopwatch().Entering()
	defer tracer.Exiting()
	defer fail.OnExitLogError(&xerr, tracer.TraceMessage(""))

	rb, xerr = bucketfactory.Load(handler.job.Service(), name)
	if xerr != nil {
		return nil, xerr
	}
	return rb, nil
}

<<<<<<< HEAD
// Mount a bucket on an host on the given mount point
func (handler *bucketHandler) Mount(bucketName, hostName, path string) (outerr fail.Error) {
	defer fail.OnPanic(&outerr)
=======
// Mount a bucket on a host on the given mount point
func (handler *bucketHandler) Mount(bucketName, hostName, path string) (ferr fail.Error) {
	defer fail.OnPanic(&ferr)
>>>>>>> 93226f84
	if handler == nil {
		return fail.InvalidInstanceError()
	}
	if bucketName == "" {
		return fail.InvalidParameterError("bucketName", "cannot be empty string")
	}
	if hostName == "" {
		return fail.InvalidParameterError("hostName", "cannot be empty string")
	}

	task := handler.job.Task()
	tracer := debug.NewTracer(task, tracing.ShouldTrace("handlers.bucket"), "('%s', '%s', '%s')", bucketName, hostName, path).WithStopwatch().Entering()
	defer tracer.Exiting()
	defer fail.OnExitLogError(&outerr, tracer.TraceMessage(""))

	defer func() {
		if outerr != nil {
			outerr = fail.Wrap(outerr, "failed to mount bucket '%s' on '%s:%s'", bucketName, hostName, path)
		}
	}()

	// Check bucket existence
	bucketInstance, xerr := bucketfactory.Load(handler.job.Service(), bucketName)
	if xerr != nil {
		return xerr
	}

	return bucketInstance.Mount(task.Context(), hostName, path)
}

// Unmount a bucket
func (handler *bucketHandler) Unmount(bucketName, hostName string) (ferr fail.Error) {
	defer fail.OnPanic(&ferr)
	if handler == nil {
		return fail.InvalidInstanceError()
	}
	if bucketName == "" {
		return fail.InvalidParameterError("bucketName", "cannot be empty string")
	}
	if hostName == "" {
		return fail.InvalidParameterError("hostName", "cannot be empty string")
	}

	task := handler.job.Task()
	tracer := debug.NewTracer(task, tracing.ShouldTrace("handlers.bucket"), "('%s', '%s')", bucketName, hostName).WithStopwatch().Entering()
	defer tracer.Exiting()
	defer fail.OnExitLogError(&ferr, tracer.TraceMessage(""))

	defer func() {
		if ferr != nil {
			ferr = fail.Wrap(ferr, "failed to unmount bucket '%s' from host '%s'", bucketName, hostName)
		}
	}()

	// Check bucket existence
	rb, xerr := bucketfactory.Load(handler.job.Service(), bucketName)
	if xerr != nil {
		return xerr
	}

	return rb.Unmount(task.Context(), hostName)
}<|MERGE_RESOLUTION|>--- conflicted
+++ resolved
@@ -158,15 +158,9 @@
 	return rb, nil
 }
 
-<<<<<<< HEAD
-// Mount a bucket on an host on the given mount point
-func (handler *bucketHandler) Mount(bucketName, hostName, path string) (outerr fail.Error) {
-	defer fail.OnPanic(&outerr)
-=======
 // Mount a bucket on a host on the given mount point
 func (handler *bucketHandler) Mount(bucketName, hostName, path string) (ferr fail.Error) {
 	defer fail.OnPanic(&ferr)
->>>>>>> 93226f84
 	if handler == nil {
 		return fail.InvalidInstanceError()
 	}
@@ -180,21 +174,21 @@
 	task := handler.job.Task()
 	tracer := debug.NewTracer(task, tracing.ShouldTrace("handlers.bucket"), "('%s', '%s', '%s')", bucketName, hostName, path).WithStopwatch().Entering()
 	defer tracer.Exiting()
-	defer fail.OnExitLogError(&outerr, tracer.TraceMessage(""))
+	defer fail.OnExitLogError(&ferr, tracer.TraceMessage(""))
 
 	defer func() {
-		if outerr != nil {
-			outerr = fail.Wrap(outerr, "failed to mount bucket '%s' on '%s:%s'", bucketName, hostName, path)
+		if ferr != nil {
+			ferr = fail.Wrap(ferr, "failed to mount bucket '%s' on '%s:%s'", bucketName, hostName, path)
 		}
 	}()
 
 	// Check bucket existence
-	bucketInstance, xerr := bucketfactory.Load(handler.job.Service(), bucketName)
-	if xerr != nil {
-		return xerr
-	}
-
-	return bucketInstance.Mount(task.Context(), hostName, path)
+	rb, xerr := bucketfactory.Load(handler.job.Service(), bucketName)
+	if xerr != nil {
+		return xerr
+	}
+
+	return rb.Mount(task.Context(), hostName, path)
 }
 
 // Unmount a bucket
