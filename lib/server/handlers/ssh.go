/*
 * Copyright 2018-2020, CS Systemes d'Information, http://csgroup.eu
 *
 * Licensed under the Apache License, Version 2.0 (the "License");
 * you may not use this file except in compliance with the License.
 * You may obtain a copy of the License at
 *
 *     http://www.apache.org/licenses/LICENSE-2.0
 *
 * Unless required by applicable law or agreed to in writing, software
 * distributed under the License is distributed on an "AS IS" BASIS,
 * WITHOUT WARRANTIES OR CONDITIONS OF ANY KIND, either express or implied.
 * See the License for the specific language governing permissions and
 * limitations under the License.
 */

package handlers

import (
	"fmt"
	"github.com/CS-SI/SafeScale/lib/server/resources"
	subnetfactory "github.com/CS-SI/SafeScale/lib/server/resources/factories/subnet"
	propertiesv2 "github.com/CS-SI/SafeScale/lib/server/resources/properties/v2"
	"reflect"
	"strings"
	"time"

	"github.com/sirupsen/logrus"

	"github.com/CS-SI/SafeScale/lib/server"
	"github.com/CS-SI/SafeScale/lib/server/iaas/stacks"
	"github.com/CS-SI/SafeScale/lib/server/resources/abstract"
	"github.com/CS-SI/SafeScale/lib/server/resources/enums/hostproperty"
	hostfactory "github.com/CS-SI/SafeScale/lib/server/resources/factories/host"
<<<<<<< HEAD
	propertiesv1 "github.com/CS-SI/SafeScale/lib/server/resources/properties/v1"
=======
>>>>>>> 9baf6878
	"github.com/CS-SI/SafeScale/lib/system"
	"github.com/CS-SI/SafeScale/lib/utils/cli/enums/outputs"
	"github.com/CS-SI/SafeScale/lib/utils/data"
	"github.com/CS-SI/SafeScale/lib/utils/debug"
	"github.com/CS-SI/SafeScale/lib/utils/debug/tracing"
	"github.com/CS-SI/SafeScale/lib/utils/fail"
	"github.com/CS-SI/SafeScale/lib/utils/retry"
	"github.com/CS-SI/SafeScale/lib/utils/retry/enums/verdict"
	"github.com/CS-SI/SafeScale/lib/utils/serialize"
	"github.com/CS-SI/SafeScale/lib/utils/temporal"
)

const protocolSeparator = ":"

//go:generate mockgen -destination=../mocks/mock_sshapi.go -package=mocks github.com/CS-SI/SafeScale/lib/server/handlers SSHHandler

// TODO At service level, ve need to log before returning, because it's the last chance to track the real issue in server side

// SSHHandler defines ssh management API
type SSHHandler interface {
	// Connect(name string) error
	Run(hostname, cmd string) (int, string, string, fail.Error)
	Copy(from string, to string) (int, string, string, fail.Error)
	GetConfig(stacks.HostParameter) (*system.SSHConfig, fail.Error)
}

// FIXME ROBUSTNESS All functions MUST propagate context

// sshHandler SSH service
type sshHandler struct {
	job server.Job
}

// NewSSHHandler ...
func NewSSHHandler(job server.Job) SSHHandler {
	return &sshHandler{job: job}
}

// GetConfig creates SSHConfig to connect to an host
func (handler *sshHandler) GetConfig(hostParam stacks.HostParameter) (sshConfig *system.SSHConfig, xerr fail.Error) {
	if handler == nil {
		return nil, fail.InvalidInstanceError()
	}
	if handler.job == nil {
		return nil, fail.InvalidInstanceContentError("handler.job", "cannot be nil")
	}

	task := handler.job.GetTask()
	svc := handler.job.GetService()

	_, hostRef, xerr := stacks.ValidateHostParameter(hostParam)
	if xerr != nil {
		return nil, xerr
	}

	tracer := debug.NewTracer(task, tracing.ShouldTrace("handlers.ssh"), "(%s)", hostRef).WithStopwatch().Entering()
	defer tracer.Exiting()
	defer fail.OnExitLogError(&xerr, tracer.TraceMessage(""))
	defer fail.OnPanic(&xerr)

	host, xerr := hostfactory.Load(task, svc, hostRef)
	if xerr != nil {
		return nil, xerr
	}

	cfg, xerr := svc.GetConfigurationOptions()
	if xerr != nil {
		return nil, xerr
	}
	var user string
	if anon, ok := cfg.Get("OperatorUsername"); ok {
		user = anon.(string)
		if user == "" {
			logrus.Warnf("OperatorUsername is empty, check your tenants.toml file. Using 'safescale' user instead.")
		}
	}
	if user == "" {
		user = abstract.DefaultUser
	}

	ip, xerr := host.GetAccessIP(task)
	if xerr != nil {
		return nil, xerr
	}
	sshConfig = &system.SSHConfig{
		Port: 22,
		Host: ip,
		User: user,
	}

	var rs resources.Subnet
	xerr = host.Inspect(task, func(clonable data.Clonable, props *serialize.JSONProperties) fail.Error {
		ahc, ok := clonable.(*abstract.HostCore)
		if !ok {
			return fail.InconsistentError("")
		}
		sshConfig.PrivateKey = ahc.PrivateKey

		if props.Lookup(hostproperty.NetworkV2) {
			return props.Inspect(task, hostproperty.NetworkV2, func(clonable data.Clonable) fail.Error {
				hostNetworkV2, ok := clonable.(*propertiesv2.HostNetwork)
				if !ok {
					return fail.InconsistentError("'*propertiesv2.HostNetwork' expected, '%s' provided", reflect.TypeOf(clonable).String())
				}
				var innerXErr fail.Error
				if hostNetworkV2.DefaultSubnetID != "" {
					rs, innerXErr = subnetfactory.Load(task, svc, "", hostNetworkV2.DefaultSubnetID)
					return innerXErr
				}
				return nil
			})
		}
<<<<<<< HEAD
		return props.Inspect(task, hostproperty.NetworkV1, func(clonable data.Clonable) fail.Error {
			hostNetworkV1, ok := clonable.(*propertiesv1.HostNetwork)
			if !ok {
				return fail.InconsistentError("'*propertiesv1.HostSubnet' expected, '%s' provided", reflect.TypeOf(clonable).String())
			}
			if hostNetworkV1.DefaultNetworkID != "" {
				var innerXErr fail.Error
				rs, innerXErr = subnetfactory.Load(task, svc, "", hostNetworkV1.DefaultNetworkID)
=======
		return props.Inspect(task, hostproperty.NetworkV2, func(clonable data.Clonable) fail.Error {
			hostNetworkV2, ok := clonable.(*propertiesv2.HostNetwork)
			if !ok {
				return fail.InconsistentError("'*propertiesv1.HostSubnet' expected, '%s' provided", reflect.TypeOf(clonable).String())
			}
			if hostNetworkV2.DefaultSubnetID != "" {
				var innerXErr fail.Error
				rs, innerXErr = subnetfactory.Load(task, svc, "", hostNetworkV2.DefaultSubnetID)
>>>>>>> 9baf6878
				if innerXErr != nil {
					return innerXErr
				}
			}
			return nil
		})
	})
	if xerr != nil {
		return nil, xerr
	}
	if rs == nil {
		return nil, fail.NotFoundError("failed to find default subnet of host")
	}

	var (
		gwahc *abstract.HostCore
		ok    bool
	)

	// gets primary gateway information
	gw, xerr := rs.GetGateway(task, true)
	if xerr != nil {
		switch xerr.(type) {
		case *fail.ErrNotFound:
			// Primary gateway not found ? let's try with the secondary one later...
		default:
			return nil, xerr
		}
	} else {
		xerr = gw.Inspect(task, func(clonable data.Clonable, _ *serialize.JSONProperties) fail.Error {
			gwahc, ok = clonable.(*abstract.HostCore)
			if !ok {
				return fail.InconsistentError("'*abstract.HostCore' expected, '%s' provided", reflect.TypeOf(clonable).String())
			}
			return nil
		})
		if xerr != nil {
			return nil, xerr
		}

		if ip, xerr = gw.GetAccessIP(task); xerr != nil {
			return nil, xerr
		}
		GatewayConfig := system.SSHConfig{
			PrivateKey: gwahc.PrivateKey,
			Port:       22,
			Host:       ip,
			User:       user,
		}
		sshConfig.GatewayConfig = &GatewayConfig
	}

	// gets secondary gateway information
	gw, xerr = rs.GetGateway(task, false)
	if xerr != nil {
		switch xerr.(type) {
		case *fail.ErrNotFound:
			// If secondary gateway is not found, and previously failed to set primary gateway config, bail out
			if sshConfig.GatewayConfig == nil {
				return nil, xerr
			}
		default:
			return nil, xerr
		}
	} else {
		xerr = gw.Inspect(task, func(clonable data.Clonable, _ *serialize.JSONProperties) fail.Error {
			gwahc, ok = clonable.(*abstract.HostCore)
			if !ok {
				return fail.InconsistentError("'*abstract.HostFull' expected, '%s' provided", reflect.TypeOf(clonable).String())
			}
			return nil
		})
		if xerr != nil {
			return nil, xerr
		}
		if ip, xerr = gw.GetAccessIP(task); xerr != nil {
			return nil, xerr
		}
		GatewayConfig := system.SSHConfig{
			PrivateKey: gwahc.PrivateKey,
			Port:       22,
			Host:       ip,
			User:       user,
		}
		sshConfig.SecondaryGatewayConfig = &GatewayConfig
	}

	return sshConfig, nil
}

// WaitServerReady waits for remote SSH server to be ready. After timeout, fails
func (handler *sshHandler) WaitServerReady(hostParam stacks.HostParameter, timeout time.Duration) (xerr fail.Error) {
	if handler == nil {
		return fail.InvalidInstanceError()
	}
	if handler.job == nil {
		return fail.InvalidInstanceContentError("handler.job", "cannot be nil")
	}
	if hostParam == nil {
		return fail.InvalidParameterError("hostParam", "cannot be nil!")
	}

	task := handler.job.GetTask()
	tracer := debug.NewTracer(task, tracing.ShouldTrace("handlers.ssh"), "").WithStopwatch().Entering()
	defer tracer.Exiting()
	defer fail.OnExitLogError(&xerr, tracer.TraceMessage(""))

	ssh, xerr := handler.GetConfig(hostParam)
	if xerr != nil {
		return xerr
	}
	_, xerr = ssh.WaitServerReady(task, "ready", timeout)
	return xerr
}

// Run tries to execute command 'cmd' on the host
func (handler *sshHandler) Run(hostRef, cmd string) (retCode int, stdOut string, stdErr string, xerr fail.Error) {
	if handler == nil {
		return -1, "", "", fail.InvalidInstanceError()
	}
	if handler.job == nil {
		return -1, "", "", fail.InvalidInstanceContentError("handler.job", "cannot be nil")
	}
	if hostRef == "" {
		return -1, "", "", fail.InvalidParameterError("hostRef", "cannot be empty string")
	}
	if cmd == "" {
		return -1, "", "", fail.InvalidParameterError("cmd", "cannot be empty string")
	}

	task := handler.job.GetTask()
	tracer := debug.NewTracer(task, tracing.ShouldTrace("handlers.ssh"), "('%s', <command>)", hostRef).WithStopwatch().Entering()
	defer tracer.Exiting()
	defer fail.OnExitLogError(&xerr, tracer.TraceMessage(""))
	tracer.Trace(fmt.Sprintf("<command>=[%s]", cmd))

	host, xerr := hostfactory.Load(task, handler.job.GetService(), hostRef)
	if xerr != nil {
		return -1, "", "", xerr
	}

	// retrieve ssh config to perform some commands
	ssh, xerr := host.GetSSHConfig(task)
	if xerr != nil {
		return -1, "", "", xerr
	}

	retryErr := retry.WhileUnsuccessfulDelay1SecondWithNotify(
		func() error {
			if handler.job.Aborted() {
				return retry.StopRetryError(nil, "operation aborted by user")
			}
			retCode, stdOut, stdErr, xerr = handler.runWithTimeout(ssh, cmd, temporal.GetHostTimeout())
			return xerr
		},
		temporal.GetHostTimeout(),
		func(t retry.Try, v verdict.Enum) {
			if v == verdict.Retry {
				logrus.Debugf("Remote SSH service on host '%s' isn't ready, retrying...", host.GetName())
			}
		},
	)
	return retCode, stdOut, stdErr, retryErr
}

// run executes command on the host
func (handler *sshHandler) runWithTimeout(ssh *system.SSHConfig, cmd string, duration time.Duration) (int, string, string, fail.Error) {
	// Create the command
	sshCmd, xerr := ssh.Command(handler.job.GetTask(), cmd)
	if xerr != nil {
		return 0, "", "", xerr
	}
	return sshCmd.RunWithTimeout(handler.job.GetTask(), outputs.DISPLAY, duration)
}

func extracthostName(in string) (string, fail.Error) {
	parts := strings.Split(in, protocolSeparator)
	if len(parts) == 1 {
		return "", nil
	}
	if len(parts) > 2 {
		return "", fail.InvalidRequestError("too many parts in path")
	}
	hostName := strings.TrimSpace(parts[0])
	for _, protocol := range []string{"file", "http", "https", "ftp"} {
		if strings.ToLower(hostName) == protocol {
			return "", fail.SyntaxError("no protocol expected. Only host name")
		}
	}

	return hostName, nil
}

func extractPath(in string) (string, fail.Error) {
	parts := strings.Split(in, protocolSeparator)
	if len(parts) == 1 {
		return in, nil
	}
	if len(parts) > 2 {
		return "", fail.InvalidRequestError("too many parts in path")
	}
	_, err := extracthostName(in)
	if err != nil {
		return "", err
	}

	return strings.TrimSpace(parts[1]), nil
}

// Copy copies file/directory from/to remote host
func (handler *sshHandler) Copy(from, to string) (retCode int, stdOut string, stdErr string, xerr fail.Error) {
	if handler == nil {
		return -1, "", "", fail.InvalidInstanceError()
	}
	if handler.job == nil {
		return -1, "", "", fail.InvalidInstanceContentError("handler.job", "cannot be nil")
	}
	if from == "" {
		return -1, "", "", fail.InvalidParameterError("from", "cannot be empty string")
	}
	if to == "" {
		return -1, "", "", fail.InvalidParameterError("to", "cannot be empty string")
	}

	task := handler.job.GetTask()
	tracer := debug.NewTracer(task, tracing.ShouldTrace("handlers.ssh"), "('%s', '%s')", from, to).WithStopwatch().Entering()
	defer tracer.Exiting()
	defer fail.OnExitLogError(&xerr, tracer.TraceMessage(""))

	hostName := ""
	var upload bool
	var localPath, remotePath string
	// Try extract host
	hostFrom, xerr := extracthostName(from)
	if xerr != nil {
		return 0, "", "", xerr
	}
	hostTo, xerr := extracthostName(to)
	if xerr != nil {
		return 0, "", "", xerr
	}

	// Host checks
	if hostFrom != "" && hostTo != "" {
		return 0, "", "", fail.NotImplementedError("copy between 2 hosts is not supported yet")
	}
	if hostFrom == "" && hostTo == "" {
		return 0, "", "", fail.InvalidRequestError("no host name specified neither in from nor to")
	}

	fromPath, xerr := extractPath(from)
	if xerr != nil {
		return 0, "", "", xerr
	}
	toPath, xerr := extractPath(to)
	if xerr != nil {
		return 0, "", "", xerr
	}

	if hostFrom != "" {
		hostName = hostFrom
		remotePath = fromPath
		localPath = toPath
		upload = false
	} else {
		hostName = hostTo
		remotePath = toPath
		localPath = fromPath
		upload = true
	}

	host, xerr := hostfactory.Load(task, handler.job.GetService(), hostName)
	if xerr != nil {
		return -1, "", "", xerr
	}

	// retrieve ssh config to perform some commands
	ssh, xerr := handler.GetConfig(host.GetID())
	if xerr != nil {
		return -1, "", "", xerr
	}

	cRc, cStcOut, cStdErr, cErr := ssh.Copy(handler.job.GetTask(), remotePath, localPath, upload)
	return cRc, cStcOut, cStdErr, cErr
}<|MERGE_RESOLUTION|>--- conflicted
+++ resolved
@@ -32,10 +32,6 @@
 	"github.com/CS-SI/SafeScale/lib/server/resources/abstract"
 	"github.com/CS-SI/SafeScale/lib/server/resources/enums/hostproperty"
 	hostfactory "github.com/CS-SI/SafeScale/lib/server/resources/factories/host"
-<<<<<<< HEAD
-	propertiesv1 "github.com/CS-SI/SafeScale/lib/server/resources/properties/v1"
-=======
->>>>>>> 9baf6878
 	"github.com/CS-SI/SafeScale/lib/system"
 	"github.com/CS-SI/SafeScale/lib/utils/cli/enums/outputs"
 	"github.com/CS-SI/SafeScale/lib/utils/data"
@@ -148,16 +144,6 @@
 				return nil
 			})
 		}
-<<<<<<< HEAD
-		return props.Inspect(task, hostproperty.NetworkV1, func(clonable data.Clonable) fail.Error {
-			hostNetworkV1, ok := clonable.(*propertiesv1.HostNetwork)
-			if !ok {
-				return fail.InconsistentError("'*propertiesv1.HostSubnet' expected, '%s' provided", reflect.TypeOf(clonable).String())
-			}
-			if hostNetworkV1.DefaultNetworkID != "" {
-				var innerXErr fail.Error
-				rs, innerXErr = subnetfactory.Load(task, svc, "", hostNetworkV1.DefaultNetworkID)
-=======
 		return props.Inspect(task, hostproperty.NetworkV2, func(clonable data.Clonable) fail.Error {
 			hostNetworkV2, ok := clonable.(*propertiesv2.HostNetwork)
 			if !ok {
@@ -166,7 +152,6 @@
 			if hostNetworkV2.DefaultSubnetID != "" {
 				var innerXErr fail.Error
 				rs, innerXErr = subnetfactory.Load(task, svc, "", hostNetworkV2.DefaultSubnetID)
->>>>>>> 9baf6878
 				if innerXErr != nil {
 					return innerXErr
 				}
