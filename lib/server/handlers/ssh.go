/*
 * Copyright 2018-2019, CS Systemes d'Information, http://www.c-s.fr
 *
 * Licensed under the Apache License, Version 2.0 (the "License");
 * you may not use this file except in compliance with the License.
 * You may obtain a copy of the License at
 *
 *     http://www.apache.org/licenses/LICENSE-2.0
 *
 * Unless required by applicable law or agreed to in writing, software
 * distributed under the License is distributed on an "AS IS" BASIS,
 * WITHOUT WARRANTIES OR CONDITIONS OF ANY KIND, either express or implied.
 * See the License for the specific language governing permissions and
 * limitations under the License.
 */

package handlers

import (
	"context"
	"fmt"
	"strings"
	"time"

	"github.com/CS-SI/SafeScale/lib/utils"

	//"github.com/davecgh/go-spew/spew"
	log "github.com/sirupsen/logrus"

	"github.com/CS-SI/SafeScale/lib/server/iaas"
	"github.com/CS-SI/SafeScale/lib/server/iaas/resources"
	"github.com/CS-SI/SafeScale/lib/server/iaas/resources/enums/HostProperty"
	propsv1 "github.com/CS-SI/SafeScale/lib/server/iaas/resources/properties/v1"
	"github.com/CS-SI/SafeScale/lib/server/metadata"
	"github.com/CS-SI/SafeScale/lib/utils/concurrency"
	"github.com/CS-SI/SafeScale/lib/utils/retry"
	"github.com/CS-SI/SafeScale/lib/utils/retry/enums/Verdict"

	"github.com/CS-SI/SafeScale/lib/system"
)

const protocolSeparator = ":"

//go:generate mockgen -destination=../mocks/mock_sshapi.go -package=mocks github.com/CS-SI/SafeScale/lib/server/handlers SSHAPI

// TODO At service level, ve need to log before returning, because it's the last chance to track the real issue in server side

// SSHAPI defines ssh management API
type SSHAPI interface {
	// Connect(name string) error
	Run(ctx context.Context, hostname, cmd string) (int, string, string, error)
	Copy(ctx context.Context, from string, to string) (int, string, string, error)
	GetConfig(context.Context, interface{}) (*system.SSHConfig, error)
}

// SSHHandler SSH service
type SSHHandler struct {
	service iaas.Service
}

// NewSSHHandler ...
func NewSSHHandler(svc iaas.Service) *SSHHandler {
	return &SSHHandler{
		service: svc,
	}
}

// GetConfig creates SSHConfig to connect to an host
func (handler *SSHHandler) GetConfig(ctx context.Context, hostParam interface{}) (sshConfig *system.SSHConfig, err error) {
	if handler == nil {
		return nil, utils.InvalidInstanceError()
	}
	// FIXME: validate parameters

<<<<<<< HEAD
	switch hostParam := hostParam.(type) {
	case string:
		mh, err := metadata.LoadHost(handler.service, hostParam)
=======
	var hostRef string
	host := resources.NewHost()
	switch hostParam.(type) {
	case string:
		hostRef = hostParam.(string)
		mh, err := metadata.LoadHost(handler.service, hostRef)
>>>>>>> 34be5c3a
		if err != nil {
			return nil, err
		}
		host = mh.Get()
	case *resources.Host:
<<<<<<< HEAD
		host = hostParam
=======
		host = hostParam.(*resources.Host)
		if host.Name != "" {
			hostRef = host.Name
		} else {
			hostRef = host.ID
		}
>>>>>>> 34be5c3a
	default:
		panic("param must be a string or a *resources.Host!")
	}
	if host == nil {
		return nil, utils.InvalidParameterError("hostParam", "must be a not-empty string or a *resources.Host")
	}

	tracer := concurrency.NewTracer(nil, fmt.Sprintf("(%s)", hostRef), true).WithStopwatch().GoingIn()
	defer tracer.OnExitTrace()
	defer utils.OnExitLogError(tracer.TraceMessage(""), &err)

	cfg, err := handler.service.GetConfigurationOptions()
	if err != nil {
		return nil, err
	}
	user := resources.DefaultUser
	if userIf, ok := cfg.Get("OperatorUsername"); ok {
		user = userIf.(string)
		if user == "" {
			log.Warnf("OperatorUsername is empty ! Check your tenants.toml file ! Using 'safescale' user instead.")
			user = resources.DefaultUser
		}
	}

	sshConfig = &system.SSHConfig{
		PrivateKey: host.PrivateKey,
		Port:       22,
		Host:       host.GetAccessIP(),
		User:       user,
	}

	err = host.Properties.LockForRead(HostProperty.NetworkV1).ThenUse(func(v interface{}) error {
		hostNetworkV1 := v.(*propsv1.HostNetwork)
		if hostNetworkV1.DefaultGatewayID != "" {
			hostSvc := NewHostHandler(handler.service)
			gw, err := hostSvc.Inspect(ctx, hostNetworkV1.DefaultGatewayID)
			if err != nil {
				return err
			}
			GatewayConfig := system.SSHConfig{
				PrivateKey: gw.PrivateKey,
				Port:       22,
				Host:       gw.GetAccessIP(),
				User:       user,
			}
			sshConfig.GatewayConfig = &GatewayConfig
		}
		return nil
	})
	if err != nil {
		return nil, err
	}

	sshConfig.Host = host.GetAccessIP()

	return sshConfig, nil
}

// WaitServerReady waits for remote SSH server to be ready. After timeout, fails
func (handler *SSHHandler) WaitServerReady(ctx context.Context, hostParam interface{}, timeout time.Duration) (err error) {
	if handler == nil {
		return utils.InvalidInstanceError()
	}
	// FIXME: validate parameters

	tracer := concurrency.NewTracer(nil, "", true).WithStopwatch().GoingIn()
	defer tracer.OnExitTrace()
	defer utils.OnExitLogError(tracer.TraceMessage(""), &err)

	sshSvc := NewSSHHandler(handler.service)
	ssh, err := sshSvc.GetConfig(ctx, hostParam)
	if err != nil {
		return err
	}
	_, waitErr := ssh.WaitServerReady("ready", timeout)
	return waitErr
}

// Run tries to execute command 'cmd' on the host
func (handler *SSHHandler) Run(ctx context.Context, hostName, cmd string) (retCode int, stdOut string, stdErr string, err error) {
	if handler == nil {
		return -1, "", "", utils.InvalidInstanceError()
	}
	// FIXME: validate parameters

	tracer := concurrency.NewTracer(nil, fmt.Sprintf("('%s', <command>", hostName), true).WithStopwatch().GoingIn()
	defer tracer.OnExitTrace()
	defer utils.OnExitLogError(tracer.TraceMessage(""), &err)
	tracer.Trace(fmt.Sprintf("<command>=[%s]", cmd))

	hostSvc := NewHostHandler(handler.service)
	host, err := hostSvc.ForceInspect(ctx, hostName)
	if err != nil {
		return 0, "", "", err
	}

	// retrieve ssh config to perform some commands
	ssh, err := handler.GetConfig(ctx, host)
	if err != nil {
		return 0, "", "", err
	}

	retryErr := retry.WhileUnsuccessfulDelay1SecondWithNotify(
		func() error {
			retCode, stdOut, stdErr, err = handler.runWithTimeout(ssh, cmd, utils.GetHostTimeout())
			return err
		},
		utils.GetHostTimeout(),
		func(t retry.Try, v Verdict.Enum) {
			if v == Verdict.Retry {
				log.Debugf("Remote SSH service on host '%s' isn't ready, retrying...\n", hostName)
			}
		},
	)
	if retryErr != nil {
		return retCode, stdOut, stdErr, retryErr
	}

	return retCode, stdOut, stdErr, err
}

// run executes command on the host
func (handler *SSHHandler) run(ssh *system.SSHConfig, cmd string) (int, string, string, error) {
	// Create the command
	sshCmd, err := ssh.Command(cmd)
	if err != nil {
		return 0, "", "", err
	}
	return sshCmd.Run() // FIXME It CAN lock, use RunWithTimeout instead
}

// run executes command on the host
func (handler *SSHHandler) runWithTimeout(ssh *system.SSHConfig, cmd string, duration time.Duration) (int, string, string, error) {
	// Create the command
	sshCmd, err := ssh.Command(cmd)
	if err != nil {
		return 0, "", "", err
	}
	return sshCmd.RunWithTimeout(duration)
}

func extracthostName(in string) (string, error) {
	parts := strings.Split(in, protocolSeparator)
	if len(parts) == 1 {
		return "", nil
	}
	if len(parts) > 2 {
		return "", fmt.Errorf("too many parts in path")
	}
	hostName := strings.TrimSpace(parts[0])
	for _, protocol := range []string{"file", "http", "https", "ftp"} {
		if strings.ToLower(hostName) == protocol {
			return "", fmt.Errorf("no protocol expected. Only host name")
		}
	}

	return hostName, nil
}

func extractPath(in string) (string, error) {
	parts := strings.Split(in, protocolSeparator)
	if len(parts) == 1 {
		return in, nil
	}
	if len(parts) > 2 {
		return "", fmt.Errorf("too many parts in path")
	}
	_, err := extracthostName(in)
	if err != nil {
		return "", err
	}

	return strings.TrimSpace(parts[1]), nil
}

// Copy copy file/directory
func (handler *SSHHandler) Copy(ctx context.Context, from, to string) (retCode int, stdOut string, stdErr string, err error) {
	if handler == nil {
		return -1, "", "", utils.InvalidInstanceError()
	}
	// FIXME: validate parameters

	tracer := concurrency.NewTracer(nil, fmt.Sprintf("('%s', '%s')", from, to), true).WithStopwatch().GoingIn()
	defer tracer.OnExitTrace()
	defer utils.OnExitLogError(tracer.TraceMessage(""), &err)

	hostName := ""
	var upload bool
	var localPath, remotePath string
	// Try extract host
	hostFrom, err := extracthostName(from)
	if err != nil {
		return 0, "", "", err
	}
	hostTo, err := extracthostName(to)
	if err != nil {
		return 0, "", "", err
	}

	// Host checks
	if hostFrom != "" && hostTo != "" {
		return 0, "", "", fmt.Errorf("copy between 2 hosts is not supported yet")
	}
	if hostFrom == "" && hostTo == "" {
		return 0, "", "", fmt.Errorf("no host name specified neither in from nor to")
	}

	fromPath, err := extractPath(from)
	if err != nil {
		return 0, "", "", err
	}
	toPath, err := extractPath(to)
	if err != nil {
		return 0, "", "", err
	}

	if hostFrom != "" {
		hostName = hostFrom
		remotePath = fromPath
		localPath = toPath
		upload = false
	} else {
		hostName = hostTo
		remotePath = toPath
		localPath = fromPath
		upload = true
	}

	hostSvc := NewHostHandler(handler.service)
	host, err := hostSvc.ForceInspect(ctx, hostName)
	if err != nil {
		return 0, "", "", err
	}

	// retrieve ssh config to perform some commands
	ssh, err := handler.GetConfig(ctx, host.ID)
	if err != nil {
		return 0, "", "", err
	}

	cRc, cStcOut, cStdErr, cErr := ssh.Copy(remotePath, localPath, upload)
	return cRc, cStcOut, cStdErr, cErr
}<|MERGE_RESOLUTION|>--- conflicted
+++ resolved
@@ -72,33 +72,23 @@
 	}
 	// FIXME: validate parameters
 
-<<<<<<< HEAD
-	switch hostParam := hostParam.(type) {
-	case string:
-		mh, err := metadata.LoadHost(handler.service, hostParam)
-=======
 	var hostRef string
 	host := resources.NewHost()
 	switch hostParam.(type) {
 	case string:
 		hostRef = hostParam.(string)
 		mh, err := metadata.LoadHost(handler.service, hostRef)
->>>>>>> 34be5c3a
 		if err != nil {
 			return nil, err
 		}
 		host = mh.Get()
 	case *resources.Host:
-<<<<<<< HEAD
-		host = hostParam
-=======
 		host = hostParam.(*resources.Host)
 		if host.Name != "" {
 			hostRef = host.Name
 		} else {
 			hostRef = host.ID
 		}
->>>>>>> 34be5c3a
 	default:
 		panic("param must be a string or a *resources.Host!")
 	}
