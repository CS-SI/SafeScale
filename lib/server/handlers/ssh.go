/*
 * Copyright 2018-2022, CS Systemes d'Information, http://csgroup.eu
 *
 * Licensed under the Apache License, Version 2.0 (the "License");
 * you may not use this file except in compliance with the License.
 * You may obtain a copy of the License at
 *
 *     http://www.apache.org/licenses/LICENSE-2.0
 *
 * Unless required by applicable law or agreed to in writing, software
 * distributed under the License is distributed on an "AS IS" BASIS,
 * WITHOUT WARRANTIES OR CONDITIONS OF ANY KIND, either express or implied.
 * See the License for the specific language governing permissions and
 * limitations under the License.
 */

package handlers

import (
	"crypto/md5"
	"encoding/hex"
	"fmt"
	"io/ioutil"
	"os"
	"reflect"
	"strings"
	"time"

	"github.com/sirupsen/logrus"

	"github.com/CS-SI/SafeScale/v22/lib/server"
	"github.com/CS-SI/SafeScale/v22/lib/server/iaas/stacks"
	"github.com/CS-SI/SafeScale/v22/lib/server/resources"
	"github.com/CS-SI/SafeScale/v22/lib/server/resources/abstract"
	"github.com/CS-SI/SafeScale/v22/lib/server/resources/enums/hostproperty"
	"github.com/CS-SI/SafeScale/v22/lib/server/resources/enums/hoststate"
	hostfactory "github.com/CS-SI/SafeScale/v22/lib/server/resources/factories/host"
	sshfactory "github.com/CS-SI/SafeScale/v22/lib/server/resources/factories/ssh"
	subnetfactory "github.com/CS-SI/SafeScale/v22/lib/server/resources/factories/subnet"
	propertiesv2 "github.com/CS-SI/SafeScale/v22/lib/server/resources/properties/v2"
	"github.com/CS-SI/SafeScale/v22/lib/system/ssh"
	sshapi "github.com/CS-SI/SafeScale/v22/lib/system/ssh/api"
	"github.com/CS-SI/SafeScale/v22/lib/utils/cli/enums/outputs"
	"github.com/CS-SI/SafeScale/v22/lib/utils/data"
	"github.com/CS-SI/SafeScale/v22/lib/utils/data/serialize"
	"github.com/CS-SI/SafeScale/v22/lib/utils/debug"
	"github.com/CS-SI/SafeScale/v22/lib/utils/debug/tracing"
	"github.com/CS-SI/SafeScale/v22/lib/utils/fail"
	"github.com/CS-SI/SafeScale/v22/lib/utils/retry"
	"github.com/CS-SI/SafeScale/v22/lib/utils/retry/enums/verdict"
	"github.com/CS-SI/SafeScale/v22/lib/utils/valid"
)

const protocolSeparator = ":"

<<<<<<< HEAD
//go:generate minimock -o mocks/mock_sshhandler.go -i github.com/CS-SI/SafeScale/v22/lib/server/handlers.SSHHandler
=======
//go:generate minimock -o ../mocks/mock_sshhandler.go -i github.com/CS-SI/SafeScale/v22/lib/server/handlers.SSHHandler
>>>>>>> 6023f44f

// NOTICE: At service level, we need to log before returning, because it's the last chance to track the real issue in server side, so we should catch panics here

// SSHHandler defines ssh management API
type SSHHandler interface {
	Run(hostname, cmd string) (int, string, string, fail.Error)
	Copy(from string, to string) (int, string, string, fail.Error)
	GetConfig(stacks.HostParameter) (sshapi.Connector, fail.Error)
}

// FIXME: ROBUSTNESS All functions MUST propagate context

// sshHandler SSH service
type sshHandler struct {
	job server.Job
}

// NewSSHHandler ...
func NewSSHHandler(job server.Job) SSHHandler {
	return &sshHandler{job: job}
}

// GetConfig creates Profile to connect to a host
func (handler *sshHandler) GetConfig(hostParam stacks.HostParameter) (_ sshapi.Connector, ferr fail.Error) {
	defer fail.OnPanic(&ferr)

	if handler == nil {
		return nil, fail.InvalidInstanceError()
	}
	if handler.job == nil {
		return nil, fail.InvalidInstanceContentError("handler.job", "cannot be nil")
	}

	type Profile struct {
		Hostname               string   `json:"hostname"`
		IPAddress              string   `json:"ip_address"`
		Port                   int      `json:"port"`
		User                   string   `json:"user"`
		PrivateKey             string   `json:"private_key"`
		LocalPort              int      `json:"-"`
		LocalHost              string   `json:"local_host"`
		GatewayConfig          *Profile `json:"primary_gateway_config,omitempty"`
		SecondaryGatewayConfig *Profile `json:"secondary_gateway_config,omitempty"`
	}

	task := handler.job.Task()
	svc := handler.job.Service()
	ctx := handler.job.Context()

	_, hostRef, xerr := stacks.ValidateHostParameter(ctx, hostParam)
	if xerr != nil {
		return nil, xerr
	}

	tracer := debug.NewTracer(task, tracing.ShouldTrace("handlers.ssh"), "(%s)", hostRef).WithStopwatch().Entering()
	defer tracer.Exiting()
	defer fail.OnExitLogError(&ferr, tracer.TraceMessage(""))

	host, xerr := hostfactory.Load(ctx, svc, hostRef)
	if xerr != nil {
		return nil, xerr
	}

	cfg, xerr := svc.GetConfigurationOptions(ctx)
	if xerr != nil {
		return nil, xerr
	}
	var user string
	if anon, ok := cfg.Get("OperatorUsername"); ok {
		user, ok = anon.(string)
		if !ok {
			logrus.Warnf("OperatorUsername is not a string, check your tenants.toml file. Using 'safescale' user instead.")
		} else if user == "" {
			logrus.Warnf("OperatorUsername is empty, check your tenants.toml file. Using 'safescale' user instead.")
		}
	}
	if user == "" {
		user = abstract.DefaultUser
	}

	ip, xerr := host.GetAccessIP(task.Context())
	if xerr != nil {
		return nil, xerr
	}

	sshConfig := ssh.NewConfig(host.GetName(), ip, 22, user, "", 0, "", nil, nil)

	isSingle, xerr := host.IsSingle(ctx)
	if xerr != nil {
		return nil, xerr
	}

	isGateway, xerr := host.IsGateway(ctx)
	if xerr != nil {
		return nil, xerr
	}

	if isSingle || isGateway {
		xerr = host.Inspect(ctx, func(clonable data.Clonable, props *serialize.JSONProperties) fail.Error {
			ahc, ok := clonable.(*abstract.HostCore)
			if !ok {
				return fail.InconsistentError("")
			}

			sshConfig.PrivateKey = ahc.PrivateKey
			sshConfig.Port = int(ahc.SSHPort)
			return nil
		})
		if xerr != nil {
			return nil, xerr
		}
	} else {
		var subnetInstance resources.Subnet
		xerr = host.Inspect(ctx, func(clonable data.Clonable, props *serialize.JSONProperties) fail.Error {
			ahc, ok := clonable.(*abstract.HostCore)
			if !ok {
				return fail.InconsistentError("")
			}

			sshConfig.PrivateKey = ahc.PrivateKey
			sshConfig.Port = int(ahc.SSHPort)
			return props.Inspect(hostproperty.NetworkV2, func(clonable data.Clonable) fail.Error {
				hnV2, ok := clonable.(*propertiesv2.HostNetworking)
				if !ok {
					return fail.InconsistentError("'*propertiesv2.HostNetworking' expected, '%s' provided", reflect.TypeOf(clonable).String())
				}

				var subnetID string
				if hnV2.DefaultSubnetID != "" {
					subnetID = hnV2.DefaultSubnetID
				} else {
					for k := range hnV2.SubnetsByID {
						subnetID = k
						break
					}
				}
				if subnetID == "" {
					return fail.InconsistentError("no default Subnet found for Host '%s'", ahc.Name)
				}

				var innerXErr fail.Error
				subnetInstance, innerXErr = subnetfactory.Load(handler.job.Context(), svc, "", subnetID)
				return innerXErr
			})
		})
		if xerr != nil {
			return nil, xerr
		}
		if subnetInstance == nil {
			return nil, fail.NotFoundError("failed to find default Subnet of Host")
		}
		if isGateway {
			hs, err := host.GetState(ctx)
			if err != nil {
				return nil, fail.Wrap(err, "cannot retrieve host properties")
			}
			if hs != hoststate.Started {
				return nil, fail.NewError("cannot retrieve network properties when the gateway is not in 'started' state")
			}
		}

		var (
			gwahc *abstract.HostCore
			ok    bool
		)

		// gets primary gateway information
		gw, xerr := subnetInstance.InspectGateway(handler.job.Context(), true)
		if xerr != nil {
			switch xerr.(type) {
			case *fail.ErrNotFound:
				// Primary gateway not found ? let's try with the secondary one later...
				debug.IgnoreError(xerr)
			default:
				return nil, xerr
			}
		} else {
			xerr = gw.Inspect(ctx, func(clonable data.Clonable, _ *serialize.JSONProperties) fail.Error {
				if gwahc, ok = clonable.(*abstract.HostCore); !ok {
					return fail.InconsistentError("'*abstract.HostCore' expected, '%s' provided", reflect.TypeOf(clonable).String())
				}

				return nil
			})
			if xerr != nil {
				return nil, xerr
			}

			if ip, xerr = gw.GetAccessIP(task.Context()); xerr != nil {
				return nil, xerr
			}

			var gwcfg sshapi.Connector
			if gwcfg, xerr = gw.GetSSHConfig(task.Context()); xerr != nil {
				return nil, xerr
			}

			cfg, _ := gwcfg.Config()
			thePort, _ := cfg.GetPort()

			GatewayConfig := ssh.NewConfig(gw.GetName(), ip, int(thePort), user, gwahc.PrivateKey, 0, "", nil, nil)
			sshConfig.GatewayConfig = GatewayConfig
		}

		// gets secondary gateway information
		gw = nil
		gw, xerr = subnetInstance.InspectGateway(handler.job.Context(), false)
		if xerr != nil {
			switch xerr.(type) {
			case *fail.ErrNotFound:
				// If secondary gateway is not found, and previously failed to set primary gateway config, bail out
				if sshConfig.GatewayConfig == nil {
					return nil, fail.NotFoundError("failed to find a gateway to reach Host")
				}
			default:
				return nil, xerr
			}
		} else {
			xerr = gw.Inspect(ctx, func(clonable data.Clonable, _ *serialize.JSONProperties) fail.Error {
				gwahc, ok = clonable.(*abstract.HostCore)
				if !ok {
					return fail.InconsistentError("'*abstract.HostFull' expected, '%s' provided", reflect.TypeOf(clonable).String())
				}
				return nil
			})
			if xerr != nil {
				return nil, xerr
			}

			if ip, xerr = gw.GetAccessIP(task.Context()); xerr != nil {
				return nil, xerr
			}

			var gwcfg sshapi.Connector
			if gwcfg, xerr = gw.GetSSHConfig(task.Context()); xerr != nil {
				return nil, xerr
			}

			cfg, _ := gwcfg.Config()
			thePort, _ := cfg.GetPort()

			GatewayConfig := ssh.NewConfig(gw.GetName(), ip, int(thePort), user, gwahc.PrivateKey, 0, "", nil, nil)
			sshConfig.SecondaryGatewayConfig = GatewayConfig
		}
	}

	return sshfactory.NewConnector(sshConfig)
}

// WaitServerReady waits for remote SSH server to be ready. After timeout, fails
func (handler *sshHandler) WaitServerReady(hostParam stacks.HostParameter, timeout time.Duration) (ferr fail.Error) {
	defer fail.OnPanic(&ferr)

	if handler == nil {
		return fail.InvalidInstanceError()
	}
	if handler.job == nil {
		return fail.InvalidInstanceContentError("handler.job", "cannot be nil")
	}
	if hostParam == nil {
		return fail.InvalidParameterError("hostParam", "cannot be nil!")
	}

	task := handler.job.Task()
	tracer := debug.NewTracer(task, tracing.ShouldTrace("handlers.sshConfig"), "").WithStopwatch().Entering()
	defer tracer.Exiting()
	defer fail.OnExitLogError(&ferr, tracer.TraceMessage(""))

	sshConfig, xerr := handler.GetConfig(hostParam)
	if xerr != nil {
		return xerr
	}
	_, xerr = sshConfig.WaitServerReady(task.Context(), "ready", timeout)
	return xerr
}

// Run tries to execute command 'cmd' on the host
func (handler *sshHandler) Run(hostRef, cmd string) (_ int, _ string, _ string, ferr fail.Error) {
	defer fail.OnPanic(&ferr)

	const invalid = -1
	if handler == nil {
		return invalid, "", "", fail.InvalidInstanceError()
	}
	if handler.job == nil {
		return invalid, "", "", fail.InvalidInstanceContentError("handler.job", "cannot be nil")
	}
	if hostRef == "" {
		return invalid, "", "", fail.InvalidParameterCannotBeEmptyStringError("hostRef")
	}
	if cmd == "" {
		return invalid, "", "", fail.InvalidParameterCannotBeEmptyStringError("cmd")
	}

	retCode := invalid
	stdOut := ""
	stdErr := ""

	task := handler.job.Task()
	ctx := handler.job.Context()
	tracer := debug.NewTracer(task, tracing.ShouldTrace("handlers.sshCfg"), "('%s', <command>)", hostRef).WithStopwatch().Entering()
	defer tracer.Exiting()
	defer fail.OnExitLogError(&ferr, tracer.TraceMessage(""))

	tracer.Trace(fmt.Sprintf("<command>=[%s]", cmd))

	host, xerr := hostfactory.Load(ctx, handler.job.Service(), hostRef)
	if xerr != nil {
		return invalid, "", "", xerr
	}

	// retrieve sshCfg config to perform some commands
	sshCfg, xerr := host.GetSSHConfig(ctx)
	if xerr != nil {
		return invalid, "", "", xerr
	}

	timings, xerr := handler.job.Service().Timings()
	if xerr != nil {
		return invalid, "", "", xerr
	}

	retryErr := retry.WhileUnsuccessfulWithNotify(
		func() error {
			isAborted, err := handler.job.Aborted()
			if err != nil {
				return err
			}
			if isAborted {
				return retry.StopRetryError(nil, "operation aborted by user")
			}

			aretCode, astdOut, astdErr, xerr := handler.runWithTimeout(sshCfg, cmd, timings.HostOperationTimeout())
			if xerr != nil {
				return xerr
			}

			retCode, stdOut, stdErr = aretCode, astdOut, astdErr
			return nil
		},
		timings.SmallDelay(),
		timings.HostOperationTimeout(),
		func(t retry.Try, v verdict.Enum) {
			if v == verdict.Retry {
				if t.Err != nil {
					logrus.Debugf("Remote SSH service on host '%s' isn't ready (%s), retrying...", host.GetName(), t.Err.Error())
				} else {
					logrus.Debugf("Remote SSH service on host '%s' isn't ready, retrying...", host.GetName())
				}
			}
		},
	)
	if retryErr != nil {
		return invalid, "", "", retryErr
	}

	return retCode, stdOut, stdErr, nil
}

// run executes command on the host
func (handler *sshHandler) runWithTimeout(conn sshapi.Connector, cmd string, duration time.Duration) (_ int, _ string, _ string, ferr fail.Error) {
	const invalid = -1

	var sshCmd api.Command
	var xerr fail.Error
	defer func() {
		if sshCmd != nil {
			_ = sshCmd.Close()
		}
	}()

	// Create the command
<<<<<<< HEAD
	sshCmd, xerr := conn.NewCommand(handler.job.Task().Context(), cmd)
=======
	sshCmd, xerr = ssh.NewCommand(handler.job.Task().Context(), cmd)
>>>>>>> 6023f44f
	if xerr != nil {
		return invalid, "", "", xerr
	}

	defer func() {
		if sshCmd != nil {
			derr := sshCmd.Close()
			if derr != nil {
				if xerr != nil {
					_ = xerr.AddConsequence(fail.Wrap(derr, "failed to close SSH tunnel"))
					return
				}
				xerr = derr
			}
		}
	}()

	defer func() {
		if sshCmd != nil {
			_ = sshCmd.Close()
		}
	}()
	rc, stdout, stderr, xerr := sshCmd.RunWithTimeout(handler.job.Task().Context(), outputs.DISPLAY, duration) // FIXME: What if this never returns ?
	return rc, stdout, stderr, xerr
}

func extracthostName(in string) (string, fail.Error) {
	parts := strings.Split(in, protocolSeparator)
	if len(parts) == 1 {
		return "", nil
	}

	if len(parts) > 2 {
		return "", fail.InvalidRequestError("too many parts in path")
	}

	hostName := strings.TrimSpace(parts[0])
	for _, protocol := range []string{"file", "http", "https", "ftp"} {
		if strings.ToLower(hostName) == protocol {
			return "", fail.SyntaxError("no protocol expected. Only host name")
		}
	}

	return hostName, nil
}

func extractPath(in string) (string, fail.Error) {
	parts := strings.Split(in, protocolSeparator)
	if len(parts) == 1 {
		return in, nil
	}
	if len(parts) > 2 {
		return "", fail.InvalidRequestError("too many parts in path")
	}
	_, err := extracthostName(in)
	if err != nil {
		return "", err
	}

	return strings.TrimSpace(parts[1]), nil
}

func getMD5Hash(text string) string {
	hasher := md5.New()
	_, err := hasher.Write([]byte(text))
	if err != nil {
		return ""
	}
	return hex.EncodeToString(hasher.Sum(nil))
}

// Copy copies file/directory from/to remote host
func (handler *sshHandler) Copy(from, to string) (retCode int, stdOut string, stdErr string, ferr fail.Error) {
	defer fail.OnPanic(&ferr)
	const invalid = -1

	if handler == nil {
		return invalid, "", "", fail.InvalidInstanceError()
	}
	if handler.job == nil {
		return invalid, "", "", fail.InvalidInstanceContentError("handler.job", "cannot be nil")
	}
	if from == "" {
		return invalid, "", "", fail.InvalidParameterCannotBeEmptyStringError("from")
	}
	if to == "" {
		return invalid, "", "", fail.InvalidParameterCannotBeEmptyStringError("to")
	}

	task := handler.job.Task()
	tracer := debug.NewTracer(task, tracing.ShouldTrace("handlers.sshCfg"), "('%s', '%s')", from, to).WithStopwatch().Entering()
	defer tracer.Exiting()
	defer fail.OnExitLogError(&ferr, tracer.TraceMessage(""))

	hostName := ""
	var upload bool
	var localPath, remotePath string
	// Try extract host
	hostFrom, xerr := extracthostName(from)
	if xerr != nil {
		return invalid, "", "", xerr
	}
	hostTo, xerr := extracthostName(to)
	if xerr != nil {
		return invalid, "", "", xerr
	}

	// IPAddress checks
	if hostFrom != "" && hostTo != "" {
		return invalid, "", "", fail.NotImplementedError("copy between 2 hosts is not supported yet") // FIXME: Technical debt
	}
	if hostFrom == "" && hostTo == "" {
		return invalid, "", "", fail.InvalidRequestError("no host name specified neither in from nor to")
	}

	fromPath, xerr := extractPath(from)
	if xerr != nil {
		return invalid, "", "", xerr
	}
	toPath, xerr := extractPath(to)
	if xerr != nil {
		return invalid, "", "", xerr
	}

	if hostFrom != "" {
		hostName = hostFrom
		remotePath = fromPath
		localPath = toPath
		upload = false
	} else {
		hostName = hostTo
		remotePath = toPath
		localPath = fromPath
		upload = true
	}

	host, xerr := hostfactory.Load(handler.job.Context(), handler.job.Service(), hostName)
	if xerr != nil {
		return invalid, "", "", xerr
	}

	// retrieve sshCfg config to perform some commands
	sshCfg, xerr := handler.GetConfig(host.GetID())
	if xerr != nil {
		return invalid, "", "", xerr
	}

	var (
		stdout, stderr string
	)
	retcode := -1
	timings, xerr := handler.job.Service().Timings()
	if xerr != nil {
		return invalid, "", "", xerr
	}

	xerr = retry.WhileUnsuccessful(
		func() error {
			theTime := timings.HostLongOperationTimeout()
			if upload {
				fi, err := os.Stat(localPath)
				if err != nil {
					return err
				}
				// get the size
				size := fi.Size()
				theTime = time.Duration(size)*time.Second/(64*1024) + 30*time.Second
			}

			iretcode, istdout, istderr, innerXErr := sshCfg.CopyWithTimeout(task.Context(), remotePath, localPath, upload, theTime)
			if innerXErr != nil {
				return innerXErr
			}
			if iretcode != 0 {
				problem := fail.NewError("copy failed")
				problem.Annotate("stdout", istdout)
				problem.Annotate("stderr", istderr)
				problem.Annotate("retcode", iretcode)
				return problem
			}

			logrus.Debugf("Checking MD5 of remote file...")
			crcCheck := func() fail.Error {
				// take local md5...
				md5hash := ""
				if localPath != "" {
					content, err := ioutil.ReadFile(localPath)
					if err != nil {
						return fail.WarningError(err, "couldn't open local file")
					}
					md5hash = getMD5Hash(string(content))
				}

				crcCtx := handler.job.Task().Context()
<<<<<<< HEAD
				crcCmd, finnerXerr := sshCfg.NewCommand(crcCtx, fmt.Sprintf("/usr/bin/md5sum %s", remotePath))
=======

				var crcCmd api.Command
				var finnerXerr fail.Error
				defer func() {
					if crcCmd != nil {
						_ = crcCmd.Close()
					}
				}()

				crcCmd, finnerXerr = ssh.NewCommand(crcCtx, fmt.Sprintf("/usr/bin/md5sum %s", remotePath))
>>>>>>> 6023f44f
				if finnerXerr != nil {
					return fail.WarningError(finnerXerr, "cannot create md5 command")
				}
				fretcode, fstdout, fstderr, finnerXerr := crcCmd.RunWithTimeout(crcCtx, outputs.COLLECT, timings.HostLongOperationTimeout())
				finnerXerr = debug.InjectPlannedFail(finnerXerr)
				if finnerXerr != nil {
					finnerXerr.Annotate("retcode", fretcode)
					finnerXerr.Annotate("stdout", fstdout)
					finnerXerr.Annotate("stderr", fstderr)
					return fail.WarningError(finnerXerr, "error running md5 command")
				}
				if fretcode != 0 {
					finnerXerr = fail.NewError("failed to check md5")
					finnerXerr.Annotate("retcode", fretcode)
					finnerXerr.Annotate("stdout", fstdout)
					finnerXerr.Annotate("stderr", fstderr)
					return fail.WarningError(finnerXerr, "unexpected return code of md5 command")
				}
				if !strings.Contains(fstdout, md5hash) {
					logrus.Warnf("WRONG MD5, Tried 'md5sum %s' We got '%s' and '%s', the original was '%s'", remotePath, fstdout, fstderr, md5hash)
					return fail.NewError("wrong md5 of '%s'", remotePath)
				}
				return nil
			}
			checksumErr := crcCheck()
			if checksumErr != nil {
				if _, ok := checksumErr.(*fail.ErrWarning); !ok || valid.IsNil(checksumErr) {
					return checksumErr
				}
				logrus.Warnf(checksumErr.Error())
			}

			retcode = iretcode
			stdout = istdout
			stderr = istderr

			return nil
		},
		timings.NormalDelay(),
		2*timings.HostLongOperationTimeout(),
	)
	return retcode, stdout, stderr, xerr
}<|MERGE_RESOLUTION|>--- conflicted
+++ resolved
@@ -26,8 +26,6 @@
 	"strings"
 	"time"
 
-	"github.com/sirupsen/logrus"
-
 	"github.com/CS-SI/SafeScale/v22/lib/server"
 	"github.com/CS-SI/SafeScale/v22/lib/server/iaas/stacks"
 	"github.com/CS-SI/SafeScale/v22/lib/server/resources"
@@ -39,7 +37,7 @@
 	subnetfactory "github.com/CS-SI/SafeScale/v22/lib/server/resources/factories/subnet"
 	propertiesv2 "github.com/CS-SI/SafeScale/v22/lib/server/resources/properties/v2"
 	"github.com/CS-SI/SafeScale/v22/lib/system/ssh"
-	sshapi "github.com/CS-SI/SafeScale/v22/lib/system/ssh/api"
+	"github.com/CS-SI/SafeScale/v22/lib/system/ssh/api"
 	"github.com/CS-SI/SafeScale/v22/lib/utils/cli/enums/outputs"
 	"github.com/CS-SI/SafeScale/v22/lib/utils/data"
 	"github.com/CS-SI/SafeScale/v22/lib/utils/data/serialize"
@@ -49,15 +47,12 @@
 	"github.com/CS-SI/SafeScale/v22/lib/utils/retry"
 	"github.com/CS-SI/SafeScale/v22/lib/utils/retry/enums/verdict"
 	"github.com/CS-SI/SafeScale/v22/lib/utils/valid"
+	"github.com/sirupsen/logrus"
 )
 
 const protocolSeparator = ":"
 
-<<<<<<< HEAD
-//go:generate minimock -o mocks/mock_sshhandler.go -i github.com/CS-SI/SafeScale/v22/lib/server/handlers.SSHHandler
-=======
 //go:generate minimock -o ../mocks/mock_sshhandler.go -i github.com/CS-SI/SafeScale/v22/lib/server/handlers.SSHHandler
->>>>>>> 6023f44f
 
 // NOTICE: At service level, we need to log before returning, because it's the last chance to track the real issue in server side, so we should catch panics here
 
@@ -65,7 +60,7 @@
 type SSHHandler interface {
 	Run(hostname, cmd string) (int, string, string, fail.Error)
 	Copy(from string, to string) (int, string, string, fail.Error)
-	GetConfig(stacks.HostParameter) (sshapi.Connector, fail.Error)
+	GetConfig(stacks.HostParameter) (api.Connector, fail.Error)
 }
 
 // FIXME: ROBUSTNESS All functions MUST propagate context
@@ -81,7 +76,7 @@
 }
 
 // GetConfig creates Profile to connect to a host
-func (handler *sshHandler) GetConfig(hostParam stacks.HostParameter) (_ sshapi.Connector, ferr fail.Error) {
+func (handler *sshHandler) GetConfig(hostParam stacks.HostParameter) (_ api.Connector, ferr fail.Error) {
 	defer fail.OnPanic(&ferr)
 
 	if handler == nil {
@@ -250,7 +245,7 @@
 				return nil, xerr
 			}
 
-			var gwcfg sshapi.Connector
+			var gwcfg api.Connector
 			if gwcfg, xerr = gw.GetSSHConfig(task.Context()); xerr != nil {
 				return nil, xerr
 			}
@@ -291,7 +286,7 @@
 				return nil, xerr
 			}
 
-			var gwcfg sshapi.Connector
+			var gwcfg api.Connector
 			if gwcfg, xerr = gw.GetSSHConfig(task.Context()); xerr != nil {
 				return nil, xerr
 			}
@@ -322,15 +317,15 @@
 	}
 
 	task := handler.job.Task()
-	tracer := debug.NewTracer(task, tracing.ShouldTrace("handlers.sshConfig"), "").WithStopwatch().Entering()
+	tracer := debug.NewTracer(task, tracing.ShouldTrace("handlers.ssh"), "").WithStopwatch().Entering()
 	defer tracer.Exiting()
 	defer fail.OnExitLogError(&ferr, tracer.TraceMessage(""))
 
-	sshConfig, xerr := handler.GetConfig(hostParam)
+	ssh, xerr := handler.GetConfig(hostParam)
 	if xerr != nil {
 		return xerr
 	}
-	_, xerr = sshConfig.WaitServerReady(task.Context(), "ready", timeout)
+	_, xerr = ssh.WaitServerReady(task.Context(), "ready", timeout)
 	return xerr
 }
 
@@ -358,7 +353,7 @@
 
 	task := handler.job.Task()
 	ctx := handler.job.Context()
-	tracer := debug.NewTracer(task, tracing.ShouldTrace("handlers.sshCfg"), "('%s', <command>)", hostRef).WithStopwatch().Entering()
+	tracer := debug.NewTracer(task, tracing.ShouldTrace("handlers.ssh"), "('%s', <command>)", hostRef).WithStopwatch().Entering()
 	defer tracer.Exiting()
 	defer fail.OnExitLogError(&ferr, tracer.TraceMessage(""))
 
@@ -369,8 +364,8 @@
 		return invalid, "", "", xerr
 	}
 
-	// retrieve sshCfg config to perform some commands
-	sshCfg, xerr := host.GetSSHConfig(ctx)
+	// retrieve ssh config to perform some commands
+	ssh, xerr := host.GetSSHConfig(ctx)
 	if xerr != nil {
 		return invalid, "", "", xerr
 	}
@@ -390,7 +385,7 @@
 				return retry.StopRetryError(nil, "operation aborted by user")
 			}
 
-			aretCode, astdOut, astdErr, xerr := handler.runWithTimeout(sshCfg, cmd, timings.HostOperationTimeout())
+			aretCode, astdOut, astdErr, xerr := handler.runWithTimeout(ssh, cmd, timings.HostOperationTimeout())
 			if xerr != nil {
 				return xerr
 			}
@@ -418,7 +413,7 @@
 }
 
 // run executes command on the host
-func (handler *sshHandler) runWithTimeout(conn sshapi.Connector, cmd string, duration time.Duration) (_ int, _ string, _ string, ferr fail.Error) {
+func (handler *sshHandler) runWithTimeout(ssh api.Connector, cmd string, duration time.Duration) (_ int, _ string, _ string, ferr fail.Error) {
 	const invalid = -1
 
 	var sshCmd api.Command
@@ -430,11 +425,7 @@
 	}()
 
 	// Create the command
-<<<<<<< HEAD
-	sshCmd, xerr := conn.NewCommand(handler.job.Task().Context(), cmd)
-=======
 	sshCmd, xerr = ssh.NewCommand(handler.job.Task().Context(), cmd)
->>>>>>> 6023f44f
 	if xerr != nil {
 		return invalid, "", "", xerr
 	}
@@ -525,7 +516,7 @@
 	}
 
 	task := handler.job.Task()
-	tracer := debug.NewTracer(task, tracing.ShouldTrace("handlers.sshCfg"), "('%s', '%s')", from, to).WithStopwatch().Entering()
+	tracer := debug.NewTracer(task, tracing.ShouldTrace("handlers.ssh"), "('%s', '%s')", from, to).WithStopwatch().Entering()
 	defer tracer.Exiting()
 	defer fail.OnExitLogError(&ferr, tracer.TraceMessage(""))
 
@@ -576,8 +567,8 @@
 		return invalid, "", "", xerr
 	}
 
-	// retrieve sshCfg config to perform some commands
-	sshCfg, xerr := handler.GetConfig(host.GetID())
+	// retrieve ssh config to perform some commands
+	ssh, xerr := handler.GetConfig(host.GetID())
 	if xerr != nil {
 		return invalid, "", "", xerr
 	}
@@ -604,7 +595,7 @@
 				theTime = time.Duration(size)*time.Second/(64*1024) + 30*time.Second
 			}
 
-			iretcode, istdout, istderr, innerXErr := sshCfg.CopyWithTimeout(task.Context(), remotePath, localPath, upload, theTime)
+			iretcode, istdout, istderr, innerXErr := ssh.CopyWithTimeout(task.Context(), remotePath, localPath, upload, theTime)
 			if innerXErr != nil {
 				return innerXErr
 			}
@@ -629,9 +620,6 @@
 				}
 
 				crcCtx := handler.job.Task().Context()
-<<<<<<< HEAD
-				crcCmd, finnerXerr := sshCfg.NewCommand(crcCtx, fmt.Sprintf("/usr/bin/md5sum %s", remotePath))
-=======
 
 				var crcCmd api.Command
 				var finnerXerr fail.Error
@@ -642,7 +630,6 @@
 				}()
 
 				crcCmd, finnerXerr = ssh.NewCommand(crcCtx, fmt.Sprintf("/usr/bin/md5sum %s", remotePath))
->>>>>>> 6023f44f
 				if finnerXerr != nil {
 					return fail.WarningError(finnerXerr, "cannot create md5 command")
 				}
