--- conflicted
+++ resolved
@@ -189,18 +189,13 @@
 		if xerr != nil {
 			return nil, xerr
 		}
-<<<<<<< HEAD
+		if subnetInstance == nil {
+			return nil, fail.NotFoundError("failed to find default Subnet of Host")
+		}
 		if isGateway {
 			if host.GetState() != hoststate.Started {
 				return nil, fail.NewError("cannot retrieve network properties when the gateway is not in 'started' state")
 			}
-		}
-
-		if rs == nil {
-=======
-		if subnetInstance == nil {
->>>>>>> 215457af
-			return nil, fail.NotFoundError("failed to find default Subnet of Host")
 		}
 
 		var (
