--- conflicted
+++ resolved
@@ -90,558 +90,6 @@
 		Name:      name,
 		IPVersion: ipVersion,
 		CIDR:      cidr,
-<<<<<<< HEAD
-	})
-	if err != nil {
-		switch err.(type) {
-		case *scerr.ErrNotFound, *scerr.ErrInvalidRequest, *scerr.ErrTimeout:
-			return nil, err
-		default:
-			return nil, err
-		}
-	}
-
-	newNetwork := network
-	// Starting from here, delete network if exiting with error
-	defer func() {
-		if err != nil {
-			if newNetwork != nil {
-				derr := handler.service.DeleteNetwork(newNetwork.ID)
-				if derr != nil {
-					switch derr.(type) {
-					case *scerr.ErrNotFound:
-						logrus.Errorf("failed to delete network, resource not found: %+v", derr)
-					case *scerr.ErrTimeout:
-						logrus.Errorf("failed to delete network, timeout: %+v", derr)
-					default:
-						logrus.Errorf("failed to delete network, other reason: %+v", derr)
-					}
-					err = scerr.AddConsequence(err, derr)
-				}
-			}
-		}
-	}()
-
-	caps := handler.service.GetCapabilities()
-	if failover && caps.PrivateVirtualIP {
-		logrus.Infof("Provider support private Virtual IP, honoring the failover setup for gateways.")
-	} else {
-		logrus.Warningf("Provider doesn't support private Virtual IP, cannot set up high availability of network default route.")
-		failover = false
-	}
-
-	// Creates VIP for gateways if asked for
-	if failover {
-		network.VIP, err = handler.service.CreateVIP(network.ID, fmt.Sprintf("for gateways of network %s", network.Name))
-		if err != nil {
-			switch err.(type) {
-			case *scerr.ErrNotFound, *scerr.ErrTimeout:
-				return nil, err
-			default:
-				return nil, err
-			}
-		}
-
-		// Starting from here, delete VIP if exists with error
-		defer func() {
-			if err != nil {
-				if newNetwork != nil {
-					derr := handler.service.DeleteVIP(newNetwork.VIP)
-					if derr != nil {
-						logrus.Errorf("failed to delete VIP: %+v", derr)
-						err = scerr.AddConsequence(err, derr)
-					}
-				}
-			}
-		}()
-	}
-
-	logrus.Debugf("Saving network metadata '%s' ...", network.Name)
-	mn, err := metadata.SaveNetwork(handler.service, network)
-	if err != nil {
-		return nil, err
-	}
-
-	// Starting from here, delete network metadata if exits with error
-	defer func() {
-		if err != nil {
-			if mn != nil {
-				derr := mn.Delete()
-				if derr != nil {
-					logrus.Errorf("failed to delete network metadata: %+v", derr)
-					err = scerr.AddConsequence(err, derr)
-				}
-			}
-		}
-	}()
-
-	var template *resources.HostTemplate
-	tpls, err := handler.service.SelectTemplatesBySize(sizing, false)
-	if err != nil {
-		switch err.(type) {
-		case *scerr.ErrNotFound, *scerr.ErrTimeout:
-			return nil, err
-		default:
-			return nil, err
-		}
-	}
-	if len(tpls) > 0 {
-		template = tpls[0]
-		msg := fmt.Sprintf("Selected host template: '%s' (%d core%s", template.Name, template.Cores, utils.Plural(uint(template.Cores)))
-		if template.CPUFreq > 0 {
-			msg += fmt.Sprintf(" at %.01f GHz", template.CPUFreq)
-		}
-		msg += fmt.Sprintf(", %.01f GB RAM, %d GB disk", template.RAMSize, template.DiskSize)
-		if template.GPUNumber > 0 {
-			msg += fmt.Sprintf(", %d GPU%s", template.GPUNumber, utils.Plural(uint(template.GPUNumber)))
-			if template.GPUType != "" {
-				msg += fmt.Sprintf(" %s", template.GPUType)
-			}
-		}
-		msg += ")"
-		logrus.Infof(msg)
-	} else {
-		return nil, fmt.Errorf("error creating network: no host template matching requirements for gateway")
-	}
-	img, err := handler.service.SearchImage(theos)
-	if err != nil {
-		switch err.(type) {
-		case *scerr.ErrNotFound, *scerr.ErrTimeout:
-			return nil, err
-		default:
-			return nil, err
-		}
-	}
-
-	var primaryGatewayName, secondaryGatewayName string
-	if failover || gwname == "" {
-		primaryGatewayName = "gw-" + network.Name
-	} else {
-		primaryGatewayName = gwname
-	}
-	if failover {
-		secondaryGatewayName = "gw2-" + network.Name
-	}
-
-	keypairName := "kp_" + network.Name
-	keypair, err := handler.service.CreateKeyPair(keypairName)
-	if err != nil {
-		return nil, err
-	}
-
-	gwRequest := resources.GatewayRequest{
-		ImageID:    img.ID,
-		Network:    network,
-		KeyPair:    keypair,
-		TemplateID: template.ID,
-		CIDR:       network.CIDR,
-	}
-
-	var (
-		primaryGateway, secondaryGateway   *resources.Host
-		primaryUserdata, secondaryUserdata *userdata.Content
-		secondaryTask                      concurrency.Task
-		primaryMetadata, secondaryMetadata *metadata.Gateway
-		secondaryErr                       error
-		secondaryResult                    concurrency.TaskResult
-	)
-
-	// Starts primary gateway creation
-	primaryRequest := gwRequest
-	primaryRequest.Name = primaryGatewayName
-	primaryTask, err := concurrency.NewTaskWithContext(ctx, nil)
-	if err != nil {
-		return nil, err
-	}
-	primaryTask, err = primaryTask.Start(handler.createGateway, data.Map{
-		"request": primaryRequest,
-		"sizing":  sizing,
-		"primary": true,
-	})
-	if err != nil {
-		return nil, err
-	}
-
-	// Starts secondary gateway creation if asked for
-	if failover {
-		secondaryRequest := gwRequest
-		secondaryRequest.Name = secondaryGatewayName
-		secondaryTask, err = concurrency.NewTaskWithContext(ctx, nil)
-		if err != nil {
-			return nil, err
-		}
-		secondaryTask, err = secondaryTask.Start(handler.createGateway, data.Map{
-			"request": secondaryRequest,
-			"sizing":  sizing,
-			"primary": false,
-		})
-		if err != nil {
-			return nil, err
-		}
-	}
-
-	primaryResult, primaryErr := primaryTask.Wait()
-	if primaryErr == nil {
-		if _, ok := primaryResult.(data.Map); !ok {
-			return nil, scerr.InvalidParameterError("primaryResult", "must be a data.Map")
-		}
-
-		primaryGateway = primaryResult.(data.Map)["host"].(*resources.Host)
-		primaryUserdata = primaryResult.(data.Map)["userdata"].(*userdata.Content)
-		primaryMetadata = primaryResult.(data.Map)["metadata"].(*metadata.Gateway)
-
-		// Starting from here, deletes the primary gateway if exiting with error
-		defer func() {
-			if err != nil {
-				derr := handler.deleteGateway(primaryGateway)
-				if derr != nil {
-					switch derr.(type) {
-					case *scerr.ErrTimeout:
-						logrus.Warnf("We should wait") // FIXME Wait until gateway no longer exists
-					default:
-					}
-					err = scerr.AddConsequence(err, derr)
-				}
-				dmerr := handler.deleteGatewayMetadata(primaryMetadata)
-				if dmerr != nil {
-					switch dmerr.(type) {
-					case *scerr.ErrTimeout:
-						logrus.Warnf("We should wait") // FIXME Wait until gateway no longer exists
-					default:
-					}
-					err = scerr.AddConsequence(err, dmerr)
-				}
-				if failover {
-					failErr := handler.unbindHostFromVIP(newNetwork.VIP, primaryGateway)
-					err = scerr.AddConsequence(err, failErr)
-				}
-			}
-		}()
-	}
-	if failover && secondaryTask != nil {
-		secondaryResult, secondaryErr = secondaryTask.Wait()
-		if secondaryErr == nil {
-			if _, ok := secondaryResult.(data.Map); !ok {
-				return nil, scerr.InvalidParameterError("secondaryResult", "must be a data.Map")
-			}
-
-			secondaryGateway = secondaryResult.(data.Map)["host"].(*resources.Host)
-			secondaryUserdata = secondaryResult.(data.Map)["userdata"].(*userdata.Content)
-			secondaryMetadata = secondaryResult.(data.Map)["metadata"].(*metadata.Gateway)
-
-			// Starting from here, deletes the secondary gateway if exiting with error
-			defer func() {
-				if err != nil {
-					derr := handler.deleteGateway(secondaryGateway)
-					if derr != nil {
-						switch derr.(type) {
-						case *scerr.ErrTimeout:
-							logrus.Warnf("We should wait") // FIXME Wait until gateway no longer exists
-						default:
-						}
-						err = scerr.AddConsequence(err, derr)
-					}
-					dmerr := handler.deleteGatewayMetadata(secondaryMetadata)
-					if dmerr != nil {
-						switch dmerr.(type) {
-						case *scerr.ErrTimeout:
-							logrus.Warnf("We should wait") // FIXME Wait until gateway no longer exists
-						default:
-						}
-						err = scerr.AddConsequence(err, dmerr)
-					}
-					failErr := handler.unbindHostFromVIP(newNetwork.VIP, secondaryGateway)
-					err = scerr.AddConsequence(err, failErr)
-				}
-			}()
-		}
-	}
-	if primaryErr != nil {
-		return nil, primaryErr
-	}
-	if secondaryErr != nil {
-		return nil, secondaryErr
-	}
-
-	network.GatewayID = primaryGateway.ID
-	if secondaryGateway != nil {
-		network.SecondaryGatewayID = secondaryGateway.ID
-	}
-	err = mn.Write()
-	if err != nil {
-		return nil, err
-	}
-
-	// Starts gateway(s) installation
-	taskCtx, err := primaryTask.GetContext()
-	if err != nil {
-		return nil, err
-	}
-	primaryTask, err = concurrency.NewTaskWithContext(taskCtx, primaryTask)
-	if err != nil {
-		return nil, err
-	}
-
-	network.NetworkState = networkstate.PHASE1
-	logrus.Debugf("Updating network metadata '%s' ...", network.Name)
-	mn, err = metadata.SaveNetwork(handler.service, network)
-	if err != nil {
-		return nil, err
-	}
-
-	primaryTask, err = primaryTask.Start(handler.waitForInstallPhase1OnGateway, primaryGateway)
-	if err != nil {
-		return nil, err
-	}
-	if failover && secondaryTask != nil {
-		taskCtx, err = secondaryTask.GetContext()
-		if err != nil {
-			return nil, err
-		}
-		secondaryTask, err = concurrency.NewTaskWithContext(taskCtx, secondaryTask)
-		if err != nil {
-			return nil, err
-		}
-		secondaryTask, err = secondaryTask.Start(handler.waitForInstallPhase1OnGateway, secondaryGateway)
-		if err != nil {
-			return nil, err
-		}
-	}
-	_, primaryErr = primaryTask.Wait()
-	if primaryErr != nil {
-		return nil, primaryErr
-	}
-	if failover && secondaryTask != nil {
-		_, secondaryErr = secondaryTask.Wait()
-		if secondaryErr != nil {
-			return nil, secondaryErr
-		}
-	}
-
-	if primaryUserdata == nil {
-		return nil, fmt.Errorf("error creating network: primaryUserdata is nil")
-	}
-
-	// Complement userdata for gateway(s) with allocated IP
-	primaryUserdata.PrimaryGatewayPrivateIP = primaryGateway.GetPrivateIP()
-	primaryUserdata.PrimaryGatewayPublicIP = primaryGateway.GetPublicIP()
-	if failover {
-		primaryUserdata.SecondaryGatewayPrivateIP = secondaryGateway.GetPrivateIP()
-		primaryUserdata.SecondaryGatewayPublicIP = secondaryGateway.GetPublicIP()
-
-		if secondaryUserdata == nil {
-			return nil, fmt.Errorf("error creating network: secondaryUserdata is nil")
-		}
-
-		secondaryUserdata.PrimaryGatewayPrivateIP = primaryUserdata.PrimaryGatewayPrivateIP
-		secondaryUserdata.PrimaryGatewayPublicIP = primaryUserdata.PrimaryGatewayPublicIP
-		secondaryUserdata.SecondaryGatewayPrivateIP = primaryUserdata.SecondaryGatewayPrivateIP
-		secondaryUserdata.SecondaryGatewayPublicIP = primaryUserdata.SecondaryGatewayPublicIP
-	}
-
-	// Starts gateway(s) installation
-	taskCtx, err = primaryTask.GetContext()
-	if err != nil {
-		return nil, err
-	}
-	primaryTask, err = concurrency.NewTaskWithContext(taskCtx, primaryTask)
-	if err != nil {
-		return nil, err
-	}
-
-	network.NetworkState = networkstate.PHASE2
-	logrus.Debugf("Updating network metadata '%s' ...", network.Name)
-	mn, err = metadata.SaveNetwork(handler.service, network)
-	if err != nil {
-		return nil, err
-	}
-
-	// Check if hosts are still attached to network according to metadata
-	primaryTask, err = primaryTask.Start(handler.installPhase2OnGateway, data.Map{
-		"host":     primaryGateway,
-		"userdata": primaryUserdata,
-	})
-	if err != nil {
-		return nil, err
-	}
-	if failover && secondaryTask != nil {
-		taskCtx, err = secondaryTask.GetContext()
-		if err != nil {
-			return nil, err
-		}
-		secondaryTask, err = concurrency.NewTaskWithContext(taskCtx, secondaryTask)
-		if err != nil {
-			return nil, err
-		}
-		secondaryTask, err = secondaryTask.Start(handler.installPhase2OnGateway, data.Map{
-			"host":     secondaryGateway,
-			"userdata": secondaryUserdata,
-		})
-		if err != nil {
-			return nil, err
-		}
-	}
-	_, primaryErr = primaryTask.Wait()
-	if primaryErr != nil {
-		return nil, primaryErr
-	}
-	if failover && secondaryTask != nil {
-		_, secondaryErr = secondaryTask.Wait()
-		if secondaryErr != nil {
-			return nil, secondaryErr
-		}
-	}
-
-	select {
-	case <-ctx.Done():
-		logrus.Warnf("Network creation cancelled by user")
-		return nil, fmt.Errorf("network creation cancelled by user")
-	default:
-	}
-
-	network.NetworkState = networkstate.READY
-	logrus.Debugf("Updating network metadata '%s' ...", network.Name)
-	mn, err = metadata.SaveNetwork(handler.service, network)
-	if err != nil {
-		return nil, err
-	}
-
-	return network, nil
-}
-
-func (handler *NetworkHandler) createGateway(t concurrency.Task, params concurrency.TaskParameters) (result concurrency.TaskResult, err error) {
-	defer scerr.OnPanic(&err)()
-
-	var (
-		inputs data.Map
-		ok     bool
-	)
-	if inputs, ok = params.(data.Map); !ok {
-		return nil, scerr.InvalidParameterError("params", "must be a data.Map")
-	}
-
-	// name := inputs["name"].(string)
-	request, ok := inputs["request"].(resources.GatewayRequest)
-	if !ok {
-		return nil, scerr.InvalidParameterError("request", "must be a resources.GatewayRequest")
-	}
-	sizing, ok := inputs["sizing"].(resources.SizingRequirements)
-	if !ok {
-		return nil, scerr.InvalidParameterError("sizing", "must be a resources.SizingRequirements")
-	}
-	primary, ok := inputs["primary"].(bool)
-	if !ok {
-		return nil, scerr.InvalidParameterError("primary", "must be a bool")
-	}
-
-	logrus.Infof("Requesting the creation of gateway '%s' using template '%s' with image '%s'", request.Name, request.TemplateID, request.ImageID)
-	gw, userData, err := handler.service.CreateGateway(request)
-	if err != nil {
-		switch err.(type) {
-		case *scerr.ErrNotFound, *scerr.ErrTimeout:
-			return nil, err
-		default:
-			return nil, err
-		}
-	}
-
-	// Starting from here, deletes the primary gateway if exiting with error
-	defer func() {
-		if err != nil {
-			logrus.Warnf("Cleaning up on failure, deleting gateway '%s' host resource...", request.Name)
-			if gw != nil {
-				derr := handler.service.DeleteHost(gw.ID)
-				if derr != nil {
-					msgRoot := "Cleaning up on failure, failed to delete gateway '%s'"
-					switch derr.(type) {
-					case *scerr.ErrNotFound:
-						logrus.Errorf(msgRoot+", resource not found: %v", request.Name, derr)
-					case *scerr.ErrTimeout:
-						logrus.Errorf(msgRoot+", timeout: %v", request.Name, derr)
-					default:
-						logrus.Errorf(msgRoot+": %v", request.Name, derr)
-					}
-					err = scerr.AddConsequence(err, derr)
-				} else {
-					logrus.Infof("Cleaning up on failure, gateway '%s' deleted", request.Name)
-				}
-				err = scerr.AddConsequence(err, derr)
-			}
-		}
-	}()
-
-	// Reloads the host to be sure all the properties are updated
-	gw, err = handler.service.InspectHost(gw)
-	if err != nil {
-		switch err.(type) {
-		case *scerr.ErrNotFound, *scerr.ErrTimeout:
-			return nil, err
-		default:
-			return nil, err
-		}
-	}
-
-	// Binds gateway to VIP
-	if request.Network.VIP != nil {
-		err = handler.service.BindHostToVIP(request.Network.VIP, gw)
-		if err != nil {
-			return nil, err
-		}
-		userData.PrivateVIP = request.Network.VIP.PrivateIP
-		// userData.DefaultRouteIP = request.Network.VIP.PrivateIP
-		userData.DefaultRouteIP = gw.GetPrivateIP()
-		// userData.EndpointIP = request.Network.VIP.PublicIP
-	} else {
-		userData.DefaultRouteIP = gw.GetPrivateIP()
-	}
-	userData.IsPrimaryGateway = primary
-
-	// Updates requested sizing in gateway property propsv1.HostSizing
-	err = gw.Properties.LockForWrite(hostproperty.SizingV1).ThenUse(func(v interface{}) error {
-		gwSizingV1 := v.(*propsv1.HostSizing)
-		gwSizingV1.RequestedSize = &propsv1.HostSize{
-			Cores:     sizing.MinCores,
-			RAMSize:   sizing.MinRAMSize,
-			DiskSize:  sizing.MinDiskSize,
-			GPUNumber: sizing.MinGPU,
-			CPUFreq:   sizing.MinFreq,
-		}
-		return nil
-	})
-	if err != nil {
-		return nil, err
-	}
-
-	// Writes Gateway metadata
-	m, err := metadata.SaveGateway(handler.service, gw, request.Network.ID)
-	if err != nil {
-		return nil, err
-	}
-	result = data.Map{
-		"host":     gw,
-		"userdata": userData,
-		"metadata": m,
-	}
-	return result, nil
-}
-
-func (handler *NetworkHandler) waitForInstallPhase1OnGateway(
-	task concurrency.Task, params concurrency.TaskParameters,
-) (result concurrency.TaskResult, err error) {
-
-	gw := params.(*resources.Host)
-
-	// A host claimed ready by a Cloud provider is not necessarily ready
-	// to be used until ssh service is up and running. So we wait for it before
-	// claiming host is created
-	logrus.Infof("Waiting until gateway '%s' is available by SSH ...", gw.Name)
-	sshHandler := NewSSHHandler(handler.service)
-	ct, _ := task.GetContext()
-	ssh, err := sshHandler.GetConfig(ct, gw.ID)
-	if err != nil {
-		return nil, err
-=======
->>>>>>> 4cf320cf
 	}
 	err = objn.Create(task, req, gwname, &sizing)
 	if err != nil {
