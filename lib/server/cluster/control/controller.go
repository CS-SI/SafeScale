/*
 * Copyright 2018-2020, CS Systemes d'Information, http://www.c-s.fr
 *
 * Licensed under the Apache License, Version 2.0 (the "License");
 * you may not use this file except in compliance with the License.
 * You may obtain a copy of the License at
 *
 *     http://www.apache.org/licenses/LICENSE-2.0
 *
 * Unless required by applicable law or agreed to in writing, software
 * distributed under the License is distributed on an "AS IS" BASIS,
 * WITHOUT WARRANTIES OR CONDITIONS OF ANY KIND, either express or implied.
 * See the License for the specific language governing permissions and
 * limitations under the License.
 */

package control

import (
	"fmt"
	"strings"
	"time"

	"github.com/CS-SI/SafeScale/lib/utils/scerr"
	"github.com/CS-SI/SafeScale/lib/utils/temporal"

	log "github.com/sirupsen/logrus"

	pb "github.com/CS-SI/SafeScale/lib"
	"github.com/CS-SI/SafeScale/lib/client"
	clusterapi "github.com/CS-SI/SafeScale/lib/server/cluster/api"
	clusterpropsv1 "github.com/CS-SI/SafeScale/lib/server/cluster/control/properties/v1"
	clusterpropsv2 "github.com/CS-SI/SafeScale/lib/server/cluster/control/properties/v2"
	"github.com/CS-SI/SafeScale/lib/server/cluster/enums/clusterstate"
	"github.com/CS-SI/SafeScale/lib/server/cluster/enums/property"
	"github.com/CS-SI/SafeScale/lib/server/cluster/identity"
	"github.com/CS-SI/SafeScale/lib/server/iaas"
	"github.com/CS-SI/SafeScale/lib/server/iaas/resources"
	srvutils "github.com/CS-SI/SafeScale/lib/server/utils"
	"github.com/CS-SI/SafeScale/lib/utils"
	"github.com/CS-SI/SafeScale/lib/utils/concurrency"
	"github.com/CS-SI/SafeScale/lib/utils/data"
	"github.com/CS-SI/SafeScale/lib/utils/retry"
	"github.com/CS-SI/SafeScale/lib/utils/serialize"
)

// Controller contains the information about a cluster
type Controller struct {
	identity.Identity
	Properties *serialize.JSONProperties `json:"properties,omitempty"` // Properties contains additional info about the cluster

	foreman  *foreman
	metadata *Metadata
	service  iaas.Service

	lastStateCollection time.Time

	concurrency.TaskedLock
}

// NewController ...
func NewController(svc iaas.Service) (src *Controller, err error) {
	defer scerr.OnPanic(&err)()

	metadata, err := NewMetadata(svc)
	if err != nil {
		return nil, err
	}
	return &Controller{
		service:    svc,
		metadata:   metadata,
		Properties: serialize.NewJSONProperties("clusters"),
		TaskedLock: concurrency.NewTaskedLock(),
	}, nil
}

func (c *Controller) replace(task concurrency.Task, src *Controller) (err error) {
	defer scerr.OnPanic(&err)()

	err = c.Lock(task)
	if err != nil {
		return err
	}
	defer func() {
		unlockErr := c.Unlock(task)
		if unlockErr != nil {
			log.Warn(unlockErr)
		}
		if err == nil && unlockErr != nil {
			err = unlockErr
		}
	}()

	//	(&c.Identity).Replace(&src.Identity)
	c.Properties = src.Properties
	return nil
}

// Restore restores full ability of a Cluster controller by binding with appropriate Foreman
func (c *Controller) Restore(task concurrency.Task, f Foreman) (err error) {
	if c == nil {
		return scerr.InvalidInstanceError()
	}
	defer scerr.OnPanic(&err)()

	if task == nil {
		return scerr.InvalidParameterError("task", "cannot be nil")
	}
	if f == nil {
		return scerr.InvalidParameterError("f", "cannot be nil")
	}
	if task == nil {
		return scerr.InvalidParameterError("task", "cannot be nil")
	}
	if f == nil {
		return scerr.InvalidParameterError("f", "cannot be nil")
	}

	err = c.Lock(task)
	if err != nil {
		return err
	}
	defer func() {
		unlockErr := c.Unlock(task)
		if unlockErr != nil {
			log.Warn(unlockErr)
		}
		if err == nil && unlockErr != nil {
			err = unlockErr
		}
	}()

	c.foreman = f.(*foreman)
	return nil
}

// Create creates the necessary infrastructure of the Cluster
func (c *Controller) Create(task concurrency.Task, req Request, f Foreman) (err error) {
	if c == nil {
		return scerr.InvalidInstanceError()
	}
	if task == nil {
		task = concurrency.RootTask()
	}
	if f == nil {
		return scerr.InvalidParameterError("f", "cannot be nil")
	}
<<<<<<< HEAD

    defer scerr.OnPanic(&err)()
=======
>>>>>>> 28a34bb4

	tracer := concurrency.NewTracer(task, "", true).GoingIn()
	defer tracer.OnExitTrace()()
	defer temporal.NewStopwatch().OnExitLogInfo(
		fmt.Sprintf("Starting creation of infrastructure of cluster '%s'...", req.Name),
		fmt.Sprintf("Ending creation of infrastructure of cluster '%s'", req.Name),
	)()
	defer scerr.OnExitLogError(tracer.TraceMessage("creation of infrastructure of cluster:"), &err)()
	defer scerr.OnPanic(&err)()

	err = c.Lock(task)
	if err != nil {
		return err
	}

	// VPL: For now, always disable addition of feature proxycache-client
	err = c.Properties.LockForWrite(property.FeaturesV1).ThenUse(func(clonable data.Clonable) error {
		clonable.(*clusterpropsv1.Features).Disabled["proxycache"] = struct{}{}
		return nil
	})
	if err != nil {
		log.Errorf("failed to disable feature 'proxycache': %v", err)
		return err
	}
	// ENDVPL

	c.foreman = f.(*foreman)
	err = c.Unlock(task)
	if err != nil {
		return err
	}

	err = c.foreman.construct(task, req)
	return err
}

// GetService returns the service from the provider
func (c *Controller) GetService(task concurrency.Task) (srv iaas.Service) {
	var err error
	defer scerr.OnExitLogError(concurrency.NewTracer(task, "", concurrency.IsLogActive("Trace.Controller")).TraceMessage(""), &err)()

	if c == nil {
		err = scerr.InvalidInstanceError()
		return nil
	}

	ignoredErr := c.RLock(task)
	if ignoredErr != nil {
		err = ignoredErr
		return nil
	}
	defer func() {
		unlockErr := c.RUnlock(task)
		if unlockErr != nil {
			log.Warn(unlockErr)
			srv = nil
		}
		if err == nil && unlockErr != nil {
			err = unlockErr
		}
	}()
	return c.service
}

// GetIdentity returns the core data of a cluster
func (c *Controller) GetIdentity(task concurrency.Task) (id identity.Identity) {
	if task == nil {
		task = concurrency.RootTask()
	}

	var err error
	defer scerr.OnExitLogError(concurrency.NewTracer(task, "", concurrency.IsLogActive("Trace.Controller")).TraceMessage(""), &err)()

	if c == nil {
		err = scerr.InvalidInstanceError()
		return identity.Identity{}
	}

	ignoredErr := c.RLock(task)
	if ignoredErr != nil {
		err = ignoredErr
		return identity.Identity{}
	}
	defer func() {
		unlockErr := c.RUnlock(task)
		if unlockErr != nil {
			log.Warn(unlockErr)
			id = identity.Identity{}
		}
		if err == nil && unlockErr != nil {
			err = unlockErr
		}
	}()
	return c.Identity
}

// GetProperties returns the properties of the cluster
func (c *Controller) GetProperties(task concurrency.Task) (props *serialize.JSONProperties) {
	if task == nil {
		task = concurrency.RootTask()
	}

	var err error
	defer scerr.OnExitLogError(concurrency.NewTracer(task, "", concurrency.IsLogActive("Trace.Controller")).TraceMessage(""), &err)()

	if c == nil {
		err = scerr.InvalidInstanceError()
		return nil
	}

	ignoredErr := c.RLock(task)
	if ignoredErr != nil {
		err = ignoredErr
		return nil
	}
	defer func() {
		unlockErr := c.RUnlock(task)
		if unlockErr != nil {
			log.Warn(unlockErr)
			props = nil
		}
		if err == nil && unlockErr != nil {
			err = unlockErr
		}
	}()

	return c.Properties
}

// GetNetworkConfig returns the network configuration of the cluster
func (c *Controller) GetNetworkConfig(task concurrency.Task) (_ clusterpropsv2.Network, err error) {
	defer scerr.OnPanic(&err)()

	config := clusterpropsv2.Network{}
	if task == nil {
		task = concurrency.RootTask()
	}

	defer scerr.OnExitLogError(concurrency.NewTracer(task, "", concurrency.IsLogActive("Trace.Controller")).TraceMessage(""), &err)()

	if c == nil {
		return config, scerr.InvalidInstanceError()
	}

	if c.GetProperties(task).Lookup(property.NetworkV2) {
		_ = c.GetProperties(task).LockForRead(property.NetworkV2).ThenUse(func(v interface{}) error {
			config = *(v.(*clusterpropsv2.Network))
			return nil
		})
	} else {
		err = c.GetProperties(task).LockForRead(property.NetworkV1).ThenUse(func(v interface{}) error {
			networkV1, ok := v.(*clusterpropsv1.Network)
			if !ok {
				return fmt.Errorf("invalid metadata")
			}
			config = clusterpropsv2.Network{
				NetworkID:      networkV1.NetworkID,
				CIDR:           networkV1.CIDR,
				GatewayID:      networkV1.GatewayID,
				GatewayIP:      networkV1.GatewayIP,
				DefaultRouteIP: networkV1.GatewayIP,
				EndpointIP:     networkV1.PublicIP,
			}
			return nil
		})
	}

	return config, nil
}

// CountNodes returns the number of nodes in the cluster
func (c *Controller) CountNodes(task concurrency.Task) (_ uint, err error) {
	if c == nil {
		return 0, scerr.InvalidInstanceError()
	}
	defer scerr.OnPanic(&err)()

	if task == nil {
		task = concurrency.RootTask()
	}

	defer scerr.OnExitLogError(concurrency.NewTracer(task, "", concurrency.IsLogActive("Trace.Controller")).TraceMessage(""), &err)()

	var count uint

	err = c.GetProperties(task).LockForRead(property.NodesV2).ThenUse(func(v interface{}) error {
		count = uint(len(v.(*clusterpropsv2.Nodes).PrivateNodes))
		return nil
	})
	if err != nil {
		log.Debugf("failed to count nodes: %v", err)
		return count, err
	}
	return count, err
}

// ListMasters lists the names of the master nodes in the Cluster
func (c *Controller) ListMasters(task concurrency.Task) (nodelist []*clusterpropsv2.Node, err error) {
	defer scerr.OnPanic(&err)()

	if task == nil {
		task = concurrency.RootTask()
	}

	var list []*clusterpropsv2.Node
	err = c.GetProperties(task).LockForRead(property.NodesV2).ThenUse(func(v interface{}) error {
		list = v.(*clusterpropsv2.Nodes).Masters
		return nil
	})
	if err != nil {
		log.Errorf("failed to get list of master names: %v", err)
		return list, err
	}
	return list, err
}

// ListMasterNames lists the names of the master nodes in the Cluster
func (c *Controller) ListMasterNames(task concurrency.Task) (nodelist clusterapi.NodeList, err error) {
	defer scerr.OnPanic(&err)()
	if task == nil {
		task = concurrency.RootTask()
	}

	list := clusterapi.NodeList{}
	err = c.GetProperties(task).LockForRead(property.NodesV2).ThenUse(func(v interface{}) error {
		nodesV2 := v.(*clusterpropsv2.Nodes).Masters
		for _, v := range nodesV2 {
			list[v.NumericalID] = v.Name
		}
		return nil
	})
	if err != nil {
		// log.Errorf("failed to get list of master names: %v", err)
		return nil, err
	}
	return list, nil
}

// ListMasterIDs lists the IDs of the master nodes in the Cluster
func (c *Controller) ListMasterIDs(task concurrency.Task) (nodelist clusterapi.NodeList, err error) {
	defer scerr.OnPanic(&err)()
	if task == nil {
		task = concurrency.RootTask()
	}

	list := clusterapi.NodeList{}
	err = c.GetProperties(task).LockForRead(property.NodesV2).ThenUse(func(v interface{}) error {
		nodesV2 := v.(*clusterpropsv2.Nodes).Masters
		for _, v := range nodesV2 {
			list[v.NumericalID] = v.ID
		}
		return nil
	})
	if err != nil {
		return nil, fmt.Errorf("failed to get list of master IDs: %v", err)
	}

	return list, nil
}

// ListMasterIPs lists the IP addresses of the master nodes in the Cluster
func (c *Controller) ListMasterIPs(task concurrency.Task) (nodelist clusterapi.NodeList, err error) {
	defer scerr.OnPanic(&err)()
	if task == nil {
		task = concurrency.RootTask()
	}

	list := clusterapi.NodeList{}
	err = c.GetProperties(task).LockForRead(property.NodesV2).ThenUse(func(v interface{}) error {
		nodesV2 := v.(*clusterpropsv2.Nodes).Masters
		for _, v := range nodesV2 {
			list[v.NumericalID] = v.PrivateIP
		}
		return nil
	})
	if err != nil {
		log.Errorf("failed to get list of master IPs: %v", err)
		return nil, err
	}
	return list, err
}

// ListNodes lists the nodes in the Cluster
func (c *Controller) ListNodes(task concurrency.Task) (nodelist []*clusterpropsv2.Node, err error) {
	defer scerr.OnPanic(&err)()
	if task == nil {
		task = concurrency.RootTask()
	}

	var list []*clusterpropsv2.Node
	err = c.GetProperties(task).LockForRead(property.NodesV2).ThenUse(func(v interface{}) error {
		list = v.(*clusterpropsv2.Nodes).PrivateNodes
		return nil
	})
	if err != nil {
		// log.Errorf("failed to get list of node IDs: %v", err)
		return nil, err
	}
	return list, nil
}

// ListNodeNames lists the names of the nodes in the Cluster
func (c *Controller) ListNodeNames(task concurrency.Task) (nodelist clusterapi.NodeList, err error) {
	defer scerr.OnPanic(&err)()
	if task == nil {
		task = concurrency.RootTask()
	}

	list := clusterapi.NodeList{}
	err = c.GetProperties(task).LockForRead(property.NodesV2).ThenUse(func(v interface{}) error {
		nodesV2 := v.(*clusterpropsv2.Nodes).PrivateNodes
		for _, v := range nodesV2 {
			list[v.NumericalID] = v.Name
		}
		return nil
	})
	if err != nil {
		// log.Errorf("failed to get list of node IDs: %v", err)
		return nil, err
	}
	return list, err
}

// ListNodeIDs lists the IDs of the nodes in the Cluster
func (c *Controller) ListNodeIDs(task concurrency.Task) (nodelist clusterapi.NodeList, err error) {
	defer scerr.OnPanic(&err)()

	if task == nil {
		task = concurrency.RootTask()
	}

	list := clusterapi.NodeList{}
	err = c.GetProperties(task).LockForRead(property.NodesV2).ThenUse(func(v interface{}) error {
		nodesV2 := v.(*clusterpropsv2.Nodes).PrivateNodes
		for _, v := range nodesV2 {
			list[v.NumericalID] = v.ID
		}
		return nil
	})
	if err != nil {
		// log.Errorf("failed to get list of node IDs: %v", err)
		return nil, err
	}
	return list, err
}

// ListNodeIPs lists the IP addresses of the nodes in the Cluster
func (c *Controller) ListNodeIPs(task concurrency.Task) (nodelist clusterapi.NodeList, err error) {
	defer scerr.OnPanic(&err)()

	if task == nil {
		task = concurrency.RootTask()
	}

	var list clusterapi.NodeList
	err = c.GetProperties(task).LockForRead(property.NodesV2).ThenUse(func(v interface{}) error {
		nodesV2 := v.(*clusterpropsv2.Nodes).PrivateNodes
		for _, v := range nodesV2 {
			list[v.NumericalID] = v.PrivateIP
		}
		return nil
	})
	if err != nil {
		// log.Errorf("failed to get list of node IP addresses: %v", err)
		return nil, err
	}
	return list, nil
}

// GetNode returns a node based on its ID
func (c *Controller) GetNode(task concurrency.Task, hostID string) (host *pb.Host, err error) {
	if c == nil {
		return nil, scerr.InvalidInstanceError()
	}
	defer scerr.OnPanic(&err)()

	if hostID == "" {
		return nil, scerr.InvalidParameterError("hostID", "cannot be empty string")
	}
	if task == nil {
		task = concurrency.RootTask()
	}

	tracer := concurrency.NewTracer(task, fmt.Sprintf("(%s)", hostID), true).GoingIn()
	defer tracer.OnExitTrace()()
	defer scerr.OnExitLogError(tracer.TraceMessage(""), &err)()

	found := false
	err = c.GetProperties(task).LockForRead(property.NodesV2).ThenUse(func(v interface{}) error {
		nodesV2 := v.(*clusterpropsv2.Nodes)
		found, _ = contains(nodesV2.PrivateNodes, hostID)
		return nil
	})
	if err != nil {
		return nil, err
	}
	if !found {
		return nil, fmt.Errorf("failed to find node '%s' in Cluster '%s'", hostID, c.Name)
	}
	return client.New().Host.Inspect(hostID, temporal.GetExecutionTimeout())
}

// SearchNode tells if an host ID corresponds to a node of the Cluster
func (c *Controller) SearchNode(task concurrency.Task, hostID string) (found bool, err error) {
	defer scerr.OnPanic(&err)()

	if task == nil {
		task = concurrency.RootTask()
	}

	found = false
	_ = c.GetProperties(task).LockForRead(property.NodesV2).ThenUse(func(v interface{}) error {
		found, _ = contains(v.(*clusterpropsv2.Nodes).PrivateNodes, hostID)
		return nil
	})

	return found, err
}

// FindAvailableMaster returns the *propsv2.Node corresponding to the first available master for execution
func (c *Controller) FindAvailableMaster(task concurrency.Task) (_ *clusterpropsv2.Node, err error) {
	if c == nil {
		return nil, scerr.InvalidInstanceError()
	}
	defer scerr.OnPanic(&err)()

	if task == nil {
		task = concurrency.RootTask()
	}

	tracer := concurrency.NewTracer(task, "", true).GoingIn()
	defer tracer.OnExitTrace()()
	defer scerr.OnExitLogError(tracer.TraceMessage(""), &err)()

	found := false
	clientHost := client.New().Host
	masters, err := c.ListMasters(task)
	if err != nil {
		return nil, err
	}

	var (
		lastError error
		master    *clusterpropsv2.Node
	)
	for _, master = range masters {
		sshCfg, err := clientHost.SSHConfig(master.ID)
		if err != nil {
			lastError = err
			log.Errorf("failed to get ssh config for master '%s': %s", master.ID, err.Error())
			continue
		}

		_, err = sshCfg.WaitServerReady(task, "ready", temporal.GetConnectSSHTimeout())
		if err != nil {
			lastError = err
			if _, ok := err.(*retry.ErrTimeout); ok {
				continue
			}
			return nil, err
		}
		found = true
		break
	}
	if !found {
		return nil, fmt.Errorf("failed to find available master: %v", lastError)
	}
	return master, nil
}

// FindAvailableNode returns the propsv2.Node corresponding to first available node
func (c *Controller) FindAvailableNode(task concurrency.Task) (_ *clusterpropsv2.Node, err error) {
	if task == nil {
		task = concurrency.RootTask()
	}

	defer scerr.OnPanic(&err)()

	tracer := concurrency.NewTracer(task, "", true).GoingIn()
	defer tracer.OnExitTrace()()
	defer scerr.OnExitLogError(tracer.TraceMessage(""), &err)()

	clientHost := client.New().Host
	list, err := c.ListNodes(task)
	if err != nil {
		return nil, err
	}

	found := false
	var (
		node      *clusterpropsv2.Node
		lastError error
	)
	for _, node = range list {
		sshCfg, err := clientHost.SSHConfig(node.ID)
		if err != nil {
			log.Errorf("failed to get ssh config of node '%s': %s", node.ID, err.Error())
			continue
		}

		_, err = sshCfg.WaitServerReady(task, "ready", temporal.GetConnectSSHTimeout())
		if err != nil {
			lastError = err
			if _, ok := err.(*retry.ErrTimeout); ok {
				continue
			}
			return nil, err
		}
		found = true
		break
	}
	if !found {
		return nil, fmt.Errorf("failed to find available node: %v", lastError)
	}
	return node, nil
}

// UpdateMetadata writes Cluster config in Object Storage
func (c *Controller) UpdateMetadata(task concurrency.Task, updatefn func() error) (err error) {
	if c == nil {
		return scerr.InvalidInstanceError()
	}
	defer scerr.OnPanic(&err)()

	if task == nil {
		task = concurrency.RootTask()
	}

	tracer := concurrency.NewTracer(task, "", true).WithStopwatch().GoingIn()
	defer tracer.OnExitTrace()()
	defer scerr.OnExitLogError(tracer.TraceMessage(""), &err)()

	err = c.Lock(task)
	if err != nil {
		return err
	}
	defer func() {
		unlockErr := c.Unlock(task)
		if unlockErr != nil {
			log.Warn(unlockErr)
		}
		if err == nil && unlockErr != nil {
			err = unlockErr
		}
	}()

	c.metadata.Acquire()
	defer c.metadata.Release()

	err = c.metadata.Reload(task)
	if err != nil {
		return err
	}
	if c.metadata.Written() {
		mc, err := c.metadata.Get()
		if err != nil {
			return err
		}
		err = c.replace(task, mc)
		if err != nil {
			return err
		}
	} else {
		c.metadata.Carry(task, c)
	}

	if updatefn != nil {
		err := updatefn()
		if err != nil {
			return err
		}
	}
	return c.metadata.Write()
}

// DeleteMetadata removes Cluster metadata from Object Storage
func (c *Controller) DeleteMetadata(task concurrency.Task) (err error) {
	if c == nil {
		return scerr.InvalidInstanceError()
	}

	defer scerr.OnPanic(&err)()

	if task == nil {
		task = concurrency.RootTask()
	}

	tracer := concurrency.NewTracer(task, "", true).WithStopwatch().GoingIn()
	defer tracer.OnExitTrace()()
	defer scerr.OnExitLogError(tracer.TraceMessage(""), &err)()

	err = c.Lock(task)
	if err != nil {
		return err
	}
	defer func() {
		unlockErr := c.Unlock(task)
		if unlockErr != nil {
			log.Warn(unlockErr)
		}
		if err == nil && unlockErr != nil {
			err = unlockErr
		}
	}()

	c.metadata.Acquire()
	defer c.metadata.Release()

	return c.metadata.Delete()
}

func contains(list []*clusterpropsv2.Node, hostID string) (bool, int) {
	var idx int
	found := false
	for i, v := range list {
		if v.ID == hostID {
			found = true
			idx = i
			break
		}
	}
	return found, idx
}

// Serialize converts cluster data to JSON
func (c *Controller) Serialize() ([]byte, error) {
	return serialize.ToJSON(c)
}

// Deserialize reads json code and reinstantiates cluster
func (c *Controller) Deserialize(buf []byte) error {
	return serialize.FromJSON(buf, c)
}

// AddNode adds one node
func (c *Controller) AddNode(task concurrency.Task, req *pb.HostDefinition) (string, error) {
	// No log enforcement here, delegated to AddNodes()

	hosts, err := c.AddNodes(task, 1, req)
	if err != nil {
		return "", err
	}
	return hosts[0], nil
}

// AddNodes adds <count> nodes
func (c *Controller) AddNodes(task concurrency.Task, count uint, req *pb.HostDefinition) (hosts []string, err error) {
	if c == nil {
		return nil, scerr.InvalidInstanceError()
	}
	defer scerr.OnPanic(&err)()

	if count == 0 {
		return nil, scerr.InvalidParameterError("count", "must be greater than zero")
	}
	if task == nil {
		task = concurrency.RootTask()
	}

	tracer := concurrency.NewTracer(task, fmt.Sprintf("(%d)", count), true).GoingIn()
	defer tracer.OnExitTrace()()
	defer scerr.OnExitLogError(tracer.TraceMessage(""), &err)()

	nodeDef := complementHostDefinition(req, pb.HostDefinition{})
	var hostImage string

	properties := c.GetProperties(concurrency.RootTask())
	if !properties.Lookup(property.DefaultsV2) {
		err := properties.LockForRead(property.DefaultsV1).ThenUse(func(v interface{}) error {
			defaultsV1 := v.(*clusterpropsv1.Defaults)
			return c.UpdateMetadata(task, func() error {
				return properties.LockForWrite(property.DefaultsV2).ThenUse(func(v interface{}) error {
					defaultsV2 := v.(*clusterpropsv2.Defaults)
					convertDefaultsV1ToDefaultsV2(defaultsV1, defaultsV2)
					return nil
				})
			})
		})
		if err != nil {
			return nil, err
		}
	}
	err = properties.LockForRead(property.DefaultsV2).ThenUse(func(v interface{}) error {
		defaultsV2 := v.(*clusterpropsv2.Defaults)
		sizing := srvutils.ToPBHostSizing(defaultsV2.NodeSizing)
		nodeDef.Sizing = &sizing
		hostImage = defaultsV2.Image
		return nil
	})

	if err != nil {
		return nil, err
	}

	if nodeDef.ImageId == "" {
		nodeDef.ImageId = hostImage
	}

	var (
		// nodeType    nodetype.Enum
		nodeTypeStr string
		errors      []string
	)
	netCfg, err := c.GetNetworkConfig(task)
	if err != nil {
		return nil, err
	}
	nodeDef.Network = netCfg.NetworkID

	timeout := temporal.GetExecutionTimeout() + time.Duration(count)*time.Minute

	var subtasks []concurrency.Task
	for i := uint(0); i < count; i++ {
		subtask, err := task.StartInSubTask(c.foreman.taskCreateNode, data.Map{
			"index": i + 1,
			// "type":    nodeType,
			"nodeDef": nodeDef,
			"timeout": timeout,
			"nokeep":  false,
		})
		if err != nil {
			return nil, err
		}
		subtasks = append(subtasks, subtask)
	}
	for _, s := range subtasks {
		result, err := s.Wait()
		if err != nil {
			errors = append(errors, err.Error())
		} else {
			hostName, ok := result.(string)
			if ok {
				if hostName != "" {
					hosts = append(hosts, hostName)
				}
			}
		}
	}
	hostClt := client.New().Host

	// Starting from here, delete nodes if exiting with error
	newHosts := hosts
	defer func() {
		if err != nil {
			if len(newHosts) > 0 {
				derr := hostClt.Delete(newHosts, temporal.GetExecutionTimeout())
				if derr != nil {
					log.Errorf("failed to delete nodes after failure to expand cluster")
				}
				err = scerr.AddConsequence(err, derr)
			}
		}
	}()

	if len(errors) > 0 {
		err = fmt.Errorf("errors occurred on %s node%s addition: %s", nodeTypeStr, utils.Plural(uint(len(errors))), strings.Join(errors, "\n"))
		return nil, err
	}

	// Now configure new nodes
	err = c.foreman.configureNodesFromList(task, hosts)
	if err != nil {
		return nil, err
	}

	// At last join nodes to cluster
	err = c.foreman.joinNodesFromList(task, hosts)
	if err != nil {
		return nil, err
	}

	return hosts, nil
}

func convertDefaultsV1ToDefaultsV2(defaultsV1 *clusterpropsv1.Defaults, defaultsV2 *clusterpropsv2.Defaults) {
	defaultsV2.Image = defaultsV1.Image
	defaultsV2.MasterSizing = resources.SizingRequirements{
		MinCores:    defaultsV1.MasterSizing.Cores,
		MinFreq:     defaultsV1.MasterSizing.CPUFreq,
		MinGPU:      defaultsV1.MasterSizing.GPUNumber,
		MinRAMSize:  defaultsV1.MasterSizing.RAMSize,
		MinDiskSize: defaultsV1.MasterSizing.DiskSize,
		Replaceable: defaultsV1.MasterSizing.Replaceable,
	}
	defaultsV2.NodeSizing = resources.SizingRequirements{
		MinCores:    defaultsV1.NodeSizing.Cores,
		MinFreq:     defaultsV1.NodeSizing.CPUFreq,
		MinGPU:      defaultsV1.NodeSizing.GPUNumber,
		MinRAMSize:  defaultsV1.NodeSizing.RAMSize,
		MinDiskSize: defaultsV1.NodeSizing.DiskSize,
		Replaceable: defaultsV1.NodeSizing.Replaceable,
	}
}

// GetState returns the current state of the Cluster
func (c *Controller) GetState(task concurrency.Task) (state clusterstate.Enum, err error) {
	if c == nil {
		return clusterstate.Unknown, scerr.InvalidInstanceError()
	}
	defer scerr.OnPanic(&err)()

	if task == nil {
		task = concurrency.RootTask()
	}

	tracer := concurrency.NewTracer(task, "", true).GoingIn()
	defer tracer.OnExitTrace()()
	defer scerr.OnExitLogError(tracer.TraceMessage(""), &err)()

	now := time.Now()
	var collectInterval time.Duration

	err = c.GetProperties(task).LockForRead(property.StateV1).ThenUse(func(v interface{}) error {
		stateV1 := v.(*clusterpropsv1.State)
		collectInterval = stateV1.StateCollectInterval
		state = stateV1.State
		return nil
	})
	if err != nil {
		return 0, err
	}
	if now.After(c.lastStateCollection.Add(collectInterval)) {
		return c.ForceGetState(task)
	}
	return state, nil
}

// ForceGetState returns the current state of the Cluster
// Uses the "maker" GetState from Foreman
func (c *Controller) ForceGetState(task concurrency.Task) (state clusterstate.Enum, err error) {
	if c == nil {
		return clusterstate.Unknown, scerr.InvalidInstanceError()
	}
	defer scerr.OnPanic(&err)()

	if task == nil {
		task = concurrency.RootTask()
	}

	tracer := concurrency.NewTracer(task, "", true).GoingIn()
	defer tracer.OnExitTrace()()
	defer scerr.OnExitLogError(tracer.TraceMessage(""), &err)()

	state, err = c.foreman.getState(task)
	if err != nil {
		return clusterstate.Unknown, err
	}

	err = c.UpdateMetadata(task, func() error {
		return c.GetProperties(task).LockForWrite(property.StateV1).ThenUse(func(v interface{}) error {
			stateV1 := v.(*clusterpropsv1.State)
			stateV1.State = state
			c.lastStateCollection = time.Now()
			return nil
		})
	})
	return state, err
}

// deleteMaster deletes the master specified by its ID
func (c *Controller) deleteMaster(task concurrency.Task, hostID string) (err error) {
	if c == nil {
		return scerr.InvalidInstanceError()
	}
	defer scerr.OnPanic(&err)()

	if hostID == "" {
		return scerr.InvalidParameterError("hostID", "cannot be empty string")
	}

	tracer := concurrency.NewTracer(task, fmt.Sprintf("(%s)", hostID), true).GoingIn()
	defer tracer.OnExitTrace()()
	defer scerr.OnExitLogError(tracer.TraceMessage(""), &err)()

	if task == nil {
		task = concurrency.RootTask()
	}

	// Removes master from cluster metadata
	var master *clusterpropsv2.Node
	err = c.UpdateMetadata(task, func() error {
		return c.Properties.LockForWrite(property.NodesV2).ThenUse(func(v interface{}) error {
			nodesV2 := v.(*clusterpropsv2.Nodes)
			found, idx := contains(nodesV2.Masters, hostID)
			if !found {
				return resources.ResourceNotFoundError("host", hostID)
			}
			master = nodesV2.Masters[idx]
			if idx < len(nodesV2.Masters)-1 {
				nodesV2.Masters = append(nodesV2.Masters[:idx], nodesV2.Masters[idx+1:]...)
			} else {
				nodesV2.Masters = nodesV2.Masters[:idx]
			}
			return nil
		})
	})
	if err != nil {
		return err
	}

	// Starting from here, restore master in cluster metadata if exiting with error
	defer func() {
		if err != nil {
			derr := c.UpdateMetadata(task, func() error {
				return c.Properties.LockForWrite(property.NodesV2).ThenUse(func(v interface{}) error {
					nodesV2 := v.(*clusterpropsv2.Nodes)
					nodesV2.Masters = append(nodesV2.Masters, master)
					return nil
				})
			})
			if derr != nil {
				log.Errorf("failed to restore node ownership in cluster")
			}
			err = scerr.AddConsequence(err, derr)
		}
	}()

	// Finally delete host
	err = client.New().Host.Delete([]string{master.ID}, temporal.GetLongOperationTimeout())
	if err != nil {
		return err
	}

	return nil
}

// DeleteLastNode deletes the last Agent node added
func (c *Controller) DeleteLastNode(task concurrency.Task, selectedMasterID string) (err error) {
	if c == nil {
		return scerr.InvalidInstanceError()
	}
	defer scerr.OnPanic(&err)()

	if task == nil {
		task = concurrency.RootTask()
	}

	tracer := concurrency.NewTracer(task, fmt.Sprintf("('%s')", selectedMasterID), true).GoingIn()
	defer tracer.OnExitTrace()()
	defer scerr.OnExitLogError(tracer.TraceMessage(""), &err)()

	var node *clusterpropsv2.Node

	// Removed reference of the node from cluster metadata
	err = c.GetProperties(task).LockForRead(property.NodesV2).ThenUse(func(v interface{}) error {
		nodesV2 := v.(*clusterpropsv2.Nodes)
		node = nodesV2.PrivateNodes[len(nodesV2.PrivateNodes)-1]
		return nil
	})
	if err != nil {
		return err
	}

	if selectedMasterID == "" {
		master, err := c.FindAvailableMaster(task)
		if err != nil {
			errDelNode := c.deleteNode(task, node, "")
			err = scerr.AddConsequence(err, errDelNode)
			return err
		}
		selectedMasterID = master.ID
	}

	return c.deleteNode(task, node, selectedMasterID)
}

// DeleteSpecificNode deletes the node specified by its ID
func (c *Controller) DeleteSpecificNode(task concurrency.Task, hostID string, selectedMasterID string) (err error) {
	if c == nil {
		return scerr.InvalidInstanceError()
	}
	defer scerr.OnPanic(&err)()

	if hostID == "" {
		return scerr.InvalidParameterError("hostID", "cannot be empty string")
	}
	if task == nil {
		task = concurrency.RootTask()
	}

	tracer := concurrency.NewTracer(task, fmt.Sprintf("(%s)", hostID), true).GoingIn()
	defer tracer.OnExitTrace()()
	defer scerr.OnExitLogError(tracer.TraceMessage(""), &err)()

	var (
		node *clusterpropsv2.Node
	)

	err = c.GetProperties(task).LockForRead(property.NodesV2).ThenUse(func(v interface{}) error {
		nodesV2 := v.(*clusterpropsv2.Nodes)
		var (
			idx   int
			found bool
		)
		if found, idx = contains(nodesV2.PrivateNodes, hostID); !found {
			return scerr.NotFoundError(fmt.Sprintf("failed to find node '%s'", hostID))
		}
		node = nodesV2.PrivateNodes[idx]
		return nil
	})
	if err != nil {
		return err
	}

	if selectedMasterID == "" {
		master, err := c.FindAvailableMaster(task)
		if err != nil {
			errDelNode := c.deleteNode(task, node, "")
			err = scerr.AddConsequence(err, errDelNode)
			return err
		}
		selectedMasterID = master.ID
	}

	return c.deleteNode(task, node, selectedMasterID)
}

// deleteNode deletes the node specified by its ID
func (c *Controller) deleteNode(task concurrency.Task, node *clusterpropsv2.Node, selectedMaster string) (err error) {
	if c == nil {
		return scerr.InvalidInstanceError()
	}
	defer scerr.OnPanic(&err)()

	if node == nil {
		return scerr.InvalidParameterError("node", "cannot be nil")
	}
	if task == nil {
		task = concurrency.RootTask()
	}

	tracer := concurrency.NewTracer(task, fmt.Sprintf("(%s, '%s')", node.Name, selectedMaster), true).GoingIn()
	defer tracer.OnExitTrace()()
	defer scerr.OnExitLogError(tracer.TraceMessage(""), &err)()

	// Removes node from cluster metadata (done before really deleting node to prevent operations on the node in parallel)
	err = c.UpdateMetadata(task, func() error {
		return c.Properties.LockForWrite(property.NodesV2).ThenUse(func(v interface{}) error {
			nodesV2 := v.(*clusterpropsv2.Nodes)
			length := len(nodesV2.PrivateNodes)
			_, idx := contains(nodesV2.PrivateNodes, node.ID)
			if idx < length-1 {
				nodesV2.PrivateNodes = append(nodesV2.PrivateNodes[:idx], nodesV2.PrivateNodes[idx+1:]...)
			} else {
				nodesV2.PrivateNodes = nodesV2.PrivateNodes[:idx]
			}
			return nil
		})
	})
	if err != nil {
		return err
	}

	// Starting from here, restore node in cluster metadata if exiting with error
	defer func() {
		if err != nil {
			derr := c.UpdateMetadata(task, func() error {
				return c.Properties.LockForWrite(property.NodesV2).ThenUse(func(v interface{}) error {
					nodesV2 := v.(*clusterpropsv2.Nodes)
					nodesV2.PrivateNodes = append(nodesV2.PrivateNodes, node)
					return nil
				})
			})
			if derr != nil {
				log.Errorf("failed to restore node ownership in cluster")
			}
			err = scerr.AddConsequence(err, derr)
		}
	}()

	// Leave node from cluster (ie leave Docker swarm), if selectedMaster isn't empty
	if selectedMaster != "" {
		err = c.foreman.leaveNodesFromList(task, []string{node.ID}, selectedMaster)
		if err != nil {
			return err
		}

		// Unconfigure node
		err = c.foreman.unconfigureNode(task, node.ID, selectedMaster)
		if err != nil {
			return err
		}
	}

	// Finally delete host
	err = client.New().Host.Delete([]string{node.ID}, temporal.GetLongOperationTimeout())
	if err != nil {
		if _, ok := err.(*scerr.ErrNotFound); ok {
			// host seems already deleted, so it's a success (handles the case where )
			return nil
		}
		return err
	}

	return nil
}

// Delete destroys everything related to the infrastructure built for the Cluster
func (c *Controller) Delete(task concurrency.Task) (err error) {
	if c == nil {
		return scerr.InvalidInstanceError()
	}
	if task == nil {
		return scerr.InvalidParameterError("task", "cannot be nil")
	}

	tracer := concurrency.NewTracer(task, "", true).GoingIn()
	defer tracer.OnExitTrace()()
	defer scerr.OnExitLogError(tracer.TraceMessage(""), &err)()
	defer scerr.OnPanic(&err)()

	// Updates metadata
	err = c.UpdateMetadata(task, func() error {
		return c.Properties.LockForWrite(property.StateV1).ThenUse(func(v interface{}) error {
			v.(*clusterpropsv1.State).State = clusterstate.Removed
			return nil
		})
	})
	if err != nil {
		return err
	}

	deleteNodeFunc := func(t concurrency.Task, params concurrency.TaskParameters) (concurrency.TaskResult, error) {
		hostID, ok := params.(string)
		if !ok {
			return nil, scerr.InvalidParameterError("params", "is not a string")
		}
		funcErr := c.DeleteSpecificNode(t, hostID, "")
		return nil, funcErr
	}
	deleteMasterFunc := func(t concurrency.Task, params concurrency.TaskParameters) (concurrency.TaskResult, error) {
		hostID, ok := params.(string)
		if !ok {
			return nil, scerr.InvalidParameterError("params", "is not a string")
		}
		funcErr := c.deleteMaster(t, hostID)
		return nil, funcErr
	}

	var cleaningErrors []error

	// Deletes the nodes
	list, err := c.ListNodeIDs(task)
	if err != nil {
		return err
	}
	if len(list) > 0 {
		var subtasks []concurrency.Task
		for _, v := range list {
			subtask, err := task.StartInSubTask(deleteNodeFunc, v)
			if err != nil {
				return err
			}
			subtasks = append(subtasks, subtask)
		}
		for _, s := range subtasks {
			_, subErr := s.Wait()
			if subErr != nil {
				cleaningErrors = append(cleaningErrors, subErr)
			}
		}
	}

	// Delete the Masters
	list, err = c.ListMasterIDs(task)
	if err != nil {
		return err
	}
	if len(list) > 0 {
		var subtasks []concurrency.Task
		for _, v := range list {
			subtask, err := task.StartInSubTask(deleteMasterFunc, v)
			if err != nil {
				return err
			}
			subtasks = append(subtasks, subtask)
		}
		for _, s := range subtasks {
			_, subErr := s.Wait()
			if subErr != nil {
				cleaningErrors = append(cleaningErrors, subErr)
			}
		}
	}

	// get access to metadata
	networkID := ""
	if c.GetProperties(task).Lookup(property.NetworkV2) {
		err = c.GetProperties(task).LockForRead(property.NetworkV2).ThenUse(func(v interface{}) error {
			networkID = v.(*clusterpropsv2.Network).NetworkID
			return nil
		})
	} else {
		err = c.GetProperties(task).LockForRead(property.NetworkV1).ThenUse(func(v interface{}) error {
			networkID = v.(*clusterpropsv1.Network).NetworkID
			return nil
		})
	}
	if err != nil {
		cleaningErrors = append(cleaningErrors, err)
		return scerr.ErrListError(cleaningErrors)
	}

	// Deletes the network
	clientNetwork := client.New().Network
	retryErr := retry.WhileUnsuccessfulDelay5SecondsTimeout(
		func() error {
			return clientNetwork.Delete([]string{networkID}, temporal.GetExecutionTimeout())
		},
		temporal.GetHostTimeout(),
	)
	if retryErr != nil {
		cleaningErrors = append(cleaningErrors, retryErr)
		return scerr.ErrListError(cleaningErrors)
	}

	// Deletes the metadata
	err = c.DeleteMetadata(task)
	if err != nil {
		cleaningErrors = append(cleaningErrors, err)
		return scerr.ErrListError(cleaningErrors)
	}

	err = c.Lock(task)
	if err != nil {
		return err
	}
	defer func() {
		unlockErr := c.Unlock(task)
		if unlockErr != nil {
			log.Warn(unlockErr)
		}
		if err == nil && unlockErr != nil {
			err = unlockErr
		}
	}()

	c.service = nil

	return scerr.ErrListError(cleaningErrors)
}

// Stop stops the Cluster is its current state is compatible
func (c *Controller) Stop(task concurrency.Task) (err error) {
	if c == nil {
		return scerr.InvalidInstanceError()
	}
	defer scerr.OnPanic(&err)()

	if task == nil {
		task = concurrency.RootTask()
	}

	tracer := concurrency.NewTracer(task, "", true).GoingIn()
	defer tracer.OnExitTrace()()
	defer scerr.OnExitLogError(tracer.TraceMessage(""), &err)()

	state, _ := c.ForceGetState(task)
	if state == clusterstate.Stopped {
		return nil
	}

	if state != clusterstate.Nominal && state != clusterstate.Degraded {
		return fmt.Errorf("failed to stop Cluster because of it's current state: %s", state.String())
	}

	// Updates metadata to mark the cluster as Stopping
	err = c.UpdateMetadata(task, func() error {
		return c.Properties.LockForWrite(property.StateV1).ThenUse(func(v interface{}) error {
			v.(*clusterpropsv1.State).State = clusterstate.Stopping
			return nil
		})
	})
	if err != nil {
		return err
	}

	// Stops the resources of the cluster

	var (
		nodes                         []*clusterpropsv2.Node
		masters                       []*clusterpropsv2.Node
		gatewayID, secondaryGatewayID string
	)
	err = c.GetProperties(task).LockForRead(property.NodesV2).ThenUse(func(v interface{}) error {
		nodesV2 := v.(*clusterpropsv2.Nodes)
		masters = nodesV2.Masters
		nodes = nodesV2.PrivateNodes
		return nil
	})
	if err != nil {
		return fmt.Errorf("failed to get list of hosts: %v", err)
	}
	if c.GetProperties(task).Lookup(property.NetworkV2) {
		err = c.GetProperties(task).LockForRead(property.NetworkV2).ThenUse(func(v interface{}) error {
			networkV2 := v.(*clusterpropsv2.Network)
			gatewayID = networkV2.GatewayID
			secondaryGatewayID = networkV2.SecondaryGatewayID
			return nil
		})
	} else {
		err = c.GetProperties(task).LockForRead(property.NetworkV1).ThenUse(func(v interface{}) error {
			gatewayID = v.(*clusterpropsv1.Network).GatewayID
			return nil
		})
	}
	if err != nil {
		return err
	}

	// Stop nodes
	taskGroup, err := concurrency.NewTaskGroup(task)
	if err != nil {
		return err
	}

	// FIXME introduce status

	for _, n := range nodes {
		_, err = taskGroup.Start(c.asyncStopHost, n.ID)
		if err != nil {
			return err
		}
	}
	// Stop masters
	for _, n := range masters {
		_, err = taskGroup.Start(c.asyncStopHost, n.ID)
		if err != nil {
			return err
		}
	}
	// Stop gateway(s)
	_, err = taskGroup.Start(c.asyncStopHost, gatewayID)
	if err != nil {
		return err
	}
	if secondaryGatewayID != "" {
		_, err = taskGroup.Start(c.asyncStopHost, secondaryGatewayID)
		if err != nil {
			return err
		}
	}

	_, err = taskGroup.Wait()
	if err != nil {
		return err
	}

	// Updates metadata to mark the cluster as Stopped
	return c.UpdateMetadata(task, func() error {
		return c.Properties.LockForWrite(property.StateV1).ThenUse(func(v interface{}) error {
			v.(*clusterpropsv1.State).State = clusterstate.Stopped
			state = clusterstate.Stopped
			return nil
		})
	})
}

func (c *Controller) asyncStopHost(task concurrency.Task, params concurrency.TaskParameters) (concurrency.TaskResult, error) {
	return nil, c.service.StopHost(params.(string))
}

// Start starts the Cluster
func (c *Controller) Start(task concurrency.Task) (err error) {
	if c == nil {
		return scerr.InvalidInstanceError()
	}
	defer scerr.OnPanic(&err)()

	if task == nil {
		task = concurrency.RootTask()
	}

	tracer := concurrency.NewTracer(task, "", true).GoingIn()
	defer tracer.OnExitTrace()()
	defer scerr.OnExitLogError(tracer.TraceMessage(""), &err)()

	state, err := c.ForceGetState(task)
	if err != nil {
		return err
	}
	if state == clusterstate.Nominal || state == clusterstate.Degraded || state == clusterstate.Starting {
		return nil
	}
	if state != clusterstate.Stopped {
		return fmt.Errorf("failed to start Cluster because of it's current state: %s", state.String())
	}

	// Updates metadata to mark the cluster as Starting
	err = c.UpdateMetadata(task, func() error {
		return c.Properties.LockForWrite(property.StateV1).ThenUse(func(v interface{}) error {
			v.(*clusterpropsv1.State).State = clusterstate.Starting
			return nil
		})
	})
	if err != nil {
		return err
	}

	// Starts the resources of the cluster

	var (
		nodes                         []*clusterpropsv2.Node
		masters                       []*clusterpropsv2.Node
		gatewayID, secondaryGatewayID string
	)
	err = c.GetProperties(task).LockForRead(property.NodesV2).ThenUse(func(v interface{}) error {
		nodesV2 := v.(*clusterpropsv2.Nodes)
		masters = nodesV2.Masters
		nodes = nodesV2.PrivateNodes
		return nil
	})
	if err != nil {
		return fmt.Errorf("failed to get list of hosts: %v", err)
	}
	if c.GetProperties(task).Lookup(property.NetworkV2) {
		err = c.GetProperties(task).LockForRead(property.NetworkV2).ThenUse(func(v interface{}) error {
			networkV2 := v.(*clusterpropsv2.Network)
			gatewayID = networkV2.GatewayID
			secondaryGatewayID = networkV2.SecondaryGatewayID
			return nil
		})
	} else {
		err = c.GetProperties(task).LockForRead(property.NetworkV1).ThenUse(func(v interface{}) error {
			gatewayID = v.(*clusterpropsv1.Network).GatewayID
			return nil
		})
	}
	if err != nil {
		return err
	}

	// FIXME introduce status

	// Start gateway(s)
	taskGroup, err := concurrency.NewTaskGroup(task)
	if err != nil {
		return err
	}
	_, err = taskGroup.Start(c.asyncStartHost, gatewayID)
	if err != nil {
		return err
	}
	if secondaryGatewayID != "" {
		_, err = taskGroup.Start(c.asyncStartHost, secondaryGatewayID)
		if err != nil {
			return err
		}
	}
	// Start masters
	for _, n := range masters {
		_, err = taskGroup.Start(c.asyncStopHost, n.ID)
		if err != nil {
			return err
		}
	}
	// Start nodes
	for _, n := range nodes {
		_, err = taskGroup.Start(c.asyncStopHost, n.ID)
		if err != nil {
			return err
		}
	}
	_, err = taskGroup.Wait()
	if err != nil {
		return err
	}

	// Updates metadata to mark the cluster as Stopped
	return c.UpdateMetadata(task, func() error {
		return c.Properties.LockForWrite(property.StateV1).ThenUse(func(v interface{}) error {
			v.(*clusterpropsv1.State).State = clusterstate.Nominal
			return nil
		})
	})
}

func (c *Controller) asyncStartHost(task concurrency.Task, params concurrency.TaskParameters) (concurrency.TaskResult, error) {
	return nil, c.service.StartHost(params.(string))
}

// // sanitize tries to rebuild manager struct based on what is available on ObjectStorage
// func (c *Controller) Sanitize(data *Metadata) error {

// 	core := data.Get()
// 	instance := &Cluster{
// 		Core:     core,
// 		metadata: data,
// 	}
// 	instance.reset()

// 	if instance.manager == nil {
// 		var mgw *providermetadata.Gateway
// 		mgw, err := providermetadata.LoadGateway(svc, instance.Core.NetworkID)
// 		if err != nil {
// 			return err
// 		}
// 		gw := mgw.Get()
// 		hm := providermetadata.NewHost(svc)
// 		hosts := []*resources.Host{}
// 		err = hm.Browse(func(h *resources.Host) error {
// 			if strings.HasPrefix(h.Name, instance.Core.Name+"-") {
// 				hosts = append(hosts, h)
// 			}
// 			return nil
// 		})
// 		if err != nil {
// 			return err
// 		}
// 		if len(hosts) == 0 {
// 			return fmt.Errorf("failed to find hosts belonging to cluster")
// 		}

// 		// We have hosts, fill the manager
// 		masterIDs := []string{}
// 		masterIPs := []string{}
// 		privateNodeIPs := []string{}
// 		publicNodeIPs := []string{}
// 		defaultNetworkIP := ""
// 		err = gw.Properties.LockForRead(HostProperty.NetworkV1).ThenUse(func(v interface{}) error {
// 			hostNetworkV1 := v.(*propsv1.HostNetwork)
// 			defaultNetworkIP = hostNetworkV1.IPv4Addresses[hostNetworkV1.DefaultNetworkID]
// 			for _, h := range hosts {
// 				if strings.HasPrefix(h.Name, instance.Core.Name+"-master-") {
// 					masterIDs = append(masterIDs, h.ID)
// 					masterIPs = append(masterIPs, defaultNetworkIP)
// 				} else if strings.HasPrefix(h.Name, instance.Core.Name+"-node-") {
// 					privateNodeIPs = append(privateNodeIPs, defaultNetworkIP)
// 				} else if strings.HasPrefix(h.Name, instance.Core.Name+"-pubnode-") {
// 					publicNodeIPs = append(privateNodeIPs, defaultNetworkIP)
// 				}
// 			}
// 			return nil
// 		})
// 		if err != nil {
// 			return fmt.Errorf("failed to update metadata of cluster '%s': %s", instance.Core.Name, err.Error())
// 		}

// 		newManager := &managerData{
// 			BootstrapID:      gw.ID,
// 			BootstrapIP:      defaultNetworkIP,
// 			MasterIDs:        masterIDs,
// 			MasterIPs:        masterIPs,
// 			PrivateNodeIPs:   privateNodeIPs,
// 			PublicNodeIPs:    publicNodeIPs,
// 			MasterLastIndex:  len(masterIDs),
// 			PrivateLastIndex: len(privateNodeIPs),
// 			PublicLastIndex:  len(publicNodeIPs),
// 		}
// 		log.Debugf("updating metadata...")
// 		err = instance.updateMetadata(func() error {
// 			instance.manager = newManager
// 			return nil
// 		})
// 		if err != nil {
// 			return fmt.Errorf("failed to update metadata of cluster '%s': %s", instance.Core.Name, err.Error())
// 		}
// 	}
// 	return nil
// }<|MERGE_RESOLUTION|>--- conflicted
+++ resolved
@@ -145,11 +145,8 @@
 	if f == nil {
 		return scerr.InvalidParameterError("f", "cannot be nil")
 	}
-<<<<<<< HEAD
 
     defer scerr.OnPanic(&err)()
-=======
->>>>>>> 28a34bb4
 
 	tracer := concurrency.NewTracer(task, "", true).GoingIn()
 	defer tracer.OnExitTrace()()
