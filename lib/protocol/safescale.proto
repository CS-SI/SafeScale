--- conflicted
+++ resolved
@@ -474,25 +474,21 @@
 	string tenant_id = 2;
 }
 
-<<<<<<< HEAD
 message TemplateMatchRequest {
 	string tenant_id = 1;
 	string sizing = 2;
-=======
+}
+
 message TemplateInspectRequest {
 	bool all = 1;
 	string tenant_id = 2;
 	bool only_scanned = 3;
->>>>>>> 7f90ee9e
 }
 
 service TemplateService {
 	rpc List(TemplateListRequest) returns (TemplateList){}
-<<<<<<< HEAD
 	rpc Match(TemplateMatchRequest) returns (TemplateList){}
-=======
 	rpc Inspect(TemplateInspectRequest) returns (TemplateList){}
->>>>>>> 7f90ee9e
 }
 
 // safescale volume create v1 --speed="SSD" --size=2000 (par default HDD, possible SSD, HDD, COLD)
