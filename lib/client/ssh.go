/*
 * Copyright 2018-2022, CS Systemes d'Information, http://csgroup.eu
 *
 * Licensed under the Apache License, Version 2.0 (the "License");
 * you may not use this file except in compliance with the License.
 * You may obtain a copy of the License at
 *
 *     http://www.apache.org/licenses/LICENSE-2.0
 *
 * Unless required by applicable law or agreed to in writing, software
 * distributed under the License is distributed on an "AS IS" BASIS,
 * WITHOUT WARRANTIES OR CONDITIONS OF ANY KIND, either express or implied.
 * See the License for the specific language governing permissions and
 * limitations under the License.
 */

package client

import (
	"context"
	"crypto/md5"
	"encoding/hex"
	"fmt"
	"io/ioutil"
	"os/exec"
	"reflect"
	"strconv"
	"strings"
	"time"

	"github.com/sirupsen/logrus"

	"github.com/CS-SI/SafeScale/v22/lib/protocol"
	sshfactory "github.com/CS-SI/SafeScale/v22/lib/server/resources/factories/ssh"
	"github.com/CS-SI/SafeScale/v22/lib/server/resources/operations/converters"
	srvutils "github.com/CS-SI/SafeScale/v22/lib/server/utils"
	"github.com/CS-SI/SafeScale/v22/lib/system/ssh"
	sshapi "github.com/CS-SI/SafeScale/v22/lib/system/ssh/api"
	"github.com/CS-SI/SafeScale/v22/lib/utils"
	"github.com/CS-SI/SafeScale/v22/lib/utils/cli/enums/outputs"
	"github.com/CS-SI/SafeScale/v22/lib/utils/debug"
	"github.com/CS-SI/SafeScale/v22/lib/utils/fail"
	"github.com/CS-SI/SafeScale/v22/lib/utils/retry"
	"github.com/CS-SI/SafeScale/v22/lib/utils/retry/enums/verdict"
	"github.com/CS-SI/SafeScale/v22/lib/utils/temporal"
	"github.com/CS-SI/SafeScale/v22/lib/utils/valid"
)

// ssh is the part of the safescale client that handles SSH stuff
type sshConsumer struct {
	// session is not used currently
	session *Session
}

// Run executes the command
func (s sshConsumer) Run(hostName, command string, outs outputs.Enum, connectionTimeout, executionTimeout time.Duration) (int, string, string, fail.Error) {
	const invalid = -1
	var (
		retcode        int
		stdout, stderr string
	)

	sshCfg, err := s.getHostSSHConfig(hostName)
	if err != nil {
		return invalid, "", "", err
	}

	if connectionTimeout < DefaultConnectionTimeout {
		connectionTimeout = DefaultConnectionTimeout
	}

	ctx, xerr := srvutils.GetContext(true)
	if xerr != nil {
		return invalid, "", "", xerr
	}

	sshConn, xerr := sshfactory.NewConnector(sshCfg)
	if xerr != nil {
		return invalid, "", "", xerr
	}

	// Create the command
	retryErr := retry.WhileUnsuccessfulWithNotify(
		func() (innerErr error) {
			var sshCmd sshapi.Command
			var innerXErr fail.Error
			defer func() {
				if sshCmd != nil {
					_ = sshCmd.Close()
				}
			}()

			sshCmd, innerXErr = sshConn.NewCommand(ctx, command)
			if innerXErr != nil {
				return innerXErr
			}
<<<<<<< HEAD

			defer func(cmd sshapi.Command) {
				derr := cmd.Close()
				if derr != nil {
					if innerErr != nil {
						innerXErr = fail.ConvertError(innerErr)
						_ = innerXErr.AddConsequence(fail.Wrap(derr, "failed to close SSH tunnel"))
						innerErr = innerXErr
						return
					}
					innerErr = derr
				}
			}(sshCmd)

=======
>>>>>>> 6023f44f
			retcode, stdout, stderr, innerXErr = sshCmd.RunWithTimeout(
				ctx, outs, executionTimeout,
			)
			if innerXErr != nil {
				switch innerXErr.(type) {
				case *fail.ErrNotAvailable:
					return innerXErr
				case *fail.ErrTimeout:
					return innerXErr
				default:
					// stop the loop and propagate the error
					retcode = -1
					return retry.StopRetryError(innerXErr)
				}
			}

			if retcode == 255 { // ssh connection drop
				hn, _ := sshCfg.GetHostname()
				return fail.NotAvailableError("Remote SSH server on Host '%s' is not available, failed to connect", hn)
			}

			return nil
		},
		temporal.MinDelay(),
		connectionTimeout,
		func(t retry.Try, v verdict.Enum) {
			if v == verdict.Retry {
				if t.Err != nil {
					logrus.Debugf("Remote SSH service on host '%s' isn't ready (%s), retrying...\n", hostName, t.Err.Error())
				} else {
					logrus.Debugf("Remote SSH service on host '%s' isn't ready, retrying...", hostName)
				}
			}
		},
	)
	if retryErr != nil {
		switch retryErr.(type) {
		case *retry.ErrStopRetry:
			return invalid, "", "", fail.Wrap(fail.Cause(retryErr))
		case *retry.ErrTimeout:
			return invalid, "", "", fail.Wrap(retryErr)
		default:
			return invalid, "", "", retryErr
		}
	}
	return retcode, stdout, stderr, nil
}

func (s sshConsumer) getHostSSHConfig(hostname string) (sshapi.Config, fail.Error) {
	hostConsumer := s.session.Host
	cfg, err := hostConsumer.SSHConfig(hostname)
	if err != nil {
		return nil, fail.ConvertError(err)
	}

	return cfg, nil
}

const protocolSeparator = ":"

func extracthostName(in string) (string, fail.Error) {
	parts := strings.Split(in, protocolSeparator)
	if len(parts) == 1 {
		return "", nil
	}
	if len(parts) > 2 {
		return "", fail.OverflowError(nil, 2, "too many parts in path")
	}
	hostName := strings.TrimSpace(parts[0])
	for _, proto := range []string{"file", "http", "https", "ftp"} {
		if strings.ToLower(hostName) == proto {
			return "", fail.SyntaxError("no protocol expected. Only host name")
		}
	}

	return hostName, nil
}

func extractPath(in string) (string, fail.Error) {
	parts := strings.Split(in, protocolSeparator)
	if len(parts) == 1 {
		return in, nil
	}
	if len(parts) > 2 {
		return "", fail.OverflowError(nil, 2, "too many parts in path")
	}
	_, xerr := extracthostName(in)
	if xerr != nil {
		return "", xerr
	}

	return strings.TrimSpace(parts[1]), nil
}

func getMD5Hash(text string) string {
	hasher := md5.New()
	_, err := hasher.Write([]byte(text))
	if err != nil {
		return ""
	}
	return hex.EncodeToString(hasher.Sum(nil))
}

// Copy ...
func (s sshConsumer) Copy(from, to string, connectionTimeout, executionTimeout time.Duration) (int, string, string, fail.Error) {
	const invalid = -1
	if from == "" {
		return invalid, "", "", fail.InvalidParameterCannotBeEmptyStringError("from")
	}
	if to == "" {
		return invalid, "", "", fail.InvalidParameterCannotBeEmptyStringError("to")
	}

	hostName := ""
	var upload bool
	var localPath, remotePath string
	// Try extract host
	hostFrom, xerr := extracthostName(from)
	if xerr != nil {
		return invalid, "", "", xerr
	}
	hostTo, xerr := extracthostName(to)
	if xerr != nil {
		return invalid, "", "", xerr
	}

	// Host checks
	if hostFrom != "" && hostTo != "" {
		return invalid, "", "", fail.NotImplementedError("copy between 2 hosts is not supported yet") // FIXME: Technical debt
	}
	if hostFrom == "" && hostTo == "" {
		return invalid, "", "", fail.NotImplementedError("no host name specified neither in from nor to") // FIXME: Technical debt
	}

	fromPath, rerr := extractPath(from)
	if rerr != nil {
		return invalid, "", "", rerr
	}
	toPath, rerr := extractPath(to)
	if rerr != nil {
		return invalid, "", "", rerr
	}

	if hostFrom != "" {
		hostName = hostFrom
		remotePath = fromPath
		localPath = toPath
		upload = false
	} else {
		hostName = hostTo
		remotePath = toPath
		localPath = fromPath
		upload = true
	}

	sshCfg, xerr := s.getHostSSHConfig(hostName)
	if xerr != nil {
		return invalid, "", "", xerr
	}

	sshConn, xerr := sshfactory.NewConnector(sshCfg)
	if xerr != nil {
		return invalid, "", "", xerr
	}

	if executionTimeout < temporal.HostOperationTimeout() && executionTimeout != 0 {
		executionTimeout = temporal.HostOperationTimeout()
	}
	if connectionTimeout < DefaultConnectionTimeout {
		connectionTimeout = DefaultConnectionTimeout
	}

	task, xerr := s.session.GetTask()
	if xerr != nil {
		return invalid, "", "", xerr
	}
	ctx := task.Context()

	var (
		stdout, stderr string
	)

	extendedTimeout := connectionTimeout + 2*executionTimeout
	if executionTimeout == 0 {
		extendedTimeout = connectionTimeout + 2*temporal.HostOperationTimeout()
	}

	retcode := -1
	retryErr := retry.WhileUnsuccessful(
		func() error {
			iretcode, istdout, istderr, xerr := sshConn.CopyWithTimeout(
				ctx, remotePath, localPath, upload, executionTimeout,
			)
			xerr = debug.InjectPlannedFail(xerr)
			if xerr != nil {
				if strings.Contains(xerr.Error(), "permission denied") {
					return retry.StopRetryError(xerr, "permission denied trying to copy '%s' to '%s'", localPath, remotePath)
				}

				return xerr
			}

			logrus.Debugf("Checking MD5 of remote file...")
			if iretcode == 1 {
				deleteRemoteFile := func() fail.Error {
					crcCtx, cancelCrc := context.WithTimeout(ctx, executionTimeout)
					defer cancelCrc()

					if upload {
						var crcCmd sshapi.Command
						var finnerXerr fail.Error
						defer func() {
							if crcCmd != nil {
								_ = crcCmd.Close()
							}
						}()

						crcCmd, finnerXerr = sshConn.NewCommand(crcCtx, fmt.Sprintf("sudo rm %s", remotePath))
						if finnerXerr != nil {
							return finnerXerr
						}

						fretcode, fstdout, fstderr, finnerXerr := crcCmd.RunWithTimeout(crcCtx, outputs.COLLECT, executionTimeout)
						finnerXerr = debug.InjectPlannedFail(finnerXerr)
						if finnerXerr != nil {
							finnerXerr.Annotate("retcode", fretcode)
							finnerXerr.Annotate("stdout", fstdout)
							finnerXerr.Annotate("stderr", fstderr)
							return finnerXerr
						}
						if fretcode != 0 {
							finnerXerr = fail.NewError("failed to remove file")
							finnerXerr.Annotate("retcode", fretcode)
							finnerXerr.Annotate("stdout", fstdout)
							finnerXerr.Annotate("stderr", fstderr)
							return finnerXerr
						}
					}

					return nil
				}

				if strings.Contains(istdout, "Permission denied") || strings.Contains(istderr, "Permission denied") {
					if upload {
						derr := deleteRemoteFile()
						if derr != nil {
							logrus.Debugf("there was an error trying to delete the file: %s", derr)
						}
						return fmt.Errorf("permission denied")
					}
					return retry.StopRetryError(fmt.Errorf("permission denied"))
				}

				if strings.Contains(istdout, "No such file or directory") || strings.Contains(istderr, "No such file or directory") {
					return retry.StopRetryError(fmt.Errorf("permission denied"))
				}
			}

			if iretcode != 0 {
				xerr = fail.NewError("failure copying '%s' to '%s': scp error code %d", toPath, hostTo, iretcode)
				xerr.Annotate("stdout", istdout)
				xerr.Annotate("stderr", istderr)
				xerr.Annotate("retcode", iretcode)

				return xerr
			}

			{
				crcCheck := func() fail.Error {
					md5hash := ""
					if localPath != "" {
						content, err := ioutil.ReadFile(localPath)
						if err != nil {
							return fail.WarningError(err, "unable ro read file %s", localPath)
						}
						md5hash = getMD5Hash(string(content))
						if md5hash == "" {
							return fail.WarningError(fmt.Errorf("failure getting MD5 hash"))
						}
					}

					crcCtx, cancelCrc := context.WithTimeout(ctx, executionTimeout)
					defer cancelCrc()

					var crcCmd sshapi.Command
					var finnerXerr fail.Error
					defer func() {
						if crcCmd != nil {
							_ = crcCmd.Close()
						}
					}()

					crcCmd, finnerXerr = sshConn.NewCommand(crcCtx, fmt.Sprintf("/usr/bin/md5sum %s", remotePath))
					if finnerXerr != nil {
						return fail.WarningError(finnerXerr, "failure creating md5 command")
					}
<<<<<<< HEAD

					fretcode, fstdout, fstderr, finnerXerr := crcCmd.RunWithTimeout(crcCtx, outputs.COLLECT, executionTimeout)
=======
					fretcode, fstdout, fstderr, finnerXerr := crcCmd.RunWithTimeout(
						crcCtx, outputs.COLLECT, executionTimeout,
					)
>>>>>>> 6023f44f
					finnerXerr = debug.InjectPlannedFail(finnerXerr)
					if finnerXerr != nil {
						finnerXerr.Annotate("retcode", fretcode)
						finnerXerr.Annotate("stdout", fstdout)
						finnerXerr.Annotate("stderr", fstderr)
						return fail.WarningError(finnerXerr, "failure running remote md5 command")
					}
					if fretcode != 0 {
						finnerXerr = fail.NewError("failed to check md5")
						finnerXerr.Annotate("retcode", fretcode)
						finnerXerr.Annotate("stdout", fstdout)
						finnerXerr.Annotate("stderr", fstderr)
						return fail.WarningError(finnerXerr, "unexpected error code running remote md5 command")
					}
					if !strings.Contains(fstdout, md5hash) {
						logrus.Warnf(
							"WRONG MD5, Tried 'md5sum %s' We got '%s' and '%s', the original was '%s'", remotePath,
							fstdout, fstderr, md5hash,
						)
						return fail.NewError("wrong md5 of '%s'", remotePath)
					}
					return nil
				}

				if xerr = crcCheck(); xerr != nil {
					if _, ok := xerr.(*fail.ErrWarning); !ok || valid.IsNil(xerr) {
						return xerr
					}
					logrus.Warnf(xerr.Error())
				}
			}

			retcode = iretcode
			stdout = istdout
			stderr = istderr

			return nil
		},
		temporal.MinDelay(),
		extendedTimeout,
	)
	if retryErr != nil {
		switch cErr := retryErr.(type) { // nolint
		case *retry.ErrStopRetry:
			return invalid, "", "", fail.Wrap(fail.Cause(retryErr))
		case *retry.ErrTimeout:
			return invalid, "", "", cErr
		}
	}
	return retcode, stdout, stderr, retryErr
}

// getSSHConfigFromName ...
func (s sshConsumer) getSSHConfigFromName(name string, _ time.Duration) (sshapi.Config, fail.Error) {
	s.session.Connect()
	defer s.session.Disconnect()

	ctx, xerr := srvutils.GetContext(true)
	if xerr != nil {
		return nil, xerr
	}

	service := protocol.NewHostServiceClient(s.session.connection)
	sshConfig, err := service.SSH(ctx, &protocol.Reference{Name: name})
	if err != nil {
		return nil, fail.ConvertError(err)
	}

	return converters.SSHConfigFromProtocolToSystem(sshConfig), nil
}

// Connect is the "safescale ssh connect"
func (s sshConsumer) Connect(hostname, username, shell string, timeout time.Duration) error {
	sshCfg, xerr := s.getSSHConfigFromName(hostname, timeout) // timeout is ignored here
	if xerr != nil {
		return xerr
	}

	return retry.WhileUnsuccessfulWithAggregator(
		func() error {
			sshConn, xerr := sshfactory.NewConnector(sshCfg)
			if xerr != nil {
				return xerr
			}

			return sshConn.Enter(username, shell)
		},
		temporal.DefaultDelay(),
		temporal.SSHConnectionTimeout(),
		retry.OrArbiter, // if sshCfg.Ender succeeds, we don't care about the timeout
		func(t retry.Try, v verdict.Enum) {
			if v == verdict.Retry {
				if t.Err != nil {
					logrus.Debugf("Remote SSH service on host '%s' isn't ready (%s), retrying...", hostname, t.Err.Error())
				} else {
					logrus.Debugf("Remote SSH service on host '%s' isn't ready, retrying...", hostname)
				}
			}
		},
	)
}

func (s sshConsumer) CreateTunnel(name string, localPort int, remotePort int, timeout time.Duration) error {
	sshCfg, xerr := s.getSSHConfigFromName(name, timeout)
	if xerr != nil {
		return xerr
	}

	ncfg, _ := ssh.NewConfigFrom(sshCfg)

	if ncfg.GatewayConfig == nil {
		ncfg.GatewayConfig = ssh.NewConfig(ncfg.Hostname, ncfg.IPAddress, ncfg.Port, ncfg.User, ncfg.PrivateKey, 0, "", nil, nil)
	}
	ncfg.IPAddress = "127.0.0.1"
	ncfg.Port = remotePort
	ncfg.LocalPort = localPort

	return retry.WhileUnsuccessfulWithNotify(
		func() error {
			sshConn, xerr := sshfactory.NewConnector(sshCfg, sshfactory.ConnectorWithCli())
			if xerr != nil {
				return xerr
			}

			innerErr := sshConn.CreatePersistentTunneling()
			return innerErr
		},
		temporal.DefaultDelay(),
		temporal.SSHConnectionTimeout(),
		func(t retry.Try, v verdict.Enum) {
			if v == verdict.Retry {
				if t.Err != nil {
					logrus.Debugf("Remote SSH service on host '%s' isn't ready (%s), retrying...\n", name, t.Err.Error())
				} else {
					logrus.Debugf("Remote SSH service on host '%s' isn't ready, retrying...", name)
				}
			}
		},
	)
}

// CloseTunnels closes a tunnel created in the machine 'name'
func (s sshConsumer) CloseTunnels(name string, localPort string, remotePort string, timeout time.Duration) error {
	acfg, xerr := s.getSSHConfigFromName(name, timeout)
	if xerr != nil {
		return xerr
	}

	ncfg, _ := ssh.NewConfigFrom(acfg)
	if ncfg.GatewayConfig == nil {
		ncfg.GatewayConfig = ssh.NewConfig(ncfg.Hostname, ncfg.IPAddress, ncfg.Port, ncfg.User, ncfg.PrivateKey, 0, "", nil, nil)
		ncfg.IPAddress = ssh.Loopback
	}

	ngu, _ := ncfg.GatewayConfig.GetUser()
	ngi, _ := ncfg.GatewayConfig.GetIPAddress()
	cmdString := fmt.Sprintf("ssh .* %s:%s:%s %s@%s .*", localPort, ncfg.IPAddress, remotePort, ngu, ngi)

	bytes, err := exec.Command("pgrep", "-f", cmdString).Output()
	if err != nil {
		_, code, problem := utils.ExtractRetCode(err)
		if problem != nil {
			return fail.Wrap(err, "unable to close tunnel, running pgrep")
		}
		if code == 1 { // no process found
			debug.IgnoreError(err)
			return nil
		}
		if code == 127 { // pgrep not installed
			debug.IgnoreError(fmt.Errorf("pgrep not installed"))
			return nil
		}
		return fail.Wrap(err, "unable to close tunnel, unexpected errorcode running pgrep: %d", code)
	}

	portStrs := strings.Split(strings.Trim(string(bytes), "\n"), "\n")
	for _, portStr := range portStrs {
		_, err = strconv.Atoi(portStr)
		if err != nil {
			return fail.Wrap(err, "unable to close tunnel: %s", fmt.Sprintf("atoi failed on pid: %s", reflect.TypeOf(err).String()))
		}
		err = exec.Command("kill", "-9", portStr).Run()
		if err != nil {
			return fail.Wrap(err, "unable to close tunnel: %s", fmt.Sprintf("kill -9 failed: %s\n", reflect.TypeOf(err).String()))
		}
	}

	return nil
}<|MERGE_RESOLUTION|>--- conflicted
+++ resolved
@@ -94,23 +94,6 @@
 			if innerXErr != nil {
 				return innerXErr
 			}
-<<<<<<< HEAD
-
-			defer func(cmd sshapi.Command) {
-				derr := cmd.Close()
-				if derr != nil {
-					if innerErr != nil {
-						innerXErr = fail.ConvertError(innerErr)
-						_ = innerXErr.AddConsequence(fail.Wrap(derr, "failed to close SSH tunnel"))
-						innerErr = innerXErr
-						return
-					}
-					innerErr = derr
-				}
-			}(sshCmd)
-
-=======
->>>>>>> 6023f44f
 			retcode, stdout, stderr, innerXErr = sshCmd.RunWithTimeout(
 				ctx, outs, executionTimeout,
 			)
@@ -333,7 +316,9 @@
 							return finnerXerr
 						}
 
-						fretcode, fstdout, fstderr, finnerXerr := crcCmd.RunWithTimeout(crcCtx, outputs.COLLECT, executionTimeout)
+						fretcode, fstdout, fstderr, finnerXerr := crcCmd.RunWithTimeout(
+							crcCtx, outputs.COLLECT, executionTimeout,
+						)
 						finnerXerr = debug.InjectPlannedFail(finnerXerr)
 						if finnerXerr != nil {
 							finnerXerr.Annotate("retcode", fretcode)
@@ -407,14 +392,9 @@
 					if finnerXerr != nil {
 						return fail.WarningError(finnerXerr, "failure creating md5 command")
 					}
-<<<<<<< HEAD
-
-					fretcode, fstdout, fstderr, finnerXerr := crcCmd.RunWithTimeout(crcCtx, outputs.COLLECT, executionTimeout)
-=======
 					fretcode, fstdout, fstderr, finnerXerr := crcCmd.RunWithTimeout(
 						crcCtx, outputs.COLLECT, executionTimeout,
 					)
->>>>>>> 6023f44f
 					finnerXerr = debug.InjectPlannedFail(finnerXerr)
 					if finnerXerr != nil {
 						finnerXerr.Annotate("retcode", fretcode)
