--- conflicted
+++ resolved
@@ -43,13 +43,8 @@
 	return service.List(ctx, &protocol.TemplateListRequest{All: all})
 }
 
-<<<<<<< HEAD
 // Match returns the list of templates that match the sizinf
 func (t template) Match(sizing string, timeout time.Duration) (*protocol.TemplateList, error) {
-=======
-// Inspect return the list of available template information on the current tenant
-func (t template) Inspect(all bool, onlyScanned bool, timeout time.Duration) (*protocol.TemplateList, error) {
->>>>>>> 7f90ee9e
 	t.session.Connect()
 	defer t.session.Disconnect()
 
@@ -59,9 +54,21 @@
 	}
 
 	service := protocol.NewTemplateServiceClient(t.session.connection)
-<<<<<<< HEAD
 	return service.Match(ctx, &protocol.TemplateMatchRequest{Sizing: sizing})
-=======
+}
+
+
+// Inspect return the list of available template information on the current tenant
+func (t template) Inspect(all bool, onlyScanned bool, timeout time.Duration) (*protocol.TemplateList, error) {
+	t.session.Connect()
+	defer t.session.Disconnect()
+
+	ctx, xerr := utils.GetContext(true)
+	if xerr != nil {
+		return nil, xerr
+	}
+
+	service := protocol.NewTemplateServiceClient(t.session.connection)
+
 	return service.Inspect(ctx, &protocol.TemplateInspectRequest{All: all, OnlyScanned: onlyScanned})
->>>>>>> 7f90ee9e
 }