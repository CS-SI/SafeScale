/*
 * Copyright 2018-2022, CS Systemes d'Information, http://csgroup.eu
 *
 * Licensed under the Apache License, Version 2.0 (the "License");
 * you may not use this file except in compliance with the License.
 * You may obtain a copy of the License at
 *
 *     http://www.apache.org/licenses/LICENSE-2.0
 *
 * Unless required by applicable law or agreed to in writing, software
 * distributed under the License is distributed on an "AS IS" BASIS,
 * WITHOUT WARRANTIES OR CONDITIONS OF ANY KIND, either express or implied.
 * See the License for the specific language governing permissions and
 * limitations under the License.
 */

package bycli

import (
	"context"
	"fmt"
	"io"
	"io/ioutil"
	"net"
	"os"
	"os/exec"
	"reflect"
	"strconv"
	"strings"
	"syscall"
	"time"

<<<<<<< HEAD
=======
	"github.com/CS-SI/SafeScale/v22/lib/system/ssh"
	sshapi "github.com/CS-SI/SafeScale/v22/lib/system/ssh/api"
	"github.com/CS-SI/SafeScale/v22/lib/utils/valid"
>>>>>>> 6023f44f
	"github.com/sirupsen/logrus"

	"github.com/CS-SI/SafeScale/v22/lib/system/ssh"
	sshapi "github.com/CS-SI/SafeScale/v22/lib/system/ssh/api"
	"github.com/CS-SI/SafeScale/v22/lib/utils"
	"github.com/CS-SI/SafeScale/v22/lib/utils/cli"
	"github.com/CS-SI/SafeScale/v22/lib/utils/cli/enums/outputs"
	"github.com/CS-SI/SafeScale/v22/lib/utils/concurrency"
	"github.com/CS-SI/SafeScale/v22/lib/utils/data"
	"github.com/CS-SI/SafeScale/v22/lib/utils/debug"
	"github.com/CS-SI/SafeScale/v22/lib/utils/debug/tracing"
	"github.com/CS-SI/SafeScale/v22/lib/utils/fail"
	netutils "github.com/CS-SI/SafeScale/v22/lib/utils/net"
	"github.com/CS-SI/SafeScale/v22/lib/utils/retry"
	"github.com/CS-SI/SafeScale/v22/lib/utils/temporal"
	"github.com/CS-SI/SafeScale/v22/lib/utils/valid"
)

// VPL: SSH ControlMaster options: -oControlMaster=auto -oControlPath=/tmp/safescale-%C -oControlPersist=5m
//      To make profit of this multiplexing functionality, we have to change the way we manage ports for tunnels: we have to always
//      use the same port for all access to a same host (not the case currently)
//      May not be used for interactive ssh connection...
const (
	sshOptions = "-q -oIdentitiesOnly=yes -oStrictHostKeyChecking=no -oUserKnownHostsFile=/dev/null -oPubkeyAuthentication=yes -oPasswordAuthentication=no"
)

// Profile helper to manage ssh session
type Profile struct {
	Hostname               string        `json:"hostname"`
	IPAddress              string        `json:"ip_address"`
	Port                   int           `json:"port"`
	User                   string        `json:"user"`
	PrivateKey             string        `json:"private_key"`
	LocalPort              int           `json:"-"`
	LocalHost              string        `json:"local_host"`
	GatewayConfig          sshapi.Config `json:"primary_gateway_config,omitempty"`
	SecondaryGatewayConfig sshapi.Config `json:"secondary_gateway_config,omitempty"`
}

func NewProfile(hostname string, ipAddress string, port int, user string, privateKey string, localPort int, localHost string, gatewayConfig *Profile, secondaryGatewayConfig *Profile) *Profile {
	return &Profile{Hostname: hostname, IPAddress: ipAddress, Port: port, User: user, PrivateKey: privateKey, LocalPort: localPort, LocalHost: localHost, GatewayConfig: gatewayConfig, SecondaryGatewayConfig: secondaryGatewayConfig}
}

func NewConnector(ac sshapi.Config) (*Profile, fail.Error) {
	if valid.IsNil(ac) {
		return nil, fail.InvalidParameterCannotBeNilError("ac")
	}

	hostname, _ := ac.GetHostname()
	IPAddress, _ := ac.GetIPAddress()
	port, _ := ac.GetPort()
	user, _ := ac.GetUser()
	privateKey, _ := ac.GetPrivateKey()
	localPort, _ := ac.GetLocalPort()
	localHost, _ := ac.GetLocalHost()
	gatewayConfig, _ := ac.GetPrimaryGatewayConfig()
	secondaryGatewayConfig, _ := ac.GetSecondaryGatewayConfig()

	return &Profile{Hostname: hostname, IPAddress: IPAddress, Port: int(port), User: user, PrivateKey: privateKey, LocalPort: int(localPort), LocalHost: localHost, GatewayConfig: gatewayConfig, SecondaryGatewayConfig: secondaryGatewayConfig}, nil
}

func (sconf *Profile) Config() (sshapi.Config, fail.Error) {
	if valid.IsNil(sconf) {
		return nil, fail.InvalidInstanceError()
	}
	return sconf, nil
}

// IsNull tells if the instance is a null value
func (sconf *Profile) IsNull() bool {
	return sconf == nil || sconf.IPAddress == ""
}

func (sconf *Profile) GetUser() (string, fail.Error) {
	if valid.IsNil(sconf) {
		return "", fail.InvalidInstanceError()
	}
	return sconf.User, nil
}

func (sconf *Profile) GetPort() (uint, fail.Error) {
	if valid.IsNil(sconf) {
		return 0, fail.InvalidInstanceError()
	}
	return uint(sconf.Port), nil
}

func (sconf *Profile) GetLocalPort() (uint, fail.Error) {
	if valid.IsNil(sconf) {
		return 0, fail.InvalidInstanceError()
	}
	return uint(sconf.LocalPort), nil
}

func (sconf *Profile) GetHostname() (string, fail.Error) {
	if valid.IsNil(sconf) {
		return "", fail.InvalidInstanceError()
	}
	return sconf.Hostname, nil
}

func (sconf *Profile) GetLocalHost() (string, fail.Error) {
	if valid.IsNil(sconf) {
		return "", fail.InvalidInstanceError()
	}
	return sconf.LocalHost, nil
}

func (sconf *Profile) GetIPAddress() (string, fail.Error) {
	if valid.IsNil(sconf) {
		return "", fail.InvalidInstanceError()
	}
	return sconf.IPAddress, nil
}

func (sconf *Profile) GetPrivateKey() (string, fail.Error) {
	if valid.IsNil(sconf) {
		return "", fail.InvalidInstanceError()
	}
	return sconf.PrivateKey, nil
}

func (sconf *Profile) GetPrimaryGatewayConfig() (sshapi.Config, fail.Error) {
	if valid.IsNil(sconf) {
		return nil, fail.InvalidInstanceError()
	}
	return sconf.GatewayConfig, nil
}

func (sconf *Profile) GetSecondaryGatewayConfig() (sshapi.Config, fail.Error) {
	if valid.IsNil(sconf) {
		return nil, fail.InvalidInstanceError()
	}
	return sconf.SecondaryGatewayConfig, nil
}

func (sconf *Profile) GetGatewayConfig(num uint) (sshapi.Config, fail.Error) {
	if valid.IsNil(sconf) {
		return nil, fail.InvalidInstanceError()
	}

	switch num {
	case 0:
		return sconf.GatewayConfig, nil
	case 1:
		return sconf.SecondaryGatewayConfig, nil
	default:
		return nil, fail.InvalidParameterError("num", "only can be 0 or 1")
	}
}

func (sconf *Profile) HasGateways() (bool, fail.Error) {
	if valid.IsNil(sconf) {
		return false, fail.InvalidInstanceError()
	}

	if sconf.GatewayConfig == nil && sconf.SecondaryGatewayConfig == nil {
		return false, nil
	}

	return true, nil
}

// Clone clones the Profile
func (sconf *Profile) Clone() *Profile {
	out := &Profile{}
	*out = *sconf
	return out
}

// Tunnel a SSH tunnel
type Tunnel struct {
	port      int
	cmd       *exec.Cmd
	cmdString string
	keyFile   *os.File
}

type Tunnels []*Tunnel

// Close closes ssh tunnel
func (stun *Tunnel) Close() fail.Error {
	defer debug.NewTracer(context.Background(), true).Entering().Exiting()

	defer func() {
		if lazyErr := utils.LazyRemove(stun.keyFile.Name()); lazyErr != nil {
			logrus.Error(lazyErr)
		}
	}()

	xerr := killProcess(stun.cmd.Process)
	if xerr != nil {
		return xerr
	}

	// Kills remaining processes if there are some
	bytesCmd, err := exec.Command("pgrep", "-f", stun.cmdString).Output()
	if err != nil {
		_, code, problem := utils.ExtractRetCode(err)
		if problem != nil {
			return fail.Wrap(err, "unable to close tunnel, running pgrep")
		}
		if code == 1 { // no process found
			debug.IgnoreError(err)
			return nil
		}
		if code == 127 { // pgrep not installed
			debug.IgnoreError(fmt.Errorf("pgrep not installed"))
			return nil
		}
		return fail.Wrap(err, "unable to close tunnel, unexpected errorcode running pgrep: %d", code)
	}

	portStr := strings.Trim(string(bytesCmd), "\n")
	if _, err = strconv.Atoi(portStr); err != nil {
		return fail.Wrap(err, "unable to close tunnel")
	}

	if err = exec.Command("kill", "-9", portStr).Run(); err != nil {
		return fail.Wrap(err, "unable to close tunnel: %s", fmt.Sprintf("kill -9 failed: %s", reflect.TypeOf(err).String()))
	}

	return nil
}

// killProcess sends a kill signal to the process passed as parameter and Wait() for it to release resources (and
// prevent zombie...)
func killProcess(proc *os.Process) fail.Error {
	err := proc.Kill()
	if err != nil {
		switch cerr := err.(type) {
		case syscall.Errno:
			switch cerr {
			case syscall.ESRCH:
				// process not found, continue
				debug.IgnoreError(err)
			default:
				logrus.Errorf("proc.Kill() failed: %s", cerr.Error())
				return fail.Wrap(err, "unable to send kill signal to process")
			}
		default:
			switch err.Error() {
			case "os: process already finished":
				debug.IgnoreError(err)
			default:
				logrus.Errorf("proc.Kill() failed: %s", err.Error())
				return fail.Wrap(err, "unable to send kill signal to process")
			}
		}
	}

	_, err = proc.Wait()
	if err != nil {
		switch cerr := err.(type) {
		case *os.SyscallError:
			err = cerr.Err
		default:
		}
		switch err {
		case syscall.ESRCH, syscall.ECHILD:
			// process not found or has no child, continue
			debug.IgnoreError(err)
		default:
			logrus.Error(err.Error())
			return fail.Wrap(err, "unable to wait on SSH tunnel process")
		}
	}

	return nil
}

// Close closes all the tunnels
func (tunnels Tunnels) Close() fail.Error {
	var errorList []error
	for _, t := range tunnels {
		if xerr := t.Close(); xerr != nil {
			errorList = append(errorList, xerr)
		}
	}
	if len(errorList) > 0 {
		return fail.NewErrorList(errorList)
	}

	return nil
}

// GetFreePort get a free port
func getFreePort() (uint, fail.Error) {
	listener, err := net.Listen("tcp", ":0")
	defer func() {
		clErr := listener.Close()
		if clErr != nil {
			logrus.Error(clErr)
		}
	}()
	if err != nil {
		return 0, fail.NewError(err.Error())
	}
	tcp, ok := listener.Addr().(*net.TCPAddr)
	if !ok {
		return 0, fail.NewError("invalid listener.Addr()")
	}

	port := tcp.Port
	return uint(port), nil
}

// isTunnelReady tests if the port used for the tunnel is reserved
// If yes, the tunnel is ready, otherwise it failed
func isTunnelReady(port int) bool {
	// Try to create a server with the port
	server, err := net.Listen("tcp", fmt.Sprintf("%s:%d", ssh.Loopback, port))
	if err != nil {
		return true
	}
	err = server.Close()
	if err != nil {
		logrus.Warnf("Error closing server: %v", err)
	}
	return false
}

// buildTunnel create SSH from local host to remote host through gateway
// if localPort is set to 0 then it's automatically chosen
func buildTunnel(scfg sshapi.Config) (*Tunnel, fail.Error) {
	if valid.IsNil(scfg) {
		return nil, fail.InvalidParameterCannotBeNilError("scfg")
	}

	gwCfg, _ := scfg.GetPrimaryGatewayConfig()

	// Creates temporary file with private key
	scpk, _ := gwCfg.GetPrivateKey()
	f, err := utils.CreateTempFileFromString(scpk, 0400)
	if err != nil {
		return nil, err
	}

	localPort, _ := scfg.GetLocalPort()
	if localPort == 0 {
		localPort, err = getFreePort()
		if err != nil {
			return nil, err
		}
	}

	targetPort, _ := scfg.GetPort()
	gwPort, _ := gwCfg.GetPort()

	if targetPort == 0 {
		targetPort = ssh.SSHPort
	}
	if gwPort == 0 {
		gwPort = ssh.SSHPort
	}

	// VPL: never used
	// if scfg.SecondaryGatewayConfig != nil && scfg.SecondaryGatewayConfig.Port == 0 {
	// 	scfg.SecondaryGatewayConfig.Port = 22
	// }

	targetHost, _ := scfg.GetHostname()
	targetIPAddr, _ := scfg.GetIPAddress()

	gwUser, _ := gwCfg.GetUser()
	gwIPAddr, _ := gwCfg.GetIPAddress()

	options := sshOptions + " -oServerAliveInterval=60 -oServerAliveCountMax=10" // this survives 10 minutes without connection
	cmdString := fmt.Sprintf(
		"ssh -i \"%s\" -NL %s:%d:%s:%d %s@%s %s -oSendEnv='IAM=%s' -p %d",
		f.Name(),
		ssh.Loopback,
		localPort,
		targetIPAddr,
		targetPort,
		gwUser,
		gwIPAddr,
		options,
		targetHost,
		gwPort,
	)

	logrus.Debugf("Creating SSH tunnel with '%s'", cmdString)

	cmd := exec.Command("bash", "-c", cmdString)
	cmd.SysProcAttr = getSyscallAttrs()
	cerr := cmd.Start()
	if cerr != nil {
		return nil, fail.ConvertError(cerr)
	}

	// gives 10s to build a tunnel, 1s is not enough as the number of tunnels keeps growing
	for nbiter := 0; !isTunnelReady(int(localPort)) && nbiter < 100; nbiter++ {
		time.Sleep(100 * time.Millisecond)
	}

	if !isTunnelReady(int(localPort)) {
		xerr := fail.NotAvailableError("the tunnel is not ready")
		derr := killProcess(cmd.Process)
		if derr != nil {
			_ = xerr.AddConsequence(fail.Wrap(derr, "cleaning up on failure, failed to kill SSH process"))
		}
		return nil, xerr
	}

	return &Tunnel{
		port:      int(localPort),
		cmd:       cmd,
		cmdString: cmdString,
		keyFile:   f,
	}, nil
}

// Command defines a SSH command
type CliCommand struct {
	hostname     string
	runCmdString string
	cmd          *exec.Cmd
	tunnels      Tunnels
	keyFile      *os.File
}

// Wait waits for the command to exit and waits for any copying to stdin or copying from stdout or stderr to complete.
// The command must have been started by Start.
// The returned error is nil if the command runs, has no problems copying stdin, stdout, and stderr, and exits with a zero exit status.
// If the command fails to run or doesn't complete successfully, the error is of type *ExitError. Other error types may be returned for I/O problems.
// Wait also waits for the I/O loop copying from c.Stdin into the process's standard input to complete.
// Wait does not release resources associated with the cmd; Command.Close() must be called for that.
// !!!WARNING!!!: the error returned is NOT USING fail.Error because we may NEED TO CAST the error to recover return code
func (scmd *CliCommand) Wait() error {
	if scmd == nil {
		return fail.InvalidInstanceError()
	}
	if scmd.cmd == nil {
		return fail.InvalidInstanceContentError("scmd.cmd", "cannot be nil")
	}

	return scmd.cmd.Wait()
}

func (scmd *CliCommand) String() string {
	return scmd.runCmdString
}

// Kill kills Command process.
func (scmd *CliCommand) Kill() fail.Error {
	if scmd == nil {
		return fail.InvalidInstanceError()
	}
	if scmd.cmd == nil {
		return fail.InvalidInstanceContentError("scmd.cmd", "cannot be nil")
	}
	if scmd.cmd.Process == nil {
		return fail.InvalidInstanceContentError("scmd.cmd.Process", "cannot be nil")
	}

	return killProcess(scmd.cmd.Process)
}

// getStdoutPipe returns a pipe that will be connected to the command's standard output when the command starts.
// Wait will close the pipe after seeing the command exit, so most callers does not need to close the pipe themselves; however,
// an implication is that it is incorrect to call Wait before all reads from the pipe have been completed.
// For the same reason, it is incorrect to call Run when using getStdoutPipe.
func (scmd *CliCommand) getStdoutPipe() (io.ReadCloser, fail.Error) {
	if scmd == nil {
		return nil, fail.InvalidInstanceError()
	}
	if scmd.cmd == nil {
		return nil, fail.InvalidInstanceContentError("scmd.cmd", "cannot be nil")
	}

	pipe, err := scmd.cmd.StdoutPipe()
	if err != nil {
		return nil, fail.ConvertError(err)
	}
	return pipe, nil
}

// getStderrPipe returns a pipe that will be connected to the Command's standard error when the Command starts.
// Wait will close the pipe after seeing the Command exit, so most callers does not need to close the pipe themselves; however,
// an implication is that it is incorrect to call Wait before all reads from the pipe have completed. For the same reason,
// it is incorrect to use Run when using getStderrPipe.
func (scmd *CliCommand) getStderrPipe() (io.ReadCloser, fail.Error) {
	if scmd == nil {
		return nil, fail.InvalidInstanceError()
	}
	if scmd.cmd == nil {
		return nil, fail.InvalidInstanceContentError("scmd.cmd", "cannot be nil")
	}

	pipe, err := scmd.cmd.StderrPipe()
	if err != nil {
		return nil, fail.ConvertError(err)
	}
	return pipe, nil
}

// getStdinPipe returns a pipe that will be connected to the Command's standard input when the command starts.
// The pipe will be closed automatically after Wait sees the Command exit.
// A caller need only call Close to force the pipe to close sooner.
// For example, if the command being run will not exit until standard input is closed, the caller must close the pipe.
func (scmd *CliCommand) getStdinPipe() (io.WriteCloser, fail.Error) {
	if scmd == nil {
		return nil, fail.InvalidInstanceError()
	}
	if scmd.cmd == nil {
		return nil, fail.InvalidInstanceContentError("scmd.cmd", "cannot be nil")
	}

	pipe, err := scmd.cmd.StdinPipe()
	if err != nil {
		return nil, fail.ConvertError(err)
	}
	return pipe, nil
}

// Output returns the standard output of command started.
// Any returned error will usually be of type *ExitError.
// If c.Stderr was nil, Output populates ExitError.Stderr.
func (scmd *CliCommand) Output() ([]byte, fail.Error) {
	if scmd == nil {
		return nil, fail.InvalidInstanceError()
	}
	if scmd.cmd == nil {
		return nil, fail.InvalidInstanceContentError("scmd.cmd", "cannot be nil")
	}

	content, err := scmd.cmd.Output()
	if err != nil {
		return nil, fail.NewError(err.Error())
	}
	return content, nil
}

// CombinedOutput returns the combined standard of command started
// output and standard error.
func (scmd *CliCommand) CombinedOutput() ([]byte, fail.Error) {
	if scmd == nil {
		return nil, fail.InvalidInstanceError()
	}
	if scmd.cmd == nil {
		return nil, fail.InvalidInstanceContentError("scmd.cmd", "cannot be nil")
	}

	content, err := scmd.cmd.CombinedOutput()
	if err != nil {
		return nil, fail.NewError(err.Error())
	}
	return content, nil
}

// Start starts the specified command but does not wait for it to complete.
// The Wait method will wait for completion and return the exit code.
func (scmd *CliCommand) Start() fail.Error {
	if scmd == nil {
		return fail.InvalidInstanceError()
	}
	if scmd.cmd == nil {
		return fail.InvalidInstanceContentError("scmd.cmd", "cannot be nil")
	}

	if err := scmd.cmd.Start(); err != nil {
		return fail.ConvertError(err)
	}
	return nil
}

// RunWithTimeout ...
// returns:
// - retcode int
// - stdout string
// - stderr string
// - xerr fail.Error
//   . *fail.ErrNotAvailable if remote SSH is not available
//   . *fail.ErrTimeout if 'timeout' is reached
// Note: if you want to RunWithTimeout in a loop, you MUST create the scmd inside the loop, otherwise
//       you risk to call twice os/exec.Wait, which may panic
// FIXME: maybe we should move this method inside sshconfig directly with systematically created scmd...
func (scmd *CliCommand) RunWithTimeout(ctx context.Context, outs outputs.Enum, timeout time.Duration) (int, string, string, fail.Error) {
	const invalid = -1
	if scmd == nil {
		return invalid, "", "", fail.InvalidInstanceError()
	}
	if ctx == nil {
		return invalid, "", "", fail.InvalidParameterError("ctx", "cannot be nil")
	}

	tracer := debug.NewTracer(ctx, tracing.ShouldTrace("ssh"), "(%s, %v)", outs.String(), timeout).WithStopwatch().Entering()
	tracer.Trace("host='%s', command=\n%s\n", scmd.hostname, scmd.runCmdString)
	defer tracer.Exiting()

	subtask, xerr := concurrency.NewTaskWithContext(ctx, concurrency.InheritParentIDOption, concurrency.AmendID("/ssh/run"))
	if xerr != nil {
		return invalid, "", "", xerr
	}

	if timeout == 0 {
		timeout = 1200 * time.Second // upper bound of 20 min
	} else if timeout > 1200*time.Second {
		timeout = 1200 * time.Second // nothing should take more than 20 min
	}

	if _, xerr = subtask.StartWithTimeout(scmd.taskExecute, taskExecuteParameters{collectOutputs: outs != outputs.DISPLAY}, timeout); xerr != nil {
		return invalid, "", "", xerr
	}

	_, r, xerr := subtask.WaitFor(timeout)
	if xerr != nil {
		switch xerr.(type) {
		case *fail.ErrTimeout:
			xerr = fail.Wrap(fail.Cause(xerr), "reached timeout of %s", temporal.FormatDuration(timeout)) // FIXME: Change error message
		default:
			debug.IgnoreError(xerr)
		}

		// FIXME: This kind of resource exhaustion deserves its own handling and its own kind of error
		{
			if strings.Contains(xerr.Error(), "annot allocate memory") {
				return invalid, "", "", fail.AbortedError(xerr, "problem allocating memory, pointless to retry")
			}

			if strings.Contains(xerr.Error(), "esource temporarily unavailable") {
				return invalid, "", "", fail.AbortedError(xerr, "not enough resources, pointless to retry")
			}
		}

		tracer.Trace("run failed: %v", xerr)
		return invalid, "", "", xerr
	}

	if result, ok := r.(data.Map); ok {
		tracer.Trace("run succeeded, retcode=%d", result["retcode"].(int))
		return result["retcode"].(int), result["stdout"].(string), result["stderr"].(string), nil
	}
	return invalid, "", "", fail.InconsistentError("'result' should have been of type 'data.Map'")
}

type taskExecuteParameters struct {
	// stdout, stderr io.ReadCloser
	collectOutputs bool
}

func (scmd *CliCommand) taskExecute(task concurrency.Task, p concurrency.TaskParameters) (concurrency.TaskResult, fail.Error) {
	if scmd == nil {
		return nil, fail.InvalidInstanceError()
	}
	if task == nil {
		return nil, fail.InvalidParameterError("task", "cannot be nil")
	}
	if task.Aborted() {
		return nil, fail.AbortedError(nil, "aborted")
	}

	params, ok := p.(taskExecuteParameters)
	if !ok {
		return nil, fail.InvalidParameterError("p", "must be a 'taskExecuteParameters'")
	}

	var (
		stdoutBridge, stderrBridge cli.PipeBridge
		pipeBridgeCtrl             *cli.PipeBridgeController
		msgOut, msgErr             []byte
		xerr                       fail.Error
		err                        error
	)

	result := data.Map{
		"retcode": -1,
		"stdout":  "",
		"stderr":  "",
	}

	ctx := task.Context()

	// Prepare command
	scmd.cmd = exec.CommandContext(ctx, "bash", "-c", scmd.runCmdString)
	scmd.cmd.SysProcAttr = getSyscallAttrs()

	// Set up the outputs (std and err)
	stdoutPipe, xerr := scmd.getStdoutPipe()
	if xerr != nil {
		return result, xerr
	}

	stderrPipe, xerr := scmd.getStderrPipe()
	if xerr != nil {
		return result, xerr
	}

	if !params.collectOutputs {
		if stdoutBridge, xerr = cli.NewStdoutBridge(stdoutPipe); xerr != nil {
			return result, xerr
		}

		if stderrBridge, xerr = cli.NewStderrBridge(stderrPipe); xerr != nil {
			return result, xerr
		}

		if pipeBridgeCtrl, xerr = cli.NewPipeBridgeController(stdoutBridge, stderrBridge); xerr != nil {
			return result, xerr
		}

		// Starts pipebridge if needed
		if xerr = pipeBridgeCtrl.Start(task); xerr != nil {
			return result, xerr
		}
	}

	// Launch the command and wait for its completion
	if xerr = scmd.Start(); xerr != nil {
		return result, xerr
	}

	if params.collectOutputs {
		if msgOut, err = ioutil.ReadAll(stdoutPipe); err != nil {
			return result, fail.ConvertError(err)
		}

		if msgErr, err = ioutil.ReadAll(stderrPipe); err != nil {
			return result, fail.ConvertError(err)
		}
	}

	var pbcErr error
	runErr := scmd.Wait()
	_ = stdoutPipe.Close()
	_ = stderrPipe.Close()

	if runErr != nil {
		xerr = fail.ExecutionError(runErr)
		// If error doesn't contain outputs and return code of the process, stop the pipe bridges and return error
		var (
			rc     int
			note   data.Annotation
			stderr string
			ok     bool
		)
		if note, ok = xerr.Annotation("retcode"); !ok {
			if !params.collectOutputs {
				if derr := pipeBridgeCtrl.Stop(); derr != nil {
					_ = xerr.AddConsequence(derr)
				}
			}
			return result, xerr
		} else if rc, ok = note.(int); ok && rc == -1 {
			if !params.collectOutputs {
				if derr := pipeBridgeCtrl.Stop(); derr != nil {
					_ = xerr.AddConsequence(derr)
				}
			}
			return result, xerr
		}

		result["retcode"], ok = note.(int)
		if !ok {
			logrus.Warnf("Unable to recover 'retcode' because 'note' is not an integer: %v", note)
		}

		// Make sure all outputs have been processed
		if !params.collectOutputs {
			if pbcErr = pipeBridgeCtrl.Wait(); pbcErr != nil {
				logrus.Error(pbcErr.Error())
			}

			if note, ok = xerr.Annotation("stderr"); ok {
				result["stderr"], ok = note.(string)
				if !ok {
					logrus.Warnf("Unable to recover 'stederr' because 'note' is not an string: %v", note)
				}
			}
		} else {
			result["stdout"] = string(msgOut)
			result["stderr"] = fmt.Sprint(string(msgErr), stderr)
		}
	} else {
		result["retcode"] = 0
		if params.collectOutputs {
			result["stdout"] = string(msgOut)
			result["stderr"] = string(msgErr)
		} else if pbcErr = pipeBridgeCtrl.Wait(); pbcErr != nil {
			logrus.Error(pbcErr.Error())
		}
	}

	return result, nil
}

// Close is called to clean Command (close tunnel(s), remove temporary files, ...)
func (scmd *CliCommand) Close() fail.Error {
	var err1 error

	if len(scmd.tunnels) > 0 {
		err1 = scmd.tunnels.Close()
	}
	if err1 != nil {
		logrus.Errorf("Command.closeTunnels() failed: %s (%s)", err1.Error(), reflect.TypeOf(err1).String())
		defer func() { // lazy removal
			ierr := utils.LazyRemove(scmd.keyFile.Name())
			if ierr != nil {
				debug.IgnoreError(ierr)
			}
		}()
		return fail.Wrap(err1, "failed to close SSH tunnels")
	}

	err2 := utils.LazyRemove(scmd.keyFile.Name())
	if err2 != nil {
		return fail.Wrap(err2, "failed to close SSH tunnels")
	}
	return nil
}

// createConsecutiveTunnels creates recursively all the SSH tunnels hops needed to reach the remote
func createConsecutiveTunnels(sc sshapi.Config, tunnels *Tunnels) (*Tunnel, fail.Error) {
	if sc != nil {
		// determine what gateway to use
		var gwConf sshapi.Config

		gwConf, xerr := sc.GetPrimaryGatewayConfig()
		if xerr != nil {
			return nil, xerr
		}

		sgwConf, xerr := sc.GetSecondaryGatewayConfig()
		if xerr != nil {
			return nil, xerr
		}

		if gwConf != nil {
			gwi, _ := gwConf.GetIPAddress()
			gwp, _ := gwConf.GetPort()

			if !netutils.CheckRemoteTCP(gwi, int(gwp)) {
				if !valid.IsNil(sgwConf) {
					gwConf = sgwConf
					gwi, _ := sgwConf.GetIPAddress()
					gwp, _ := sgwConf.GetPort()
					if !netutils.CheckRemoteTCP(gwi, int(gwp)) {
						return nil, fail.NotAvailableError("no gateway is available to establish a SSH tunnel")
					}
				} else {
					return nil, fail.NotAvailableError("no gateway is available to establish a SSH tunnel")
				}
			}
		}

		tunnel, xerr := createConsecutiveTunnels(gwConf, tunnels)
		if xerr != nil {
			switch xerr.(type) {
			case *fail.ErrNotAvailable:
				gwConf = sgwConf
				tunnel, xerr = createConsecutiveTunnels(gwConf, tunnels)
				if xerr != nil {
					return nil, xerr
				}
			default:
				return nil, xerr
			}
		}

		if gwConf != nil {
			cfg, _ := ssh.NewConfigFrom(sc)
			cfg.GatewayConfig = gwConf
			if tunnel != nil {
				gateway, _ := ssh.NewConfigFrom(gwConf)
				gateway.Port = tunnel.port
				gateway.IPAddress = ssh.Loopback
				cfg.GatewayConfig = gateway
			}

			failures := 0
			xerr = retry.WhileUnsuccessful(
				func() error {
					tunnel, xerr = buildTunnel(cfg)
					if xerr != nil {
						switch xerr.(type) {
						case *fail.ErrNotAvailable: // When this happens, resources are close to exhaustion
							failures++
							if failures > 6 { // TODO: retry lib should provide some kind of circuit-breaker pattern
								return retry.StopRetryError(xerr, "not enough resources, pointless to retry")
							}
							return xerr
						default:
							return xerr
						}
					}

					// Note: provokes LIFO (Last In First Out) during the deletion of tunnels
					*tunnels = append(Tunnels{tunnel}, *tunnels...)
					return nil
				},
				temporal.DefaultDelay(),
				temporal.OperationTimeout(),
			)
			if xerr != nil {
				switch xerr.(type) { // nolint
				case *retry.ErrStopRetry:
					return nil, fail.Wrap(fail.Cause(xerr))
				case *retry.ErrTimeout:
					return nil, fail.ConvertError(fail.Cause(xerr))
				}
				return nil, xerr
			}
			return tunnel, nil
		}
	}
	return nil, nil
}

func (sconf *Profile) CreatePersistentTunneling() (ferr fail.Error) {
	_, _, xerr := sconf.CreateTunneling()
	return xerr
}

// CreateTunneling ...
func (sconf *Profile) CreateTunneling() (_ Tunnels, _ *Profile, ferr fail.Error) {
	defer fail.OnPanic(&ferr)

	var tunnels Tunnels
	defer func() {
		if ferr != nil {
			derr := tunnels.Close()
			if derr != nil {
				_ = ferr.AddConsequence(fail.Wrap(derr, "cleaning up on failure, failed to close SSH tunnels"))
			}
		}
	}()

	tunnel, xerr := createConsecutiveTunnels(sconf, &tunnels)
	if xerr != nil {
		return nil, nil, xerr
	}

	sshConfig := *sconf
	if tunnel == nil {
		return nil, &sshConfig, nil
	}

	if sconf.GatewayConfig != nil {
		sshConfig.Port = tunnel.port
		sshConfig.IPAddress = ssh.Loopback
	}
	return tunnels, &sshConfig, nil
}

func createSSHCommand(
	sconf *Profile, cmdString, username, shell string, withTty, withSudo bool,
) (string, *os.File, fail.Error) {
	f, err := utils.CreateTempFileFromString(sconf.PrivateKey, 0400)
	if err != nil {
		return "", nil, fail.Wrap(err, "unable to create temporary key file")
	}

	options := sshOptions + " -oConnectTimeout=60 -oLogLevel=error" + fmt.Sprintf(" -oSendEnv='IAM=%s'", sconf.Hostname)
	sshCmdString := fmt.Sprintf("ssh -i \"%s\" %s -p %d %s@%s", f.Name(), options, sconf.Port, sconf.User, sconf.IPAddress)

	if shell == "" {
		shell = "bash"
	}
	cmd := ""
	if username != "" {
		// we want to force a password prompt for the user
		// a first ssh is issued dedicated to ask password and in case of a success a second ssh is issued to open a session via sudo on the user
		// it works this way for those reasons:
		//	 a direct ssh to the user would force the host admin to tweak ssh and weaken the security by mistake
		//   sudo can not be forced to ask the password unless you modify the sudoers file to do so
		//	 su may be used to ask password then launch a command but it launches a shell without tty (sudo for example would refuse to work)
		cmd = "su " + username + " -c exit && " + sshCmdString + " -t sudo -u " + username
		withTty = true
	}

	if withTty {
		// tty option is required for some command like ls
		sshCmdString += " -t"
	}

	if withSudo {
		if cmd == "" {
			// tty option is required for some command like ls
			cmd = "sudo"
		}
	}

	if cmd != "" {
		sshCmdString += " " + cmd + " " + shell
	}

	if cmdString != "" {
		sshCmdString += fmt.Sprintf(" <<'ENDSSH'\n%s\nENDSSH", cmdString)
	}

	logrus.Debugf("Created SSH command '%s'", sshCmdString)

	return sshCmdString, f, nil
}

// NewCommand returns the cmd struct to execute runCmdString remotely
func (sconf *Profile) NewCommand(ctx context.Context, cmdString string) (sshapi.Command, fail.Error) {
	return sconf.newCommand(ctx, cmdString, false, false)
}

// NewSudoCommand returns the cmd struct to execute runCmdString remotely. NewCommand is executed with sudo
func (sconf *Profile) NewSudoCommand(ctx context.Context, cmdString string) (sshapi.Command, fail.Error) {
	return sconf.newCommand(ctx, cmdString, false, true)
}

func (sconf *Profile) newCommand(
	ctx context.Context, cmdString string, withTty, withSudo bool,
) (*CliCommand, fail.Error) {
	if sconf == nil {
		return nil, fail.InvalidInstanceError()
	}
	if ctx == nil {
		return nil, fail.InvalidParameterCannotBeNilError("ctx")
	}
	if cmdString = strings.TrimSpace(cmdString); cmdString == "" {
		return nil, fail.InvalidParameterCannotBeEmptyStringError("runCmdString")
	}

	tunnels, sshConfig, xerr := sconf.CreateTunneling()
	if xerr != nil {
		return nil, fail.Wrap(xerr, "unable to create SSH tunnel")
	}

	sshCmdString, keyFile, err := createSSHCommand(sshConfig, cmdString, "", "", withTty, withSudo)
	if err != nil {
		return nil, fail.Wrap(err, "unable to create command")
	}

	sshCommand := CliCommand{
		hostname:     sconf.Hostname,
		runCmdString: sshCmdString,
		tunnels:      tunnels,
		keyFile:      keyFile,
	}
	return &sshCommand, nil
}

// newCopyCommand does the same thing as newCommand for SCP actions
func (sconf *Profile) newCopyCommand(
	ctx context.Context, localPath, remotePath string, isUpload bool,
) (*CliCommand, fail.Error) {
	if sconf == nil {
		return nil, fail.InvalidInstanceError()
	}
	if ctx == nil {
		return nil, fail.InvalidParameterError("ctx", "cannot be nil")
	}
	if localPath = strings.TrimSpace(localPath); localPath == "" {
		return nil, fail.InvalidParameterCannotBeEmptyStringError("localPath")
	}
	if remotePath = strings.TrimSpace(remotePath); localPath == "" {
		return nil, fail.InvalidParameterCannotBeEmptyStringError("localPath")
	}

	tunnels, sshConfig, xerr := sconf.CreateTunneling()
	if xerr != nil {
		return nil, xerr
	}

	sshCmdString, keyFile, xerr := createSCPCommand(sshConfig, localPath, remotePath, isUpload)
	if xerr != nil {
		return nil, xerr
	}

	sshCommand := CliCommand{
		hostname:     sconf.Hostname,
		runCmdString: sshCmdString,
		tunnels:      tunnels,
		keyFile:      keyFile,
	}
	return &sshCommand, nil
}

// createSCPCommand Creates the scp command to do the copy
func createSCPCommand(sconf *Profile, localPath, remotePath string, isUpload bool) (string, *os.File, fail.Error) {
	f, err := utils.CreateTempFileFromString(sconf.PrivateKey, 0400)
	if err != nil {
		return "", nil, fail.Wrap(err, "unable to create temporary key file")
	}

	options := sshOptions + " -oConnectTimeout=60 -oLogLevel=error" + fmt.Sprintf(" -oSendEnv='IAM=%s'", sconf.Hostname)

	sshCmdString := fmt.Sprintf("scp -i \"%s\" %s -P %d ", f.Name(), options, sconf.Port)
	if isUpload {
		sshCmdString += fmt.Sprintf("\"%s\" %s@%s:%s", localPath, sconf.User, sconf.IPAddress, remotePath)
	} else {
		sshCmdString += fmt.Sprintf("%s@%s:%s \"%s\"", sconf.User, sconf.IPAddress, remotePath, localPath)
	}

	return sshCmdString, f, nil
}

// WaitServerReady waits until the SSH server is ready
func (sconf *Profile) WaitServerReady(ctx context.Context, phase string, timeout time.Duration) (out string, ferr fail.Error) {
	defer fail.OnPanic(&ferr)

	if sconf == nil {
		return "", fail.InvalidInstanceError()
	}
	if ctx == nil {
		return "", fail.InvalidParameterError("ctx", "cannot be nil")
	}
	if phase == "" {
		return "", fail.InvalidParameterError("phase", "cannot be empty string")
	}
	if sconf.IPAddress == "" {
		return "", fail.InvalidInstanceContentError("sconf.IPAddress", "cannot be empty string")
	}

	defer debug.NewTracer(ctx, tracing.ShouldTrace("ssh"), "('%s',%s)", phase, temporal.FormatDuration(timeout)).Entering().Exiting()
	defer fail.OnExitTraceError(
		&ferr, "timeout waiting remote SSH phase '%s' of host '%s' for %s", phase, sconf.Hostname,
		temporal.FormatDuration(timeout),
	)

	originalPhase := phase
	if phase == "ready" {
		phase = "final"
	}

	// no timeout is unsafe, we set an upper limit
	if timeout == 0 {
		timeout = temporal.HostLongOperationTimeout()
	}

	var (
		stdout, stderr string
	)

<<<<<<< HEAD
	cmdCloseFunc := func(cmd sshapi.Command, deferErr *fail.Error) {
		derr := cmd.Close()
		if derr != nil {
			if deferErr != nil {
				if *deferErr != nil {
					*deferErr = fail.ConvertError(*deferErr)
					_ = (*deferErr).AddConsequence(derr)
				} else {
					*deferErr = derr
				}
			}
		}
	}

=======
>>>>>>> 6023f44f
	retcode := -1
	iterations := 0
	begins := time.Now()
	retryErr := retry.WhileUnsuccessful(
		func() (innerErr error) {
			iterations++

			var sshCmd sshapi.Command
			var innerXErr fail.Error
			defer func() {
				if sshCmd != nil {
					_ = sshCmd.Close()
				}
			}()

			// -- Try to see if 'phase' file exists... --
			sshCmd, innerXErr = sconf.NewCommand(ctx, fmt.Sprintf("sudo cat %s/state/user_data.%s.done", utils.VarFolder, phase))
			if innerXErr != nil {
				return innerXErr
			}
<<<<<<< HEAD

			// Do not forget to close command, ie close SSH tunnel
			defer func(cmd sshapi.Command) { cmdCloseFunc(cmd, &innerXErr) }(sshCmd)

=======
>>>>>>> 6023f44f
			retcode, stdout, stderr, innerXErr = sshCmd.RunWithTimeout(ctx, outputs.COLLECT, timeout/4)
			if innerXErr != nil {
				return innerXErr
			}
			if retcode != 0 { // nolint
				switch phase {
				case "final":
					var sshCmd sshapi.Command
					var innerXErr fail.Error
					defer func() {
						if sshCmd != nil {
							_ = sshCmd.Close()
						}
					}()

					// Before v21.05.0, final provisioning state is stored in user_data.phase2.done file, so try to see if legacy file exists...
					sshCmd, innerXErr = sconf.NewCommand(ctx, fmt.Sprintf("sudo cat %s/state/user_data.phase2.done", utils.VarFolder))
					if innerXErr != nil {
						return innerXErr
					}

<<<<<<< HEAD
					// Do not forget to close command, ie close SSH tunnel
					defer func(cmd sshapi.Command) { cmdCloseFunc(cmd, &innerXErr) }(sshCmd)

=======
>>>>>>> 6023f44f
					retcode, stdout, stderr, innerXErr = sshCmd.RunWithTimeout(ctx, outputs.COLLECT, timeout/4)
					if innerXErr != nil {
						return innerXErr
					}
				default:
				}

				fe := fail.NewError("remote SSH NOT ready: error code: %d", retcode)
				fe.Annotate("retcode", retcode)
				fe.Annotate("stdout", stdout)
				fe.Annotate("stderr", stderr)
				fe.Annotate("operation", sshCmd.String())
				fe.Annotate("iterations", iterations)
				return fe
			}

			return nil
		},
		temporal.DefaultDelay(),
		timeout+time.Minute,
	)
	if retryErr != nil {
		switch retryErr.(type) {
		case *retry.ErrStopRetry:
			return stdout, fail.Wrap(fail.Cause(retryErr), "stopping retries")
		case *retry.ErrTimeout:
			return stdout, fail.Wrap(fail.Cause(retryErr), "timeout")
		default:
			return stdout, retryErr
		}
	}

	if !strings.HasPrefix(stdout, "0,") {
		return stdout, fail.NewError("PROVISIONING ERROR: host [%s] phase [%s] check successful in [%s]: host stdout is [%s]", sconf.IPAddress, originalPhase,
			temporal.FormatDuration(time.Since(begins)), stdout)
	}

	logrus.Debugf(
		"host [%s] phase [%s] check successful in [%s]: host stdout is [%s]", sconf.Hostname, originalPhase,
		temporal.FormatDuration(time.Since(begins)), stdout)
	return stdout, nil
}

// CopyWithTimeout copies a file/directory from/to local to/from remote, and fails after 'timeout'
func (sconf *Profile) CopyWithTimeout(
	ctx context.Context, remotePath, localPath string, isUpload bool, timeout time.Duration,
) (int, string, string, fail.Error) {
	return sconf.copy(ctx, remotePath, localPath, isUpload, timeout)
}

// copy copies a file/directory from/to local to/from remote, and fails after 'timeout' (if timeout > 0)
func (sconf *Profile) copy(
	ctx context.Context,
	remotePath, localPath string,
	isUpload bool,
	timeout time.Duration,
) (retcode int, stdout string, stderr string, ferr fail.Error) {
	defer fail.OnPanic(&ferr)

	const invalid = -1

	sshCommand, xerr := sconf.newCopyCommand(ctx, localPath, remotePath, isUpload)
	if xerr != nil {
		return invalid, "", "", fail.Wrap(xerr, "failed to create copy command")
	}

	// Do not forget to close sshCommand, allowing the SSH tunnel close and corresponding process cleanup
	defer func() {
		derr := sshCommand.Close()
		if derr != nil {
			if ferr != nil {
				_ = ferr.AddConsequence(fail.Wrap(derr, "failed to close SSH tunnel"))
			} else {
				ferr = derr
			}
		}
	}()

	return sshCommand.RunWithTimeout(ctx, outputs.COLLECT, timeout)
}

// Enter to interactive shell, aka 'safescale ssh connect'
func (sconf *Profile) Enter(username, shell string) (ferr fail.Error) {
	defer fail.OnPanic(&ferr)

	tunnels, sshConfig, xerr := sconf.CreateTunneling()
	if xerr != nil {
		if len(tunnels) > 0 {
			derr := tunnels.Close()
			if derr != nil {
				_ = xerr.AddConsequence(fail.Wrap(derr, "failed to close SSH tunnels"))
			}
		}
		return fail.Wrap(xerr, "unable to create tunnels")
	}

	// Do not forget to close tunnels...
	defer func() {
		derr := tunnels.Close()
		if derr != nil {
			if ferr != nil {
				_ = ferr.AddConsequence(fail.Wrap(derr, "failed to close SSH tunnels"))
			} else {
				ferr = derr
			}
		}
	}()

	sshCmdString, keyFile, xerr := createSSHCommand(sshConfig, "", username, shell, true, false)
	if xerr != nil {
		for _, t := range tunnels {
			if nerr := t.Close(); nerr != nil {
				logrus.Warnf("Error closing SSH tunnel: %v", nerr)
			}
		}
		if keyFile != nil {
			if nerr := utils.LazyRemove(keyFile.Name()); nerr != nil {
				logrus.Warnf("Error removing file %v", nerr)
			}
		}
		return fail.Wrap(xerr, "unable to create command")
	}

	defer func() {
		derr := utils.LazyRemove(keyFile.Name())
		if derr != nil {
			logrus.Warnf("Error removing temporary file: %v", derr)
		}
	}()

	proc := exec.Command("bash", "-c", sshCmdString)
	// proc.SysProcAttr = getSyscallAttrs()
	proc.Stdin = os.Stdin
	proc.Stdout = os.Stdout
	proc.Stderr = os.Stderr
	err := proc.Run()
	if err != nil {
		return fail.ExecutionError(err)
	}

	return nil
}<|MERGE_RESOLUTION|>--- conflicted
+++ resolved
@@ -30,16 +30,11 @@
 	"syscall"
 	"time"
 
-<<<<<<< HEAD
-=======
 	"github.com/CS-SI/SafeScale/v22/lib/system/ssh"
 	sshapi "github.com/CS-SI/SafeScale/v22/lib/system/ssh/api"
 	"github.com/CS-SI/SafeScale/v22/lib/utils/valid"
->>>>>>> 6023f44f
 	"github.com/sirupsen/logrus"
 
-	"github.com/CS-SI/SafeScale/v22/lib/system/ssh"
-	sshapi "github.com/CS-SI/SafeScale/v22/lib/system/ssh/api"
 	"github.com/CS-SI/SafeScale/v22/lib/utils"
 	"github.com/CS-SI/SafeScale/v22/lib/utils/cli"
 	"github.com/CS-SI/SafeScale/v22/lib/utils/cli/enums/outputs"
@@ -51,7 +46,6 @@
 	netutils "github.com/CS-SI/SafeScale/v22/lib/utils/net"
 	"github.com/CS-SI/SafeScale/v22/lib/utils/retry"
 	"github.com/CS-SI/SafeScale/v22/lib/utils/temporal"
-	"github.com/CS-SI/SafeScale/v22/lib/utils/valid"
 )
 
 // VPL: SSH ControlMaster options: -oControlMaster=auto -oControlPath=/tmp/safescale-%C -oControlPersist=5m
@@ -1166,23 +1160,6 @@
 		stdout, stderr string
 	)
 
-<<<<<<< HEAD
-	cmdCloseFunc := func(cmd sshapi.Command, deferErr *fail.Error) {
-		derr := cmd.Close()
-		if derr != nil {
-			if deferErr != nil {
-				if *deferErr != nil {
-					*deferErr = fail.ConvertError(*deferErr)
-					_ = (*deferErr).AddConsequence(derr)
-				} else {
-					*deferErr = derr
-				}
-			}
-		}
-	}
-
-=======
->>>>>>> 6023f44f
 	retcode := -1
 	iterations := 0
 	begins := time.Now()
@@ -1203,13 +1180,6 @@
 			if innerXErr != nil {
 				return innerXErr
 			}
-<<<<<<< HEAD
-
-			// Do not forget to close command, ie close SSH tunnel
-			defer func(cmd sshapi.Command) { cmdCloseFunc(cmd, &innerXErr) }(sshCmd)
-
-=======
->>>>>>> 6023f44f
 			retcode, stdout, stderr, innerXErr = sshCmd.RunWithTimeout(ctx, outputs.COLLECT, timeout/4)
 			if innerXErr != nil {
 				return innerXErr
@@ -1231,12 +1201,6 @@
 						return innerXErr
 					}
 
-<<<<<<< HEAD
-					// Do not forget to close command, ie close SSH tunnel
-					defer func(cmd sshapi.Command) { cmdCloseFunc(cmd, &innerXErr) }(sshCmd)
-
-=======
->>>>>>> 6023f44f
 					retcode, stdout, stderr, innerXErr = sshCmd.RunWithTimeout(ctx, outputs.COLLECT, timeout/4)
 					if innerXErr != nil {
 						return innerXErr
